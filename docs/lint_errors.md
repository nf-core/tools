# Linting Errors

This page contains detailed descriptions of the tests done by the [nf-core/tools](https://github.com/nf-core/tools) package. Linting errors should show URLs next to any failures that link to the relevant heading below.

## Error #1 - File not found ## {#1}
nf-core pipelines should adhere to a common file structure for consistency. The lint test looks for the following required files:

* `nextflow.config`
    * The main nextflow config file
* `Dockerfile`
    * A docker build script to generate a docker image with the required software
* `Singularity`
    * A singularity build script to generate a singularity image with the required software
* `.travis.yml` or `circle.yml`
    * A config file for automated continuous testing with either [Travis CI](https://travis-ci.org/) or [Circle CI](https://circleci.com/)
* `LICENSE`, `LICENSE.md`, `LICENCE.md` or `LICENCE.md`
    * The MIT licence. Copy from [here](https://raw.githubusercontent.com/nf-core/tools/master/LICENSE).
* `README.md`
    * A well written readme file in markdown format
* `CHANGELOG.md`
    * A markdown file listing the changes for each pipeline release
* `docs/README.md`, `docs/output.md` and `docs/usage.md`
    * A `docs` directory with an index `README.md`, usage and output documentation

The following files are suggested but not a hard requirement. If they are missing they trigger a warning:

* `main.nf`
    * It's recommended that the main workflow script is called `main.nf`
* `conf/base.config`
    * A `conf` directory with at least one config called `base.config`


## Error #2 - Docker / Singularity file check failed ## {#2}
Pipelines should have a files called `Dockerfile` and `Singularity` in their root directory.
These are used for automated docker and singularity image builds. This test checks that the files
exist and contain at least the string `FROM ` (`Dockerfile`) / `From:` (`Singularity`).

## Error #3 - Licence check failed ## {#3}
nf-core pipelines must ship with an open source [MIT licence](https://choosealicense.com/licenses/mit/).

This test fails if the following conditions are not met:

* No licence file found
    * `LICENSE`, `LICENSE.md`, `LICENCE.md` or `LICENCE.md`
* Licence file contains fewer than 4 lines of text
* File does not contain the string `without restriction`
* Licence contains template placeholders
    * `[year]`, `[fullname]`, `<YEAR>`, `<COPYRIGHT HOLDER>`, `<year>` or `<copyright holders>`

## Error #4 - Nextflow config check failed ## {#4}
nf-core pipelines are required to be configured with a minimal set of variable
names. This test fails or throws warnings if required variables are not set.

> **Note:** These config variables must be set in `nextflow.config` or another config
> file imported from there. Any variables set in nextflow script files (eg. `main.nf`)
> are not checked and will be assumed to be missing.

The following variables fail the test if missing:

* `params.version`
    * The version of this pipeline. This should correspond to a [GitHub release](https://help.github.com/articles/creating-releases/).
* `params.outdir`
    * A directory in which all pipeline results should be saved
* `manifest.nextflowVersion`
    * The minimum version of Nextflow required to run the pipeline.
    * Should `>=` a version number, eg. `>=0.31.0`
    * This should correspond to the `NXF_VER` version tested by Travis.
* `manifest.description`
    * A description of the pipeline
* `manifest.homePage`
    * The homepage for the pipeline. Should be the nf-core GitHub repository URL,
      so beginning with `https://github.com/nf-core/`
* `timeline.enabled`, `trace.enabled`, `report.enabled`, `dag.enabled`
    * The nextflow timeline, trace, report and DAG should be enabled by default
* `process.cpus`, `process.memory`, `process.time`
    * Default CPUs, memory and time limits for tasks

The following variables throw warnings if missing:

* `manifest.mainScript`
    * The filename of the main pipeline script (recommended to be `main.nf`)
* `timeline.file`, `trace.file`, `report.file`, `dag.file`
    * Default filenames for the timeline, trace and report
    * Should be set to a results folder, eg: `${params.outdir}/pipeline_info/trace.[workflowname].txt"``
    * The DAG file path should end with `.svg`
        * If Graphviz is not installed, Nextflow will generate a `.dot` file instead
* `process.container`
    * A single default container for use by all processes
* `params.reads`
    * Input parameter to specify input data (typically FastQ files / pairs)
* `params.singleEnd`
    * Specify to work with single-end sequence data instead of default paired-end
    * Used with Nextflow: `.fromFilePairs( params.reads, size: params.singleEnd ? 1 : 2 )`

## Error #5 - Continuous Integration configuration ## {#5}
nf-core pipelines must have CI testing with Travis or Circle CI.

This test fails if the following happens:

* `.travis.yml` does not contain the string `nf-core lint ${TRAVIS_BUILD_DIR}` under `script`
* `.travis.yml` does not contain the string `docker pull <container>` under `before_install`
<<<<<<< HEAD
    * Where `<container>` is fetched from `params.container` in the `nextflow.config` file, without the docker tag _(if we have the tag the tests fail when making a release)_
* `.travis.yml` does not test the Nextflow version specified in the pipeline as `nf_required_version`
=======
    * Where `<container>` is fetched from `params.container` in the `nextflow.config` file
* `.travis.yml` does not test the Nextflow version specified in the pipeline as `manifest.nextflowVersion`
>>>>>>> 66bfb9b5
    * This is expected in the `env` section of the config, eg:
    ```yaml
    env:
      - NXF_VER=0.27.0
      - NXF_VER=''
    ```
    * At least one of these `NXF_VER` variables must match the `manifest.nextflowVersion` version specified in the pipeline config
    * Other variables can be specified on these lines as long as they are space separated.

## Error #6 - Repository `README.md` tests ## {#6}
The `README.md` files for a project are very important and must meet some requirements:

* Nextflow badge
    * If no Nextflow badge is found, a warning is given
    * If a badge is found but the version doesn't match the minimum version in the config file, the test fails
    * Example badge code:
    ```markdown
    [![Nextflow](https://img.shields.io/badge/nextflow-%E2%89%A50.27.6-brightgreen.svg)](https://www.nextflow.io/)
    ```
* Bioconda badge
    * If your pipeline contains a file called `environment.yml`, a bioconda badge is required
    * Required badge code:
    ```markdown
    [![install with bioconda](https://img.shields.io/badge/install%20with-bioconda-brightgreen.svg)](http://bioconda.github.io/)
    ```

## Error #7 - Pipeline and container version numbers ## {#7}

> This test only runs when `--release` is set or `$TRAVIS_BRANCH` is equal to `master`

These tests look at `params.container`, `process.container` and `$TRAVIS_TAG`, only
if they are set.

* Container name must have a tag specified (eg. `nfcore/pipeline:version`)
* Container tag / `$TRAVIS_TAG` must contain only numbers and dots
* Tags and `$TRAVIS_TAG` must all match one another


## Error #8 - Conda environment tests ## {#8}

> These tests only run when your pipeline has a root file called `environment.yml`

* The environment `name` must match the pipeline name and version
    * The pipeline name is found from the Nextflow config `manifest.homePage`,
      which assumes that the URL is in the format `github.com/nf-core/[pipeline-name]`
    * Example: For `github.com/nf-core/test` version 1.4, the conda environment name should be `nfcore-test-1.4`

Each dependency is checked using the [Anaconda API service](https://api.anaconda.org/docs).
Dependency sublists are ignored with the exception of `- pip`: these packages are also checked
for pinned version numbers and checked using the [PyPI JSON API](https://wiki.python.org/moin/PyPIJSON).

Note that conda dependencies with pinned channels (eg. `conda-forge::openjdk`) are fine
and should be handled by the linting properly.

Each dependency can have the following lint failures and warnings:

* (Test failure) Dependency does not have a pinned version number, eg. `toolname=1.6.8`
* (Test failure) The package cannot be found on any of the listed conda channels (or PyPI if `pip`)
* (Test warning) A newer version of the package is available

## Error #9 - Dockerfile for use with Conda environments ## {#9}

> This test only runs if there is both `environment.yml`
> and `Dockerfile` present in the workflow.

If a workflow has a conda `environment.yml` file (see above), the `Dockerfile` should use this
to create the container. Such `Dockerfile`s can usually be very short, eg:

```Dockerfile
FROM nfcore/base
LABEL authors="your@email.com" \
      description="Container image containing all requirements for nf-core/EXAMPLE pipeline"

COPY environment.yml /
RUN conda env update -n root -f /environment.yml && conda clean -a
```

To enforce this minimal `Dockerfile` and check for common copy+paste errors, we require
that the above template is used.
Failures are generated if the `FROM`, `COPY` and `RUN` statements above are not present.
These lines must be an exact copy of the above example.

Additional lines and different metadata can be added without causing the test to fail.


## Error #10 - Singularity for use with Conda environments ## {#9}

> This test only runs if there is both `environment.yml`
> and `Singularity` file present in the workflow.

If a workflow has a conda `environment.yml` file (see above), the `Singularity` build script
should use this to create the container. Such `Singularity` files can usually be very short, eg:

```
From:nfcore/base
Bootstrap:docker

%labels
    MAINTAINER Your Name <your@email.com>
    DESCRIPTION Container image containing all requirements for the nf-core/EXAMPLE pipeline
    VERSION [pipeline version]

%files
    environment.yml /

%post
    /opt/conda/bin/conda env update -n root -f /environment.yml
    /opt/conda/bin/conda clean -a
```

To enforce this minimal `Singularity` and check for common copy+paste errors, we require
that the above template is used. Specifically, presence of these lines is checked for:

* `From:nfcore/base`
* `Bootstrap:docker`
* `VERSION [pipeline version]`
* `environment.yml /`
* `/opt/conda/bin/conda env update -n root -f /environment.yml`
* `/opt/conda/bin/conda clean -a`

Additional lines and different metadata can be added without causing the test to fail.<|MERGE_RESOLUTION|>--- conflicted
+++ resolved
@@ -99,13 +99,8 @@
 
 * `.travis.yml` does not contain the string `nf-core lint ${TRAVIS_BUILD_DIR}` under `script`
 * `.travis.yml` does not contain the string `docker pull <container>` under `before_install`
-<<<<<<< HEAD
     * Where `<container>` is fetched from `params.container` in the `nextflow.config` file, without the docker tag _(if we have the tag the tests fail when making a release)_
-* `.travis.yml` does not test the Nextflow version specified in the pipeline as `nf_required_version`
-=======
-    * Where `<container>` is fetched from `params.container` in the `nextflow.config` file
 * `.travis.yml` does not test the Nextflow version specified in the pipeline as `manifest.nextflowVersion`
->>>>>>> 66bfb9b5
     * This is expected in the `env` section of the config, eg:
     ```yaml
     env:
