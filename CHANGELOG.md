# nf-core/tools: Changelog

## 1.14dev

<<<<<<< HEAD
* Fix overly strict `--max_time` formatting regex [[#973](https://github.com/nf-core/tools/issues/973)]
=======
* Fixed an issue in the pipeline template regarding explicit disabling of unused container engines [[#972](https://github.com/nf-core/tools/pull/972)]
>>>>>>> 02a9abc1

## [v1.13.3 - Copper Crocodile Resurrection :crocodile:](https://github.com/nf-core/tools/releases/tag/1.13.2) - [2021-03-24]

* Running tests twice with `nf-core modules create-test-yml` to catch unreproducible md5 sums [[#890](https://github.com/nf-core/tools/issues/890)]
* Fix sync error again where the Nextflow edge release needs to be used for some pipelines
* Fix bug with `nf-core lint --release` (`NameError: name 'os' is not defined`)
* Added linebreak to linting comment so that markdown header renders on PR comment properly
* `nf-core modules create` command - if no bioconda package is found, prompt user for a different bioconda package name
* Updated module template `main.nf` with new test data paths

## [v1.13.2 - Copper Crocodile CPR :crocodile: :face_with_head_bandage:](https://github.com/nf-core/tools/releases/tag/1.13.2) - [2021-03-23]

* Make module template pass the EC linter [[#953](https://github.com/nf-core/tools/pull/953)]
* Added better logging message if a user doesn't specificy the directory correctly with `nf-core modules` commands [[#942](https://github.com/nf-core/tools/pull/942)]
* Fixed parameter validation bug caused by JSONObject [[#937](https://github.com/nf-core/tools/issues/937)]
* Fixed template creation error regarding file permissions [[#932](https://github.com/nf-core/tools/issues/932)]
* Split the `create-lint-wf` tests up into separate steps in GitHub Actions to make the CI results easier to read
* Added automated PR comments to the Markdown, YAML and Python lint CI tests to explain failures (tools and pipeline template)
* Make `nf-core lint` summary table borders coloured according to overall pass / fail status
* Attempted a fix for the automated sync when we submit too many PRs at once [[#911](https://github.com/nf-core/tools/issues/911)]

## [v1.13.1 - Copper Crocodile Patch :crocodile: :pirate_flag:](https://github.com/nf-core/tools/releases/tag/1.13.1) - [2021-03-19]

* Fixed bug in pipeline linting markdown output that gets posted to PR comments [[#914]](https://github.com/nf-core/tools/issues/914)
* Made text for the PR branch CI check less verbose with a TLDR in bold at the top
* A number of minor tweaks to the new `nf-core modules lint` code

## [v1.13 - Copper Crocodile](https://github.com/nf-core/tools/releases/tag/1.13) - [2021-03-18]

### Template

* **Major new feature** - Validation of pipeline parameters [[#426]](https://github.com/nf-core/tools/issues/426)
  * The addition runs as soon as the pipeline launches and checks the pipeline input parameters two main things:
    * No parameters are supplied that share a name with core Nextflow options (eg. `--resume` instead of `-resume`)
    * Supplied parameters validate against the pipeline JSON schema (eg. correct variable types, required values)
  * If either parameter validation fails or the pipeline has errors, a warning is given about any unexpected parameters found which are not described in the pipeline schema.
  * This behaviour can be disabled by using `--validate_params false`
* Added profiles to support the [Charliecloud](https://hpc.github.io/charliecloud/) and [Shifter](https://nersc.gitlab.io/development/shifter/how-to-use/) container engines [[#824](https://github.com/nf-core/tools/issues/824)]
  * Note that Charliecloud requires Nextflow version `v21.03.0-edge` or later.
* Profiles for container engines now explicitly _disable_ all other engines [[#867](https://github.com/nf-core/tools/issues/867)]
* Fixed typo in nf-core-lint CI that prevented the markdown summary from being automatically posted on PRs as a comment.
* Changed default for `--input` from `data/*{1,2}.fastq.gz` to `null`, as this is now validated by the schema as a required value.
* Removed support for `--name` parameter for custom run names.
  * The same functionality for MultiQC still exists with the core Nextflow `-name` option.
* Added to template docs about how to identify process name for resource customisation
* The parameters `--max_memory` and `--max_time` are now validated against a regular expression [[#793](https://github.com/nf-core/tools/issues/793)]
  * Must be written in the format `123.GB` / `456.h` with any of the prefixes listed in the [Nextflow docs](https://www.nextflow.io/docs/latest/process.html#memory)
  * Bare numbers no longer allowed, avoiding people from trying to specify GB and actually specifying bytes.
* Switched from cookiecutter to Jinja2 [[#880]](https://github.com/nf-core/tools/pull/880)
* Finally dropped the wonderful [cookiecutter](https://github.com/cookiecutter/cookiecutter) library that was behind the first pipeline template that led to nf-core [[#880](https://github.com/nf-core/tools/pull/880)]
  * Now rendering templates directly using [Jinja](https://jinja.palletsprojects.com/), which is what cookiecutter was doing anyway

### Modules

Initial addition of a number of new helper commands for working with DSL2 modules:

* `modules list` - List available modules
* `modules install` - Install a module from nf-core/modules
* `modules remove` - Remove a module from a pipeline
* `modules create` - Create a module from the template
* `modules create-test-yml` - Create the `test.yml` file for a module with md5 sums, tags, commands and names added
* `modules lint` - Check a module against nf-core guidelines

You can read more about each of these commands in the main tools documentation (see `README.md` or <https://nf-co.re/tools>)

### Tools helper code

* Fixed some bugs in the command line interface for `nf-core launch` and improved formatting [[#829](https://github.com/nf-core/tools/pull/829)]
* New functionality for `nf-core download` to make it compatible with DSL2 pipelines [[#832](https://github.com/nf-core/tools/pull/832)]
  * Singularity images in module files are now discovered and fetched
  * Direct downloads of Singularity images in python allowed (much faster than running `singularity pull`)
  * Downloads now work with `$NXF_SINGULARITY_CACHEDIR` so that pipelines sharing containers have efficient downloads
* Changed behaviour of `nf-core sync` command [[#787](https://github.com/nf-core/tools/issues/787)]
  * Instead of opening or updating a PR from `TEMPLATE` directly to `dev`, a new branch is now created from `TEMPLATE` and a PR opened from this to `dev`.
  * This is to make it easier to fix merge conflicts without accidentally bringing the entire pipeline history back into the `TEMPLATE` branch (which makes subsequent sync merges much more difficult)

### Linting

* Major refactor and rewrite of pipieline linting code
  * Much better code organisation and maintainability
  * New automatically generated documentation using Sphinx
  * Numerous new tests and functions, removal of some unnecessary tests
* Added lint check for merge markers [[#321]](https://github.com/nf-core/tools/issues/321)
* Added new option `--fix` to automatically correct some problems detected by linting
* Added validation of default params to `nf-core schema lint` [[#823](https://github.com/nf-core/tools/issues/823)]
* Added schema validation of GitHub action workflows to lint function [[#795](https://github.com/nf-core/tools/issues/795)]
* Fixed bug in schema title and description validation
* Added second progress bar for conda dependencies lint check, as it can be slow [[#299](https://github.com/nf-core/tools/issues/299)]
* Added new lint test to check files that should be unchanged from the pipeline.
* Added the possibility to ignore lint tests using a `nf-core-lint.yml` config file [[#809](https://github.com/nf-core/tools/pull/809)]

## [v1.12.1 - Silver Dolphin](https://github.com/nf-core/tools/releases/tag/1.12.1) - [2020-12-03]

### Template

* Finished switch from `$baseDir` to `$projectDir` in `iGenomes.conf` and `main.nf`
  * Main fix is for `smail_fields` which was a bug introduced in the previous release. Sorry about that!
* Ported a number of small content tweaks from nf-core/eager to the template [[#786](https://github.com/nf-core/tools/issues/786)]
  * Better contributing documentation, more placeholders in documentation files, more relaxed markdownlint exceptions for certain HTML tags, more content for the PR and issue templates.

### Tools helper code

* Pipeline schema: make parameters of type `range` to `number`. [[#738](https://github.com/nf-core/tools/issues/738)]
* Respect `$NXF_HOME` when looking for pipelines with `nf-core list` [[#798](https://github.com/nf-core/tools/issues/798)]
* Swapped PyInquirer with questionary for command line questions in `launch.py` [[#726](https://github.com/nf-core/tools/issues/726)]
  * This should fix conda installation issues that some people had been hitting
  * The change also allows other improvements to the UI
* Fix linting crash when a file deleted but not yet staged in git [[#796](https://github.com/nf-core/tools/issues/796)]

## [v1.12 - Mercury Weasel](https://github.com/nf-core/tools/releases/tag/1.12) - [2020-11-19]

### Tools helper code

* Updated `nf_core` documentation generator for building [https://nf-co.re/tools-docs/](https://nf-co.re/tools-docs/)

### Template

* Make CI comments work with PRs from forks [[#765](https://github.com/nf-core/tools/issues/765)]
  * Branch protection and linting results should now show on all PRs
* Updated GitHub issue templates, which had stopped working
* Refactored GitHub Actions so that the AWS full-scale tests are triggered after docker build is finished
  * DockerHub push workflow split into two - one for dev, one for releases
* Updated actions to no longer use `set-env` which is now depreciating [[#739](https://github.com/nf-core/tools/issues/739)]
* Added config import for `test_full` in `nextflow.config`
* Switched depreciated `$baseDir` to `$projectDir`
* Updated minimum Nextflow version to `20.04.10`
* Make Nextflow installation less verbose in GitHub Actions [[#780](https://github.com/nf-core/tools/pull/780)]

### Linting

* Updated code to display colours in GitHub Actions log output
* Allow tests to pass with `dev` version of nf-core/tools (previous failure due to base image version)
* Lint code no longer tries to post GitHub PR comments. This is now done in a GitHub Action only.

## [v1.11 - Iron Tiger](https://github.com/nf-core/tools/releases/tag/1.11) - [2020-10-27]

### Template

* Fix command error in `awstest.yml` GitHub Action workflow.
* Allow manual triggering of AWS test GitHub Action workflows.
* Remove TODO item, which was proposing the usage of additional files beside `usage.md` and `output.md` for documentation.
* Added a Podman profile, which enables Podman as container.
* Updated linting for GitHub actions AWS tests workflows.

### Linting

* Made a base-level `Dockerfile` a warning instead of failure
* Added a lint failure if the old `bin/markdown_to_html.r` script is found
* Update `rich` package dependency and use new markup escaping to change `[[!]]` back to `[!]` again

### Other

* Pipeline sync - fetch full repo when checking out before sync
* Sync - Add GitHub actions manual trigger option

## [v1.10.2 - Copper Camel _(brought back from the dead)_](https://github.com/nf-core/tools/releases/tag/1.10.2) - [2020-07-31]

Second patch release to address some small errors discovered in the pipeline template.
Apologies for the inconvenience.

* Fix syntax error in `/push_dockerhub.yml` GitHub Action workflow
* Change `params.readPaths` -> `params.input_paths` in `test_full.config`
* Check results when posting the lint results as a GitHub comment
  * This feature is unfortunately not possible when making PRs from forks outside of the nf-core organisation for now.
* More major refactoring of the automated pipeline sync
  * New GitHub Actions matrix parallelisation of sync jobs across pipelines [[#673](https://github.com/nf-core/tools/issues/673)]
  * Removed the `--all` behaviour from `nf-core sync` as we no longer need it
  * Sync now uses a new list of pipelines on the website which does not include archived pipelines [[#712](https://github.com/nf-core/tools/issues/712)]
  * When making a PR it checks if a PR already exists - if so it updates it [[#710](https://github.com/nf-core/tools/issues/710)]
  * More tests and code refactoring for more stable code. Hopefully fixes 404 error [[#711](https://github.com/nf-core/tools/issues/711)]

## [v1.10.1 - Copper Camel _(patch)_](https://github.com/nf-core/tools/releases/tag/1.10.1) - [2020-07-30]

Patch release to fix the automatic template synchronisation, which failed in the v1.10 release.

* Improved logging: `nf-core --log-file log.txt` now saves a verbose log to disk.
* nf-core/tools GitHub Actions pipeline sync now uploads verbose log as an artifact.
* Sync - fixed several minor bugs, made logging less verbose.
* Python Rich library updated to `>=4.2.1`
* Hopefully fix git config for pipeline sync so that commit comes from @nf-core-bot
* Fix sync auto-PR text indentation so that it doesn't all show as code
* Added explicit flag `--show-passed` for `nf-core lint` instead of taking logging verbosity

## [v1.10 - Copper Camel](https://github.com/nf-core/tools/releases/tag/1.10) - [2020-07-30]

### Pipeline schema

This release of nf-core/tools introduces a major change / new feature: pipeline schema.
These are [JSON Schema](https://json-schema.org/) files that describe all of the parameters for a given
pipeline with their ID, a description, a longer help text, an optional default value, a variable _type_
(eg. `string` or `boolean`) and more.

The files will be used in a number of places:

* Automatic validation of supplied parameters when running pipelines
  * Pipeline execution can be immediately stopped if a required `param` is missing,
    or does not conform to the patterns / allowed values in the schema.
* Generation of pipeline command-line help
  * Running `nextflow run <pipeline> --help` will use the schema to generate a help text automatically
* Building online documentation on the [nf-core website](https://nf-co.re)
* Integration with 3rd party graphical user interfaces

To support these new schema files, nf-core/tools now comes with a new set of commands: `nf-core schema`.

* Pipeline schema can be generated or updated using `nf-core schema build` - this takes the parameters from
  the pipeline config file and prompts the developer for any mismatch between schema and pipeline.
  * Once a skeleton Schema file has been built, the command makes use of a new nf-core website tool to provide
    a user friendly graphical interface for developers to add content to their schema: [https://nf-co.re/pipeline_schema_builder](https://nf-co.re/pipeline_schema_builder)
* Pipelines will be automatically tested for valid schema that describe all pipeline parameters using the
  `nf-core schema lint` command (also included as part of the main `nf-core lint` command).
* Users can validate their set of pipeline inputs using the `nf-core schema validate` command.

In addition to the new schema commands, the `nf-core launch` command has been completely rewritten from
scratch to make use of the new pipeline schema. This command can use either an interactive command-line
prompt or a rich web interface to help users set parameters for a pipeline run.

The parameter descriptions and help text are fully used and embedded into the launch interfaces to make
this process as user-friendly as possible. We hope that it's particularly well suited to those new to nf-core.

Whilst we appreciate that this new feature will add a little work for pipeline developers, we're excited at
the possibilities that it brings. If you have any feedback or suggestions, please let us know either here on
GitHub or on the nf-core [`#json-schema` Slack channel](https://nfcore.slack.com/channels/json-schema).

### Python code formatting

We have adopted the use of the [Black Python code formatter](https://black.readthedocs.io/en/stable/).
This ensures a harmonised code formatting style throughout the package, from all contributors.
If you are editing any Python code in nf-core/tools you must now pass the files through Black when
making a pull-request. See [`.github/CONTRIBUTING.md`](.github/CONTRIBUTING.md) for details.

### Template

* Add `--publish_dir_mode` parameter [#585](https://github.com/nf-core/tools/issues/585)
* Isolate R library paths to those in container [#541](https://github.com/nf-core/tools/issues/541)
* Added new style of pipeline parameters JSON schema to pipeline template
* Add ability to attach MultiQC reports to completion emails when using `mail`
* Update `output.md` and add in 'Pipeline information' section describing standard NF and pipeline reporting.
* Build Docker image using GitHub Actions, then push to Docker Hub (instead of building on Docker Hub)
* Add Slack channel badge in pipeline README
* Allow multiple container tags in `ci.yml` if performing multiple tests in parallel
* Add AWS CI tests and full tests GitHub Actions workflows
* Update AWS CI tests and full tests secrets names
* Added `macs_gsize` for danRer10, based on [this post](https://biostar.galaxyproject.org/p/18272/)
* Add information about config files used for workflow execution (`workflow.configFiles`) to summary
* Fix `markdown_to_html.py` to work with Python 2 and 3.
* Change `params.reads` -> `params.input`
* Change `params.readPaths` -> `params.input_paths`
* Added a `.github/.dockstore.yml` config file for automatic workflow registration with [dockstore.org](https://dockstore.org/)

### Linting

* Refactored PR branch tests to be a little clearer.
* Linting error docs explain how to add an additional branch protecton rule to the `branch.yml` GitHub Actions workflow.
* Adapted linting docs to the new PR branch tests.
* Failure for missing the readme bioconda badge is now a warn, in case this badge is not relevant
* Added test for template `{{ cookiecutter.var }}` placeholders
* Fix failure when providing version along with build id for Conda packages
* New `--json` and `--markdown` options to print lint results to JSON / markdown files
* Linting code now automatically posts warning / failing results to GitHub PRs as a comment if it can
* Added AWS GitHub Actions workflows linting
* Fail if `params.input` isn't defined.
* Beautiful new progress bar to look at whilst linting is running and awesome new formatted output on the command line :heart_eyes:
  * All made using the excellent [`rich` python library](https://github.com/willmcgugan/rich) - check it out!
* Tests looking for `TODO` strings should now ignore editor backup files. [#477](https://github.com/nf-core/tools/issues/477)

### nf-core/tools Continuous Integration

* Added CI test to check for PRs against `master` in tools repo
* CI PR branch tests fixed & now automatically add a comment on the PR if failing, explaining what is wrong
* Move some of the issue and PR templates into HTML `<!-- comments -->` so that they don't show in issues / PRs

### Other

* Describe alternative installation method via conda with `conda env create`
* nf-core/tools version number now printed underneath header artwork
* Bumped Conda version shipped with nfcore/base to 4.8.2
* Added log message when creating new pipelines that people should talk to the community about their plans
* Fixed 'on completion' emails sent using the `mail` command not containing body text.
* Improved command-line help text for nf-core/tools
* `nf-core list` now hides archived pipelines unless `--show_archived` flag is set
* Command line tools now checks if there is a new version of nf-core/tools available
  * Disable this by setting the environment variable `NFCORE_NO_VERSION_CHECK`, eg. `export NFCORE_NO_VERSION_CHECK=1`
* Better command-line output formatting of nearly all `nf-core` commands using [`rich`](https://github.com/willmcgugan/rich)

## [v1.9 - Platinum Pigeon](https://github.com/nf-core/tools/releases/tag/1.9) - [2020-02-20]

### Continuous integration

* Travis CI tests are now deprecated in favor of GitHub Actions within the pipeline template.
  * `nf-core bump-version` support has been removed for `.travis.yml`
  * `nf-core lint` now fails if a `.travis.yml` file is found
* Ported nf-core/tools Travis CI automation to GitHub Actions.
* Fixed the build for the nf-core/tools API documentation on the website

### Template

* Rewrote the documentation markdown > HTML conversion in Python instead of R
* Fixed rendering of images in output documentation [#391](https://github.com/nf-core/tools/issues/391)
* Removed the requirement for R in the conda environment
* Make `params.multiqc_config` give an _additional_ MultiQC config file instead of replacing the one that ships with the pipeline
* Ignore only `tests/` and `testing/` directories in `.gitignore` to avoid ignoring `test.config` configuration file
* Rephrase docs to promote usage of containers over Conda to ensure reproducibility
* Stage the workflow summary YAML file within MultiQC work directory

### Linting

* Removed linting for CircleCI
* Allow any one of `params.reads` or `params.input` or `params.design` before warning
* Added whitespace padding to lint error URLs
* Improved documentation for lint errors
* Allow either `>=` or `!>=` in nextflow version checks (the latter exits with an error instead of just warning) [#506](https://github.com/nf-core/tools/issues/506)
* Check that `manifest.version` ends in `dev` and throw a warning if not
  * If running with `--release` check the opposite and fail if not
* Tidied up error messages and syntax for linting GitHub actions branch tests
* Add YAML validator
* Don't print test results if we have a critical error

### Other

* Fix automatic synchronisation of the template after releases of nf-core/tools
* Improve documentation for installing `nf-core/tools`
* Replace preprint by the new nf-core publication in Nature Biotechnology :champagne:
* Use `stderr` instead of `stdout` for header artwork
* Tolerate unexpected output from `nextflow config` command
* Add social preview image
* Added a [release checklist](.github/RELEASE_CHECKLIST.md) for the tools repo

## [v1.8 - Black Sheep](https://github.com/nf-core/tools/releases/tag/1.8) - [2020-01-27]

### Continuous integration

* GitHub Actions CI workflows are now included in the template pipeline
  * Please update these files to match the existing tests that you have in `.travis.yml`
* Travis CI tests will be deprecated from the next `tools` release
* Linting will generate a warning if GitHub Actions workflows do not exist and if applicable to remove Travis CI workflow file i.e. `.travis.yml`.

### Tools helper code

* Refactored the template synchronisation code to be part of the main nf-core tool
* `nf-core bump-version` now also bumps the version string of the exported conda environment in the Dockerfile
* Updated Blacklist of synced pipelines
* Ignore pre-releases in `nf-core list`
* Updated documentation for `nf-core download`
* Fixed typo in `nf-core launch` final command
* Handle missing pipeline descriptions in `nf-core list`
* Migrate tools package CI to GitHub Actions

### Linting

* Adjusted linting to enable `patch` branches from being tested
* Warn if GitHub Actions workflows do not exist, warn if `.travis.yml` and circleCI are there
* Lint for `Singularity` file and raise error if found [#458](https://github.com/nf-core/tools/issues/458)
* Added linting of GitHub Actions workflows `linting.yml`, `ci.yml` and `branch.yml`
* Warn if pipeline name contains upper case letters or non alphabetical characters [#85](https://github.com/nf-core/tools/issues/85)
* Make CI tests of lint code pass for releases

### Template pipeline

* Fixed incorrect paths in iGenomes config as described in issue [#418](https://github.com/nf-core/tools/issues/418)
* Fixed incorrect usage of non-existent parameter in the template [#446](https://github.com/nf-core/tools/issues/446)
* Add UCSC genomes to `igenomes.config` and add paths to all genome indices
* Change `maxMultiqcEmailFileSize` parameter to `max_multiqc_email_size`
* Export conda environment in Docker file [#349](https://github.com/nf-core/tools/issues/349)
* Change remaining parameters from `camelCase` to `snake_case` [#39](https://github.com/nf-core/hic/issues/39)
  * `--singleEnd` to `--single_end`
  * `--igenomesIgnore` to `--igenomes_ignore`
  * Having the old camelCase versions of these will now throw an error
* Add `autoMounts=true` to default singularity profile
* Add in `markdownlint` checks that were being ignored by default
* Disable ansi logging in the travis CI tests
* Move `params`section from `base.config` to `nextflow.config`
* Use `env` scope to export `PYTHONNOUSERSITE` in `nextflow.config` to prevent conflicts with host Python environment
* Bump minimum Nextflow version to `19.10.0` - required to properly use `env` scope in `nextflow.config`
* Added support for nf-tower in the travis tests, using public mailbox nf-core@mailinator.com
* Add link to [Keep a Changelog](http://keepachangelog.com/en/1.0.0/) and [Semantic Versioning](http://semver.org/spec/v2.0.0.html) to CHANGELOG
* Adjusted `.travis.yml` checks to allow for `patch` branches to be tested
* Add Python 3.7 dependency to the `environment.yml` file
* Remove `awsbatch` profile cf [nf-core/configs#71](https://github.com/nf-core/configs/pull/71)
* Make `scrape_software_versions.py` compatible with Python3 to enable miniconda3 in    [base image PR](https://github.com/nf-core/tools/pull/462)
* Add GitHub Actions workflows and respective linting
* Add `NXF_ANSI_LOG` as global environment variable to template GitHub Actions CI workflow
* Fixed global environment variable in GitHub Actions CI workflow
* Add `--awscli` parameter
* Add `README.txt` path for genomes in `igenomes.config` [nf-core/atacseq#75](https://github.com/nf-core/atacseq/issues/75)
* Fix buggy ANSI codes in pipeline summary log messages
* Add a `TODO` line in the new GitHub Actions CI test files

### Base Docker image

* Use miniconda3 instead of miniconda for a Python 3k base environment
  * If you still need Python 2 for your pipeline, add `conda-forge::python=2.7.4` to the dependencies in your `environment.yml`
* Update conda version to 4.7.12

### Other

* Updated Base Dockerfile to Conda 4.7.10
* Entirely switched from Travis-Ci.org to Travis-Ci.com for template and tools
* Improved core documentation (`-profile`)

## [v1.7 - Titanium Kangaroo](https://github.com/nf-core/tools/releases/tag/1.7) - [2019-10-07]

### Tools helper code

* The tools `create` command now sets up a `TEMPLATE` and a `dev` branch for syncing
* Fixed issue [379](https://github.com/nf-core/tools/issues/379)
* nf-core launch now uses stable parameter schema version 0.1.0
* Check that PR from patch or dev branch is acceptable by linting
* Made code compatible with Python 3.7
* The `download` command now also fetches institutional configs from nf-core/configs
* When listing pipelines, a nicer message is given for the rare case of a detached `HEAD` ref in a locally pulled pipeline. [#297](https://github.com/nf-core/tools/issues/297)
* The `download` command can now compress files into a single archive.
* `nf-core create` now fetches a logo for the pipeline from the nf-core website
* The readme should now be rendered properly on PyPI.

### Syncing

* Can now sync a targeted pipeline via command-line
* Updated Blacklist of synced pipelines
* Removed `chipseq` from Blacklist of synced pipelines
* Fixed issue [#314](https://github.com/nf-core/tools/issues/314)

### Linting

* If the container slug does not contain the nf-core organisation (for example during development on a fork), linting will raise a warning, and an error with release mode on

### Template pipeline

* Add new code for Travis CI to allow PRs from patch branches too
* Fix small typo in central readme of tools for future releases
* Small code polishing + typo fix in the template main.nf file
* Header ANSI codes no longer print `[2m` to console when using `-with-ansi`
* Switched to yaml.safe_load() to fix PyYAML warning that was thrown because of a possible [exploit](https://github.com/yaml/pyyaml/wiki/PyYAML-yaml.load(input)-Deprecation)
* Add `nf-core` citation
* Add proper `nf-core` logo for tools
* Add `Quick Start` section to main README of template
* Fix [Docker RunOptions](https://github.com/nf-core/tools/pull/351) to get UID and GID set in the template
* `Dockerfile` now specifically uses the proper release tag of the nfcore/base image
* Use [`file`](https://github.com/nf-core/tools/pull/354) instead of `new File`
  to avoid weird behavior such as making an `s3:/` directory locally when using
  an AWS S3 bucket as the `--outdir`.
* Fix workflow.onComplete() message when finishing pipeline
* Update URL for joining the nf-core slack to [https://nf-co.re/join/slack](https://nf-co.re/join/slack)
* Add GitHub Action for CI and Linting
* [Increased default time limit](https://github.com/nf-core/tools/issues/370) to 4h
* Add direct link to the pipeline slack channel in the contribution guidelines
* Add contributions and support heading with links to contribution guidelines and link to the pipeline slack channel in the main README
* Fix Parameters JSON due to new versionized structure
* Added conda-forge::r-markdown=1.1 and conda-forge::r-base=3.6.1 to environment
* Plain-text email template now has nf-core ASCII artwork
* Template configured to use logo fetched from website
* New option `--email_on_fail` which only sends emails if the workflow is not successful
* Add file existence check when checking software versions
* Fixed issue [#165](https://github.com/nf-core/tools/issues/165) - Use `checkIfExists`
* Consistent spacing for `if` statements
* Add sensible resource labels to `base.config`

### Other

* Bump `conda` to 4.6.14 in base nf-core Dockerfile
* Added a Code of Conduct to nf-core/tools, as only the template had this before
* TravisCI tests will now also start for PRs from `patch` branches, [to allow fixing critical issues](https://github.com/nf-core/tools/pull/392) without making a new major release

## [v1.6 - Brass Walrus](https://github.com/nf-core/tools/releases/tag/1.6) - [2020-04-09]

### Syncing

* Code refactoring to make the script more readable
* No travis build failure anymore on sync errors
* More verbose logging

### Template pipeline

* awsbatch `work-dir` checking moved to nextflow itself. Removed unsatisfiable check in main.nf template.
* Fixed markdown linting
* Tools CI testing now runs markdown lint on compiled template pipeline
* Migrated large portions of documentation to the [nf-core website](https://github.com/nf-core/nf-co.re/pull/93)
* Removed Gitter references in `.github/` directories for `tools/` and pipeline template.
* Changed `scrape_software_versions.py` to output `.csv` file
* Added `export_plots` parameter to multiqc config
* Corrected some typos as listed [here](https://github.com/nf-core/tools/issues/348) to Guidelines

### Tools helper code

* Drop [nf-core/rnaseq](https://github.com/nf-core/rnaseq]) from `blacklist.json` to make template sync available
* Updated main help command to sort the subcommands in a more logical order
* Updated readme to describe the new `nf-core launch` command
* Fix bugs in `nf-core download`
  * The _latest_ release is now fetched by default if not specified
  * Downloaded pipeline files are now properly executable.
* Fixed bugs in `nf-core list`
  * Sorting now works again
  * Output is partially coloured (better highlighting out of date pipelines)
  * Improved documentation
* Fixed bugs in `nf-core lint`
  * The order of conda channels is now correct, avoiding occasional erroneous errors that packages weren't found ([#207](https://github.com/nf-core/tools/issues/207))
  * Allow edge versions in nf-core pipelines
* Add reporting of ignored errored process
  * As a solution for [#103](https://github.com/nf-core/tools/issues/103))
* Add Bowtie2 and BWA in iGenome config file template

## [v1.5 - Iron Shark](https://github.com/nf-core/tools/releases/tag/1.5) - [2019-03-13]

### Template pipeline

* Dropped Singularity file
* Summary now logs details of the cluster profile used if from [nf-core/configs](https://github.com/nf-core/configs)
* Dockerhub is used in favor of Singularity Hub for pulling when using the Singularity profile
* Changed default container tag from latest to dev
* Brought the logo to life
* Change the default filenames for the pipeline trace files
* Remote fetch of nf-core/configs profiles fails gracefully if offline
* Remove `params.container` and just directly define `process.container` now
* Completion email now includes MultiQC report if not too big
* `params.genome` is now checked if set, to ensure that it's a valid iGenomes key
* Together with nf-core/configs, helper function now checks hostname and suggests a valid config profile
* `awsbatch` executor requires the `tracedir` not to be set to an `s3` bucket.

### Tools helper code

* New `nf-core launch` command to interactively launch nf-core pipelines from command-line
  * Works with a `parameters.settings.json` file shipped with each pipeline
  * Discovers additional `params` from the pipeline dynamically
* Drop Python 3.4 support
* `nf-core list` now only shows a value for _"is local latest version"_ column if there is a local copy.
* Lint markdown formatting in automated tests
  * Added `markdownlint-cli` for checking Markdown syntax in pipelines and tools repo
* Syncing now reads from a `blacklist.json` in order to exclude pipelines from being synced if necessary.
* Added nf-core tools API description to assist developers with the classes and functions available.
  * Docs are automatically built by Travis CI and updated on the nf-co.re website.
* Introduced test for filtering remote workflows by keyword.
* Build tools python API docs
  * Use Travis job for api doc generation and publish

* `nf-core bump-version` now stops before making changes if the linting fails
* Code test coverage
  * Introduced test for filtering remote workflows by keyword
* Linting updates
  * Now properly searches for conda packages in default channels
  * Now correctly validates version pinning for packages from PyPI
  * Updates for changes to `process.container` definition

### Other

* Bump `conda` to 4.6.7 in base nf-core Dockerfile

## [v1.4 - Tantalum Butterfly](https://github.com/nf-core/tools/releases/tag/1.4) - [2018-12-12]

### Template pipeline

* Institutional custom config profiles moved to github `nf-core/configs`
  * These will now be maintained centrally as opposed to being shipped with the pipelines in `conf/`
  * Load `base.config` by default for all profiles
  * Removed profiles named `standard` and `none`
  * Added parameter `--igenomesIgnore` so `igenomes.config` is not loaded if parameter clashes are observed
  * Added parameter `--custom_config_version` for custom config version control. Can use this parameter to provide commit id for reproducibility. Defaults to `master`
  * Deleted custom configs from template in `conf/` directory i.e. `uzh.config`, `binac.config` and `cfc.config`
* `multiqc_config` and `output_md` are now put into channels instead of using the files directly (see issue [#222](https://github.com/nf-core/tools/issues/222))
* Added `local.md` to cookiecutter template in `docs/configuration/`. This was referenced in `README.md` but not present.
* Major overhaul of docs to add/remove parameters, unify linking of files and added description for providing custom configs where necessary
* Travis: Pull the `dev` tagged docker image for testing
* Removed UPPMAX-specific documentation from the template.

### Tools helper code

* Make Travis CI tests fail on pull requests if the `CHANGELOG.md` file hasn't been updated
* Minor bugfixing in Python code (eg. removing unused import statements)
* Made the web requests caching work on multi-user installations
* Handle exception if nextflow isn't installed
* Linting: Update for Travis: Pull the `dev` tagged docker image for testing

## [v1.3 - Citreous Swordfish](https://github.com/nf-core/tools/releases/tag/1.3) - [2018-11-21]

* `nf-core create` command line interface updated
  * Interactive prompts for required arguments if not given
  * New flag for workflow author
* Updated channel order for bioconda/conda-forge channels in environment.yaml
* Increased code coverage for sub command `create` and `licenses`
* Fixed nasty dependency hell issue between `pytest` and `py` package in Python 3.4.x
* Introduced `.coveragerc` for pytest-cov configuration, which excludes the pipeline template now from being reported
* Fix [189](https://github.com/nf-core/tools/issues/189): Check for given conda and PyPi package dependencies, if their versions exist
* Added profiles for `cfc`,`binac`, `uzh` that can be synced across pipelines
  * Ordering alphabetically for profiles now
* Added `pip install --upgrade pip` to `.travis.yml` to update pip in the Travis CI environment

## [v1.2](https://github.com/nf-core/tools/releases/tag/1.2) - [2018-10-01]

* Updated the `nf-core release` command
  * Now called `nf-core bump-versions` instead
  * New flag `--nextflow` to change the required nextflow version instead
* Template updates
  * Simpler installation of the `nf-core` helper tool, now directly from PyPI
  * Bump minimum nextflow version to `0.32.0` - required for built in `manifest.nextflowVersion` check and access to `workflow.manifest` variables from within nextflow scripts
  * New `withName` syntax for configs
  * Travis tests fail if PRs come against the `master` branch, slightly refactored
  * Improved GitHub contributing instructions and pull request / issue templates
* New lint tests
  * `.travis.yml` test for PRs made against the `master` branch
  * Automatic `--release` option not used if the travis repo is `nf-core/tools`
  * Warnings if depreciated variables `params.version` and `params.nf_required_version` are found
* New `nf-core licences` subcommand to show licence for each conda package in a workflow
* `nf-core list` now has options for sorting pipeline nicely
* Latest version of conda used in nf-core base docker image
* Updated PyPI deployment to  correctly parse the markdown readme (hopefully!)
* New GitHub contributing instructions and pull request template

## [v1.1](https://github.com/nf-core/tools/releases/tag/1.1) - [2018-08-14]

Very large release containing lots of work from the first nf-core hackathon, held in SciLifeLab Stockholm.

* The [Cookiecutter template](https://github.com/nf-core/cookiecutter) has been merged into tools
  * The old repo above has been archived
  * New pipelines are now created using the command `nf-core create`
  * The nf-core template and associated linting are now controlled under the same version system
* Large number of template updates and associated linting changes
  * New simplified cookiecutter variable usage
  * Refactored documentation - simplified and reduced duplication
  * Better `manifest` variables instead of `params` for pipeline name and version
  * New integrated nextflow version checking
  * Updated travis docker pull command to use tagging to allow release tests to pass
  * Reverted Docker and Singularity syntax to use `ENV` hack again
* Improved Python readme parsing for PyPI
* Updated Travis tests to check that the correct `dev` branch is being targeted
* New sync tool to automate pipeline updates
  * Once initial merges are complete, a nf-core bot account will create PRs for future template updates

## [v1.0.1](https://github.com/nf-core/tools/releases/tag/1.0.1) - [2018-07-18]

The version 1.0 of nf-core tools cannot be installed from PyPi. This patch fixes it, by getting rid of the requirements.txt plus declaring the dependent modules in the setup.py directly.

## [v1.0](https://github.com/nf-core/tools/releases/tag/1.0) - [2018-06-12]

Initial release of the nf-core helper tools package. Currently includes four subcommands:

* `nf-core list`: List nf-core pipelines with local info
* `nf-core download`: Download a pipeline and singularity container
* `nf-core lint`: Check pipeline against nf-core guidelines
* `nf-core release`: Update nf-core pipeline version number<|MERGE_RESOLUTION|>--- conflicted
+++ resolved
@@ -2,11 +2,8 @@
 
 ## 1.14dev
 
-<<<<<<< HEAD
+* Fixed an issue in the pipeline template regarding explicit disabling of unused container engines [[#972](https://github.com/nf-core/tools/pull/972)]
 * Fix overly strict `--max_time` formatting regex [[#973](https://github.com/nf-core/tools/issues/973)]
-=======
-* Fixed an issue in the pipeline template regarding explicit disabling of unused container engines [[#972](https://github.com/nf-core/tools/pull/972)]
->>>>>>> 02a9abc1
 
 ## [v1.13.3 - Copper Crocodile Resurrection :crocodile:](https://github.com/nf-core/tools/releases/tag/1.13.2) - [2021-03-24]
 
