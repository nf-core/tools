# nf-core/tools: Changelog

## v3.4.0dev

### Template

### Linting

### Modules

### Subworkflows

### General

## [v3.3.2 - Tungsten Tamarin Patch 2](https://github.com/nf-core/tools/releases/tag/3.3.2) - [2025-07-08]

### Template

- Avoid overriding `NFT_DIFF` and `NFT_DIFF_ARGS` in `nf-test` action ([#3606](https://github.com/nf-core/tools/pull/3606)) and ([#3619](https://github.com/nf-core/tools/pull/3619))
- fix nf-test scope to ignore nf-core module/swf tests ([#3609](https://github.com/nf-core/tools/pull/3609))
- write github.run_id on pipeline template ([#3637](https://github.com/nf-core/tools/pull/3637))
- Bump nf-schema to `2.4.2` ([#3533](https://github.com/nf-core/tools/pull/3533))
- Bump the minimal Nextflow version to `24.10.5` ([#3533](https://github.com/nf-core/tools/pull/3533), [#3667](https://github.com/nf-core/tools/pull/3667))
- CI - Only trigger nf-test action on pull_request ([#3628](https://github.com/nf-core/tools/pull/3628))
- Fix link to nf-test GHA in README.md ([#3630](https://github.com/nf-core/tools/pull/3630))
- Add accelerator directive for GPU-enabled processes ([#3632](https://github.com/nf-core/tools/pull/3632))
- Update dependency prettier to v3.6.0 ([#3641](https://github.com/nf-core/tools/pull/3641)) and 3.6.2 ([#3646](https://github.com/nf-core/tools/pull/3646))
- Add opt-in feature `gpu` ([#3562](https://github.com/nf-core/tools/pull/3562))
- Update zentered/bluesky-post-action action to v0.3.0 ([#3626](https://github.com/nf-core/tools/pull/3626))

### Linting

- Fix linting of nf-test files content ([#3603](https://github.com/nf-core/tools/pull/3603))

### Modules

- Remove args stub from module template to satisfy language server ([#3403](https://github.com/nf-core/tools/pull/3403))
<<<<<<< HEAD
- Allow GitHub usernames with dots (`.`), hyphens (`-`), and underscores (`_`) in `nf-core modules create` to support usernames from GitLab and other providers. ([#3658](https://github.com/nf-core/tools/pull/3658))
=======
- Fix modules meta.yml file structure ([#3532](https://github.com/nf-core/tools/pull/3532))
- Fix wrong key when updating module outputs ([#3665](https://github.com/nf-core/tools/pull/3665))
>>>>>>> 28b76a4f

### Subworkflows

### General

- update id of ruff hook in pre-commit config ([#3621](https://github.com/nf-core/tools/pull/3621))
- Fixes a bug with the test-datasets subcommand [#3617](https://github.com/nf-core/tools/issues/3617)
- Pin python Docker tag to f2fdaec ([#3623](https://github.com/nf-core/tools/pull/3623))
- Make changelog bot push to correct remote ([#3638](https://github.com/nf-core/tools/pull/3638))
- Give unique button ids to help buttons in create app ([#3645](https://github.com/nf-core/tools/pull/3645))
- Parallelize pytest runs and speed up coverage step ([#3635](https://github.com/nf-core/tools/pull/3635))
- Update gitpod/workspace-base Docker digest to 77021d8 ([#3649](https://github.com/nf-core/tools/pull/3649))
- Update error message for rocrate_readme_sync ([#3652](https://github.com/nf-core/tools/pull/3652))
- Update `nf-core modules info` command after `meta.yml` restructuring ([#3659](https://github.com/nf-core/tools/pull/3659))
- Enable parsing of multi-line config values ([#3629](https://github.com/nf-core/tools/pull/3629))

#### Version updates

- Drop python 3.8, add tests with python 3.13 ([#3538](https://github.com/nf-core/tools/pull/3538))
- Update python:3.13-slim Docker digest to 6544e0e ([#3663](https://github.com/nf-core/tools/pull/3663))
- Update pre-commit hook astral-sh/ruff-pre-commit to v0.12.2 ([#3627](https://github.com/nf-core/tools/pull/3627),[#3648](https://github.com/nf-core/tools/pull/3648), [#3661](https://github.com/nf-core/tools/pull/3661))
- Update dependency textual to v3.5.0 ([#3636](https://github.com/nf-core/tools/pull/3636))
- Update pre-commit hook pre-commit/mirrors-mypy to v1.16.1 ([#3624](https://github.com/nf-core/tools/pull/3624))

## [v3.3.1 - Tungsten Tamarin Patch](https://github.com/nf-core/tools/releases/tag/3.3.1) - [2025-06-02]

### Template

- Use correct comment symbol in `nf-test.yml` ([#3601](https://github.com/nf-core/tools/pull/3601))

## [v3.3.0 - Tungsten Tamarin](https://github.com/nf-core/tools/releases/tag/3.3.0) - [2025-06-02]

**Highlights**

This version adds pipeline level [nf-test](https://www.nf-test.com/) to the pipeline template.
We also enabled to install subworkflows with modules from different remotes.

### Template

- Remove the on `pull_request_target` trigger and `pull_request` types from the download test. Also drop `push` triggers on other CI tests. ([#3399](https://github.com/nf-core/tools/pull/3399))
- Add nf-core template version badges to README ([#3396](https://github.com/nf-core/tools/pull/3396))
- Basic pipeline level nf-test tests ([#3469](https://github.com/nf-core/tools/pull/3469), [3597](https://github.com/nf-core/tools/pull/3597))
- Add Bluesky badge to readme ([#3475](https://github.com/nf-core/tools/pull/3475))
- Add .nftignore to trigger list ([#3508](https://github.com/nf-core/tools/pull/3508))
- Tun nf-test tests on runsOn runners ([#3525](https://github.com/nf-core/tools/pull/3525))
- Include the centralized nf-core configs also in offline mode, if a local copy is available. ([#3491](https://github.com/nf-core/tools/pull/3491))
- Make jobs automatically resubmit for exit code 175 ([#3564](https://github.com/nf-core/tools/pull/3564))
- Bump nf-schema back to 2.3.0 ([#3577](https://github.com/nf-core/tools/pull/3577))
- Do not skip AWS fulltest action on release ([#3583](https://github.com/nf-core/tools/pull/3583))
- Make all github actions in the template kebab-case ([#3600](https://github.com/nf-core/tools/pull/3600))

### Linting

- Add linting for ifEmpty(null) ([#3411](https://github.com/nf-core/tools/pull/3411))
- Fix arbitrarily nested params schema linting ([#3443](https://github.com/nf-core/tools/pull/3443))
- Fix linting with comments after the input directive ([#3458](https://github.com/nf-core/tools/pull/3458))
- EDAM ontology fixes ([#3460](https://github.com/nf-core/tools/pull/3460))
- Fix default linting of nf-core components when `nf-core pipelines lint` is ran ([#3480](https://github.com/nf-core/tools/pull/3480))
- Fix the unexpected warning and sychronize the `README.md` and `RO-crate-metadata.json` ([#3493](https://github.com/nf-core/tools/pull/3493))
- Adapt the linter to the new notation used to include the centralized nf-core configs ([#3491](https://github.com/nf-core/tools/pull/3491))
- Addressing more cases than can happen when processing input and output values ([#3541](https://github.com/nf-core/tools/pull/3541))
- Add linting of nf-test files content ([#3580](https://github.com/nf-core/tools/pull/3580))

### Subworkflows

- Install subworkflows with modules from different remotes ([#3083](https://github.com/nf-core/tools/pull/3083))

### Modules

- Increase meta index for multiple input channels ([#3463](https://github.com/nf-core/tools/pull/3463))
- Configure the default module repository, branch, and path from environment variables. ([#3481](https://github.com/nf-core/tools/pull/3481))

### General

- Remove hard coded key prefix for schema in launcher ([#3432](https://github.com/nf-core/tools/pull/3432))
- Output passed to `write_params_file` as Path object ([#3435](https://github.com/nf-core/tools/pull/3435))
- format name/value with YAML syntax ([#3442](https://github.com/nf-core/tools/pull/3442))
- Remove Twitter from README ([#3454](https://github.com/nf-core/tools/pull/3454))
- docs: fix contributing link in the main README ([#3459](https://github.com/nf-core/tools/pull/3459))
- Cleanup: Removed Redundant if Condition ([#3468](https://github.com/nf-core/tools/pull/3468))
- Ontology fix comment yaml ([#3502](https://github.com/nf-core/tools/pull/3502))
- Bugfix - add back logo to the README ([#3504](https://github.com/nf-core/tools/pull/3504))
- Update dead link ([#3505](https://github.com/nf-core/tools/pull/3505))
- Changing retrieval of file extension from EDAM ([#3512](https://github.com/nf-core/tools/pull/3512))
- Refactor adding EDAM ontologies and allowing detect more patterns (e.g., versions.yml) ([#3519](https://github.com/nf-core/tools/pull/3519))
- Add offline configs test action ([#3524](https://github.com/nf-core/tools/pull/3524))
- Adds `test-datasets` subcommand for listing/searching files in the nf-core/test-datasets repo from the cli ([#3487](https://github.com/nf-core/tools/issues/3487), [#3548](https://github.com/nf-core/tools/pull/3548), [#3566](https://github.com/nf-core/tools/pull/3566), [#3567](https://github.com/nf-core/tools/pull/3567))
- Fix indentation in included_configs API docs ([#3523](https://github.com/nf-core/tools/pull/3523))
- Adding boundary in regex ([#3535](https://github.com/nf-core/tools/pull/3535))
- Switch to using runsOn runners in nf-core/tools repo ([#3537](https://github.com/nf-core/tools/pull/3537))
- Handling issue with arity #3530 ([#3539](https://github.com/nf-core/tools/pull/3539))
- GitHub action for nightly tests with Nextflow from source ([#3553](https://github.com/nf-core/tools/pull/3553))
- Update CI to test template pipelines with nf-test ([#3559](https://github.com/nf-core/tools/pull/3559))
- Use secret for notification email on nextflow nightly builds ([#3576](https://github.com/nf-core/tools/pull/3576))
- Use pdiff from setup-nf-test ([#3578](https://github.com/nf-core/tools/pull/3578))

#### Version updates

- chore(deps): update python:3.12-slim docker digest to fd95fa2 ([#3587](https://github.com/nf-core/tools/pull/3587))
- chore(deps): update dependency pytest-textual-snapshot to v1.1.0 ([#3439](https://github.com/nf-core/tools/pull/3439))
- chore(deps): update pre-commit hook astral-sh/ruff-pre-commit to v0.11.11 ([#3585](https://github.com/nf-core/tools/pull/3585))
- chore(deps): update pre-commit hook editorconfig-checker/editorconfig-checker.python to v3.2.0 ([#3446](https://github.com/nf-core/tools/pull/3446))
- chore(deps): update pre-commit hook pre-commit/mirrors-mypy to v1.15.0 ([#3447](https://github.com/nf-core/tools/pull/3447))
- Update prettier to 3.5.0 ([#3448](https://github.com/nf-core/tools/pull/3448))
- chore(deps): update gitpod/workspace-base docker digest to 3aa18f4 ([#3586](https://github.com/nf-core/tools/pull/3586))
- chore(deps): update github actions ([#3488](https://github.com/nf-core/tools/pull/3488))
- chore(deps): update github actions ([#3498](https://github.com/nf-core/tools/pull/3498))
- chore(deps): update dependency textual to v2 ([#3471](https://github.com/nf-core/tools/pull/3471))
- chore(deps): update actions/setup-python digest to 8d9ed9a ([#3518](https://github.com/nf-core/tools/pull/3518))
- chore(deps): update actions/github-script action to v7 ([#3545](https://github.com/nf-core/tools/pull/3545))
- chore(deps): pin dependencies ([#3554](https://github.com/nf-core/tools/pull/3554))
- chore(deps): update codecov/codecov-action digest to 18283e0 ([#3575](https://github.com/nf-core/tools/pull/3575))

## [v3.2.1 - Pewter Pangolin Patch](https://github.com/nf-core/tools/releases/tag/3.2.1) - [2025-04-29]

### Template

- Run awsfulltest after release, and with dev revision on PRs to master/main ([#3485](https://github.com/nf-core/tools/pull/3485))
- Downgrade nf-schema to fix CI tests ([#3544](https://github.com/nf-core/tools/pull/3544))
- Fail nextflow run test gracefully for `latest everything` ([#3543](https://github.com/nf-core/tools/pull/3543))

## [v3.2.0 - Pewter Pangolin](https://github.com/nf-core/tools/releases/tag/3.2.0) - [2025-01-27]

### Template

- Remove automated release tweets ([#3419](https://github.com/nf-core/tools/pull/3419))
- Update template components ([#3426](https://github.com/nf-core/tools/pull/3426))
- Fix `process.shell` in `nextflow.config` ([#3416](https://github.com/nf-core/tools/pull/3416)) and split into new lines ([#3425](https://github.com/nf-core/tools/pull/3425))

### Modules

- Modules created in pipelines "local" dir now use the full template ([#3256](https://github.com/nf-core/tools/pull/3256))

### Subworkflows

- Subworkflows created in pipelines "local" dir now use the full template ([#3256](https://github.com/nf-core/tools/pull/3256))

### General

- Update pre-commit hook editorconfig-checker/editorconfig-checker.python to v3.1.2 ([#3414](https://github.com/nf-core/tools/pull/3414))
- Update python:3.12-slim Docker digest to 123be56 ([#3421](https://github.com/nf-core/tools/pull/3421))

## [v3.1.2 - Brass Boxfish Patch](https://github.com/nf-core/tools/releases/tag/3.1.2) - [2025-01-20]

### Template

- Bump nf-schema to `2.3.0` ([#3401](https://github.com/nf-core/tools/pull/3401))
- Remove jinja formatting which was deleting line breaks ([#3405](https://github.com/nf-core/tools/pull/3405))

### Download

- Allow `nf-core pipelines download -r` to download commits ([#3374](https://github.com/nf-core/tools/pull/3374))
- Fix faulty Download Test Action to ensure that setup and test run as one job and on the same runner ([#3389](https://github.com/nf-core/tools/pull/3389))

### Modules

- Fix bump-versions: only append module name if it is a dir and contains `main.nf` ([#3384](https://github.com/nf-core/tools/pull/3384))

### General

- `manifest.author` is not required anymore ([#3397](https://github.com/nf-core/tools/pull/3397))
- Parameters schema validation: allow `oneOf`, `anyOf` and `allOf` with `required` ([#3386](https://github.com/nf-core/tools/pull/3386))
- Run pre-comit when rendering template for pipelines sync ([#3371](https://github.com/nf-core/tools/pull/3371))
- Fix sync GHA by removing quotes from parsed branch name ([#3394](https://github.com/nf-core/tools/pull/3394))

## [v3.1.1 - Brass Boxfish Patch](https://github.com/nf-core/tools/releases/tag/3.1.1) - [2024-12-20]

### Template

- Use outputs instead of the environment to pass around values between steps in the Download Test Action ([#3351](https://github.com/nf-core/tools/pull/3351))
- Fix pre commit template ([#3358](https://github.com/nf-core/tools/pull/3358))
- Set LICENSE copyright to nf-core community ([#3366](https://github.com/nf-core/tools/pull/3366))
- Fix including modules.config ([#3356](https://github.com/nf-core/tools/pull/3356))

### Linting

- Linting of pipeline LICENSE file is a warning to allow for author/maintainer names ([#3366](https://github.com/nf-core/tools/pull/3366))

### General

- Add missing p ([#3357](https://github.com/nf-core/tools/pull/3357))
- Use `manifest.contributors` names if available, otherwise default to `manifest.author` ([#3362](https://github.com/nf-core/tools/pull/3362))
- Properly parse the names form `manifest.contributors` ([#3364](https://github.com/nf-core/tools/pull/3364))

## [v3.1.0 - Brass Boxfish](https://github.com/nf-core/tools/releases/tag/3.1.0) - [2024-12-09]

**Highlights**

- We added the new `contributors` field to the pipeline template `manifest`.
- The `nf-core pipelines download` command supports ORAS container URIs.
- New command `nf-core subworkflows patch`.

### Template

- Keep pipeline name in version.yml file ([#3223](https://github.com/nf-core/tools/pull/3223))
- Fix Manifest DOI text ([#3224](https://github.com/nf-core/tools/pull/3224))
- Do not assume pipeline name is url ([#3225](https://github.com/nf-core/tools/pull/3225))
- fix `workflow_dispatch` trigger and parse more review comments in awsfulltest ([#3235](https://github.com/nf-core/tools/pull/3235))
- Add resource limits to Gitpod profile([#3255](https://github.com/nf-core/tools/pull/3255))
- Fix a typo ([#3268](https://github.com/nf-core/tools/pull/3268))
- Remove `def` from `nextflow.config` and add `trace_report_suffix` param ([#3296](https://github.com/nf-core/tools/pull/3296))
- Move `includeConfig 'conf/modules.config'` next to `includeConfig 'conf/base.config'` to not overwrite tests profiles configurations ([#3301](https://github.com/nf-core/tools/pull/3301))
- Use `params.monochrome_logs` in the template and update nf-core components ([#3310](https://github.com/nf-core/tools/pull/3310))
- Fix some typos and improve writing in `usage.md` and `CONTRIBUTING.md` ([#3302](https://github.com/nf-core/tools/pull/3302))
- Add `manifest.contributors` to `nextflow.config` ([#3311](https://github.com/nf-core/tools/pull/3311))
- Update template components ([#3328](https://github.com/nf-core/tools/pull/3328))
- Template: Remove mention of GRCh37 if igenomes is skipped ([#3330](https://github.com/nf-core/tools/pull/3330))
- Be more verbose in approval check action ([#3338](https://github.com/nf-core/tools/pull/3338))
- Add `gpu` profile ([#3272](https://github.com/nf-core/tools/pull/3272))

### Download

- First steps towards fixing [#3179](https://github.com/nf-core/tools/issues/3179): Modify `prioritize_direct_download()` to retain Seqera Singularity `https://` Container URIs and hardcode Seqera Containers into `gather_registries()` ([#3244](https://github.com/nf-core/tools/pull/3244)).
- Further steps towards fixing [#3179](https://github.com/nf-core/tools/issues/3179): Enable limited support for `oras://` container paths (_only absolute URIs, no flexible registries like with Docker_) and prevent unnecessary image downloads for Seqera Container modules with `reconcile_seqera_container_uris()` ([#3293](https://github.com/nf-core/tools/pull/3293)).
- Update dawidd6/action-download-artifact action to v7 ([#3306](https://github.com/nf-core/tools/pull/3306))

### Linting

- allow mixed `str` and `dict` entries in lint config ([#3228](https://github.com/nf-core/tools/pull/3228))
- fix `meta_yml` linting test failing due to `module.process_name` always being `""` ([#3317](https://github.com/nf-core/tools/pull/3317))
- fix module section regex matching wrong things ([#3321](https://github.com/nf-core/tools/pull/3321))

### Modules

- add a panel around diff previews when updating ([#3246](https://github.com/nf-core/tools/pull/3246))

### Subworkflows

- Add `nf-core subworkflows patch` command ([#2861](https://github.com/nf-core/tools/pull/2861))
- Improve subworkflow nf-test migration warning ([#3298](https://github.com/nf-core/tools/pull/3298))

### General

- Include `.nf-core.yml` in `nf-core pipelines bump-version` ([#3220](https://github.com/nf-core/tools/pull/3220))
- create: add shortcut to toggle all switches ([#3226](https://github.com/nf-core/tools/pull/3226))
- Remove unrelated values when saving `.nf-core` file ([#3227](https://github.com/nf-core/tools/pull/3227))
- use correct `--profile` options for `nf-core subworkflows test` ([#3233](https://github.com/nf-core/tools/pull/3233))
- Update GitHub Actions ([#3237](https://github.com/nf-core/tools/pull/3237))
- add `--dir/-d` option to schema commands ([#3247](https://github.com/nf-core/tools/pull/3247))
- fix headers in api docs ([#3323](https://github.com/nf-core/tools/pull/3323))
- handle new schema structure in `nf-core pipelines create-params-file` ([#3276](https://github.com/nf-core/tools/pull/3276))
- Update Gitpod image to use Miniforge instead of Miniconda([#3274](https://github.com/nf-core/tools/pull/3274))
- Add hint to solve git errors with a synced repo ([#3279](https://github.com/nf-core/tools/pull/3279))
- Run pre-commit when testing linting the template pipeline ([#3280](https://github.com/nf-core/tools/pull/3280))
- Make CLI prompt less nf-core specific ([#3326](https://github.com/nf-core/tools/pull/3326))
- Update gitpod vscode extensions to use nf-core extension pack ([#3327](https://github.com/nf-core/tools/pull/3327))
- Remove toList() channel operation from inside onComplete block ([#3304](https://github.com/nf-core/tools/pull/3304))
- build: Setup VS Code tests ([#3292](https://github.com/nf-core/tools/pull/3292))
- Don't break gitpod.yml with template string ([#3332](https://github.com/nf-core/tools/pull/3332))
- rocrate: remove duplicated entries for name and version ([#3333](https://github.com/nf-core/tools/pull/3333))
- rocrate: Update crate with version bump and handle new contributor field ([#3334](https://github.com/nf-core/tools/pull/3334))
- set default_branch to master for now ([#3335](https://github.com/nf-core/tools/issues/3335))
- Set git defaultBranch to master in sync action ([#3337](https://github.com/nf-core/tools/pull/3337))
- Add verbose mode to sync action ([#3339](https://github.com/nf-core/tools/pull/3339))
- ci: Run checks on renovate branches to avoid creating and merging PRs ([#3018](https://github.com/nf-core/tools/pull/3018))

### Version updates

- chore(deps): update pre-commit hook pre-commit/mirrors-mypy to v1.12.0 ([#3230](https://github.com/nf-core/tools/pull/3230))
- Update codecov/codecov-action action to v5 ([#3283](https://github.com/nf-core/tools/pull/3283))
- Update gitpod/workspace-base Docker digest to 12853f7 ([#3309](https://github.com/nf-core/tools/pull/3309))
- Update pre-commit hook astral-sh/ruff-pre-commit to v0.8.2 ([#3325](https://github.com/nf-core/tools/pull/3325))

## [v3.0.2 - Titanium Tapir Patch](https://github.com/nf-core/tools/releases/tag/3.0.2) - [2024-10-11]

### Template

- Add null/ to .gitignore ([#3191](https://github.com/nf-core/tools/pull/3191))
- Parallelize pipeline GHA tests over docker/conda/singularity ([#3214](https://github.com/nf-core/tools/pull/3214))
- Fix `template_version_comment.yml` github action ([#3212](https://github.com/nf-core/tools/pull/3212))
- Fix pre-commit linting on pipeline template ([#3218](https://github.com/nf-core/tools/pull/3218))

### Linting

- Fix bug when linting schema params and when using `defaultIgnoreParams` ([#3213](https://github.com/nf-core/tools/pull/3213))

### General

- Use updated pipeline commands in docstrings ([#3215](https://github.com/nf-core/tools/pull/3215))
- Disable automatic sync on release, fix handling empty pipeline input ([#3217](https://github.com/nf-core/tools/pull/3217))

## [v3.0.1 - Titanium Tapir Patch](https://github.com/nf-core/tools/releases/tag/3.0.1) - [2024-10-09]

### Template

- Fixed an issue where the linting CI action didn't read the correct file ([#3202](https://github.com/nf-core/tools/pull/3202))
- Fixed condition for `awsfulltest` to run ([#3203](https://github.com/nf-core/tools/pull/3203))
- Fix too many empty lines added by jinja ([#3204](https://github.com/nf-core/tools/pull/3204) and [#3206](https://github.com/nf-core/tools/pull/3206))
- Fix header blocks in local subworkflow including git merge marker-like strings ([#3201](https://github.com/nf-core/tools/pull/3201))
- Update included subworkflows and modules ([#3208](https://github.com/nf-core/tools/pull/3208))

## [v3.0.0 - Titanium Tapir](https://github.com/nf-core/tools/releases/tag/3.0.0) - [2024-10-08]

**Highlights**

- Pipeline commands are renamed from `nf-core <command>` to `nf-core pipelines <command>` to follow the same command structure as modules and subworkflows commands.
- More customisation for pipeline templates. The template has been divided into features which can be skipped, e.g. you can create a new pipeline without any traces of FastQC in it.
- A new Text User Interface app when running `nf-core pipelines create` to help us guide you through the process better (no worries, you can still use the cli if you give all values as parameters)
- We replaced nf-validation with nf-schema in the pipeline template
- CI tests now lint with the nf-core tools version matching the template version of the pipeline, to minimise errors in opened PRs with every new tools release.
- `nf-core licences` command is deprecated.
- Changed default branch to `main`.
- The structure of nf-core/tools pytests has been updated.
- The structure of the API docs has been updated.

### Template

- Change paths to test data ([#2985](https://github.com/nf-core/tools/pull/2985))
- Run awsfulltest on PRs to `master` with two PR approvals ([#3042](https://github.com/nf-core/tools/pull/3042))
- Remove deprecated syntax ([#3046](https://github.com/nf-core/tools/pull/3046))
- Use filename in code block for `params.yml` ([#3055](https://github.com/nf-core/tools/pull/3055))
- Remove release announcement for non nf-core pipelines ([#3072](https://github.com/nf-core/tools/pull/3072))
- handle template features with a yaml file ([#3108](https://github.com/nf-core/tools/pull/3108), [#3112](https://github.com/nf-core/tools/pull/3112))
- add option to exclude code linters for custom pipeline template ([#3084](https://github.com/nf-core/tools/pull/3084))
- add option to exclude citations for custom pipeline template ([#3101](https://github.com/nf-core/tools/pull/3101) and [#3169](https://github.com/nf-core/tools/pull/3169))
- add option to exclude gitpod for custom pipeline template ([#3100](https://github.com/nf-core/tools/pull/3100))
- add option to exclude codespaces from pipeline template ([#3105](https://github.com/nf-core/tools/pull/3105))
- add option to exclude multiqc from pipeline template ([#3103](https://github.com/nf-core/tools/pull/3103))
- add option to exclude changelog from custom pipeline template ([#3104](https://github.com/nf-core/tools/pull/3104))
- add option to exclude license from pipeline template ([#3125](https://github.com/nf-core/tools/pull/3125))
- add option to exclude email from pipeline template ([#3126](https://github.com/nf-core/tools/pull/3126))
- add option to exclude nf-schema from the template ([#3116](https://github.com/nf-core/tools/pull/3116))
- add option to exclude fastqc from pipeline template ([#3129](https://github.com/nf-core/tools/pull/3129))
- add option to exclude documentation from pipeline template ([#3130](https://github.com/nf-core/tools/pull/3130))
- add option to exclude test configs from pipeline template ([#3133](https://github.com/nf-core/tools/pull/3133))
- add option to exclude tower.yml from pipeline template ([#3134](https://github.com/nf-core/tools/pull/3134))
- Use nf-schema instead of nf-validation ([#3116](https://github.com/nf-core/tools/pull/3116))
- test pipeline with conda and singularity on PRs to master ([#3149](https://github.com/nf-core/tools/pull/3149))
- run nf-core lint `--release` on PRs to master ([#3148](https://github.com/nf-core/tools/pull/3148))
- Add tests to ensure all files are part of a template customisation group and all groups are tested ([#3099](https://github.com/nf-core/tools/pull/3099))
- Update the syntax of `utils_nfcore_pipeline_pipeline` local subworkflow ([#3166](https://github.com/nf-core/tools/pull/3166))
- Remove if/else block to include `igenomes.config` ([#3168](https://github.com/nf-core/tools/pull/3168))
- Fixed release announcement hashtags for Mastodon ([#3099](https://github.com/nf-core/tools/pull/3176))
- Remove try/catch blocks from `nextflow.config` ([#3167](https://github.com/nf-core/tools/pull/3167))
- Extend `download_pipeline.yml` to count pre-downloaded container images. ([#3182](https://github.com/nf-core/tools/pull/3182))

### Linting

- Fix linting fail on nfcore_external_java_deps if nf_schema is used ([#2976](https://github.com/nf-core/tools/pull/2976))
- Conda module linting: Include package name in log file ([#3014](https://github.com/nf-core/tools/pull/3014))
- Remove defaults from conda `environment.yml` file. ([#3029](https://github.com/nf-core/tools/pull/3029))
- Restructure pipeline tests and move pipeline linting into subfolder ([#3070](https://github.com/nf-core/tools/pull/3070))
- Fix module linting warning for process_high_memory ([#3086](https://github.com/nf-core/tools/issues/3086))
- Linting will now fail when an unpinned plugin is used ([#3116](https://github.com/nf-core/tools/pull/3116))
- Linting will now check if the schema is correct for the used validation plugin ([#3116])(https://github.com/nf-core/tools/pull/3116)
- Linting will now check the use of the right validation plugin include statements in the workflow scripts ([#3116])(https://github.com/nf-core/tools/pull/3116)
- Full linting for correct use of nf-schema and nf-validation ([#3116](https://github.com/nf-core/tools/pull/3116))
- Handle cases where the directory path contains the name of the component ([#3147](https://github.com/nf-core/tools/pull/3147))
- Don't test conda `environment.yml` `name` attribute (which should no longer be there) ([#3161](https://github.com/nf-core/tools/pull/3161))

### Pipeline create command

- Allow more special characters on the pipeline name for non-nf-core pipelines ([#3008](https://github.com/nf-core/tools/pull/3008))
- Mock git cretentials to generate stable textual snapshots ([#3007](https://github.com/nf-core/tools/pull/3007))
- Display input textbox with equally spaced grid ([#3038](https://github.com/nf-core/tools/pull/3038))
- Allow numbers in custom pipeline name ([#3094](https://github.com/nf-core/tools/pull/3094))

### Components

- The `modules_nfcore` tag in the `main.nf.test` file of modules/subworkflows now displays the organization name in custom modules repositories ([#3005](https://github.com/nf-core/tools/pull/3005))
- Add `--migrate_pytest` option to `nf-core <modules|subworkflows> test` command ([#3085](https://github.com/nf-core/tools/pull/3085))
- Allow spaces at the beginning of include statements ([#3115](https://github.com/nf-core/tools/pull/3115))
- Add option `--fix` to update the `meta.yml` file of subworkflows ([#3077](https://github.com/nf-core/tools/pull/3077))

### Download

- Fully removed already deprecated `-t` / `--tower` flag.
- Refactored the CLI for consistency (short flag is usually second word, e.g. also for `--container-library` etc.):

| Old parameter                     | New parameter                     |
| --------------------------------- | --------------------------------- |
| `-d` / `--download-configuration` | `-c` / `--download-configuration` |
| `-p` / `--parallel-downloads`     | `-d` / `--parallel-downloads`     |
| new parameter                     | `-p` / (`--platform`)             |

### General

- Change default branch to `main` for the nf-core/tools repository
- Update output of generation script for API docs to new structure ([#2988](https://github.com/nf-core/tools/pull/2988))
- Remove `rich-codex.yml` action, images are now generated on the website repo ([#2989](https://github.com/nf-core/tools/pull/2989))
- Add no clobber and put bash options on their own line ([#2991](https://github.com/nf-core/tools/pull/2991))
- move pipeline subcommands for v3.0 ([#2983](https://github.com/nf-core/tools/pull/2983))
- return directory if base_dir is the root directory ([#3003](https://github.com/nf-core/tools/pull/3003))
- Remove nf-core licences command ([#3012](https://github.com/nf-core/tools/pull/3012))
- README - absolute image paths ([#3013](https://github.com/nf-core/tools/pull/3013))
- Add warning deprecation message to top-level commands ([#3036](https://github.com/nf-core/tools/pull/3036))
- move pipeline commands to functions to avoid duplication ([#3039](https://github.com/nf-core/tools/pull/3039))
- update output_dir for api docs to new website structure ([#3051](https://github.com/nf-core/tools/pull/3051))
- Add `--limit-output` argument for modules/subworkflow update ([#3047](https://github.com/nf-core/tools/pull/3047))
- update api docs to new structure ([#3054](https://github.com/nf-core/tools/pull/3054))
- handle new jsonschema error type ([#3061](https://github.com/nf-core/tools/pull/3061))
- Fix number of arguments for pipelines_create within the command_create function ([#3074](https://github.com/nf-core/tools/pull/3074))
- Add bot action to update textual snapshots and write bot documentation ([#3102](https://github.com/nf-core/tools/pull/3102))
- Update gitpod setup ([#3136](https://github.com/nf-core/tools/pull/3136))
- fix syncing a pipeline from current directory ([#3143](https://github.com/nf-core/tools/pull/3143))
- Patch gitpod conda setup to not use defaults channel ([#3159](https://github.com/nf-core/tools/pull/3159))

## Version updates

- Update pre-commit hook astral-sh/ruff-pre-commit to v0.6.0 ([#3122](https://github.com/nf-core/tools/pull/3122))
- Update gitpod/workspace-base Docker digest to 92dd1bc ([#2982](https://github.com/nf-core/tools/pull/2982))
- Update python:3.12-slim Docker digest to 59c7332 ([#3124](https://github.com/nf-core/tools/pull/3124))
- Update pre-commit hook pre-commit/mirrors-mypy to v1.11.1 ([#3091](https://github.com/nf-core/tools/pull/3091))
- Update to pytest v8 and move it to dev dependencies ([#3058](https://github.com/nf-core/tools/pull/3058))
- Update minimal textual version and snapshots ([#2998](https://github.com/nf-core/tools/pull/2998))

## [v2.14.1 - Tantalum Toad - Patch](https://github.com/nf-core/tools/releases/tag/2.14.1) - [2024-05-09]

### Template

- Don't cache pip in `linting.yml` ([#2961](https://github.com/nf-core/tools/pull/2961))
- Lint pipelines with the nf-core template version and post comment if it is outdated ([#2978](https://github.com/nf-core/tools/pull/2978))

### General

- Fix update github action for components in pipeline template ([#2968](https://github.com/nf-core/tools/pull/2968))
- Run sync after release on self hosted runners ([#2970](https://github.com/nf-core/tools/pull/2970))

## [v2.14.0 - Tantalum Toad](https://github.com/nf-core/tools/releases/tag/2.14.0) - [2024-05-08]

### Template

- Remove fasta default from nextflow.config ([#2828](https://github.com/nf-core/tools/pull/2828))
- Update templates to use nf-core/setup-nextflow v2 ([#2818](https://github.com/nf-core/tools/pull/2818))
- Link to troubleshooting docs when pipeline fails ([#2845](https://github.com/nf-core/tools/pull/2845))
- Add fallback to `download_pipeline.yml` in case the pipeline does not support stub runs ([#2846](https://github.com/nf-core/tools/pull/2846))
- Set topic variable correctly in the mastodon announcement ([#2848](https://github.com/nf-core/tools/pull/2848))
- Add a cleanup action to `download_pipeline.yml` to fix failures caused by inadequate storage space on the runner ([#2849](https://github.com/nf-core/tools/pull/2849))
- Update python to 3.12 ([#2805](https://github.com/nf-core/tools/pull/2805))
- Remove `pyproject.toml` from template root
- Shorten lines in pipeline template ([#2908](https://github.com/nf-core/tools/pull/2908))
- Add a new hidden `--pipelines_testdata_base_path` parameter to more easily switch locations of test data in test configs (#2931)[https://github.com/nf-core/tools/pull/2931]
- Permanently activated pipeline-specific institutional configs support for all pipelines without need for manual intervention ([#2936](https://github.com/nf-core/tools/pull/2936))
- Template config: `conda.channels`, not `channels` ([#2950](https://github.com/nf-core/tools/pull/2950))
- Handles multiple DOIs + doi.org resolver from manifest.doi ([#2946](https://github.com/nf-core/tools/pull/2946))
- Update included components ([#2949](https://github.com/nf-core/tools/pull/2949))
- Update .editorconfig ([#2953](https://github.com/nf-core/tools/pull/2953))

### Linting

- Only match assignments of params in `main.nf` and not references like `params.aligner == <something>` ([#2833](https://github.com/nf-core/tools/pull/2833))
- Include test for presence of versions in snapshot ([#2888](https://github.com/nf-core/tools/pull/2888))
- Components: set correct sha before running component lint tests ([#2952](https://github.com/nf-core/tools/pull/2952))
- Less strict logo comparison ([#2956](https://github.com/nf-core/tools/pull/2956))
- Handle request errors more gracefully for actions validation ([#2959](https://github.com/nf-core/tools/pull/2959))

### Download

- Replace `--tower` with `--platform`. The former will remain for backwards compatibility for now but will be removed in a future release. ([#2853](https://github.com/nf-core/tools/pull/2853))
- Better error message when GITHUB_TOKEN exists but is wrong/outdated
- New `--tag` argument to add custom tags during a pipeline download ([#2938](https://github.com/nf-core/tools/pull/2938))

### Components

- Handle more complete list of possible git URL forms (ssh:// and ftp:// prefixes specifically) ([#2945](https://github.com/nf-core/tools/pull/2945))
- Fix path in component update script ([#2823](https://github.com/nf-core/tools/pull/2823))

### General

- Update CI to use nf-core/setup-nextflow v2 ([#2819](https://github.com/nf-core/tools/pull/2819))
- Changelog bot: handle also patch version before dev suffix ([#2820](https://github.com/nf-core/tools/pull/2820))
- Add `force_pr` flag to sync, to force a PR even though there are no changes committed ([#2822](https://github.com/nf-core/tools/pull/2822))
- Update prettier to 3.2.5 ([#2830](https://github.com/nf-core/tools/pull/2830))
- Update GitHub Actions ([#2827](https://github.com/nf-core/tools/pull/2827)), ([#2902](https://github.com/nf-core/tools/pull/2902)), ([#2927](https://github.com/nf-core/tools/pull/2927)), ([#2939](https://github.com/nf-core/tools/pull/2939))
- Switch to setup-nf-test ([#2834](https://github.com/nf-core/tools/pull/2834))
- Add tests for assignment and referencing of params in main.nf ([#2841](https://github.com/nf-core/tools/pull/2841))
- Optimize layers in dockerfile ([#2842](https://github.com/nf-core/tools/pull/2842))
- Update python:3.11-slim Docker digest to a2eb07f ([#2847](https://github.com/nf-core/tools/pull/2847))
- Strip out mention of "Nextflow Tower" and replace with "Seqera Platform" wherever possible
- Fix issue with config resolution that was causing nested configs to behave unexpectedly ([#2862](https://github.com/nf-core/tools/pull/2862))
- Fix schema docs console output truncating ([#2880](https://github.com/nf-core/tools/pull/2880))
- Ensure path object converted to string before stripping quotes ([#2878](https://github.com/nf-core/tools/pull/2878))
- Fix incorrect assertions for called_with on mocks ([#2891](https://github.com/nf-core/tools/pull/2891))
- Make cli-provided module/subworkflow names case insensitive ([#2869](https://github.com/nf-core/tools/pull/2869))
- Get immediate parent path name for schema creation ([#2886](https://github.com/nf-core/tools/pull/2886))
- Remove old references to CUSTOMDUMPSOFTWAREVERSIONS and add linting checks ([#2897](https://github.com/nf-core/tools/pull/2897))
- Update pre-commit hook pre-commit/mirrors-mypy to v1.10.0 ([#2933](https://github.com/nf-core/tools/pull/2933))
- Update codecov/codecov-action digest to 5ecb98a ([#2948](https://github.com/nf-core/tools/pull/2948))
- Update gitpod/workspace-base Docker digest to 124f2b8 ([#2943](https://github.com/nf-core/tools/pull/2943))
- fix(collectfile): sort true for methods_description_mqc.yaml ([#2947](https://github.com/nf-core/tools/pull/2947))
- chore(deps): update pre-commit hook astral-sh/ruff-pre-commit to v0.4.3 ([#2951](https://github.com/nf-core/tools/pull/2951))
- Restructure CHANGELOG.md ([#2954](https://github.com/nf-core/tools/pull/2954))
- fix: ensure path object converted to string before stripping quotes ([#2878](https://github.com/nf-core/tools/pull/2878))
- Test data uses paths instead of config map ([#2877](https://github.com/nf-core/tools/pull/2877))

## [v2.13.1 - Tin Puppy Patch](https://github.com/nf-core/tools/releases/tag/2.13) - [2024-02-29]

### Template

- Remove obsolete editor settings in `devcontainer.json` and `gitpod.yml` ([#2795](https://github.com/nf-core/tools/pull/2795))
- Add nf-test test instructions to contributing and PR template ([#2807](https://github.com/nf-core/tools/pull/2807))
- Fix topic extraction step for hashtags in toots ([#2810](https://github.com/nf-core/tools/pull/2810))
- Update modules and subworkflows in the template ([#2811](https://github.com/nf-core/tools/pull/2811))
- Unpin setup-nextflow and action-tower-launch ([#2806](https://github.com/nf-core/tools/pull/2806))
- Add nf-core-version to `.nf-core.yml` ([#2874](https://github.com/nf-core/tools/pull/2874))

### Download

- Improved offline container image resolution by introducing symlinks, fixes issues [#2751](https://github.com/nf-core/tools/issues/2751), [#2644](https://github.com/nf-core/tools/issues/2644) and [demultiplex#164](https://github.com/nf-core/demultiplex/issues/164): ([#2768](https://github.com/nf-core/tools/pull/2768))

### Linting

### Components

### General

- chore(deps): update codecov/codecov-action digest to 0cfda1d ([#2794](https://github.com/nf-core/tools/pull/2794))
- chore(deps): update gitpod/workspace-base docker digest to c15ee2f ([#2799](https://github.com/nf-core/tools/pull/2799))

## [v2.13 - Tin Puppy](https://github.com/nf-core/tools/releases/tag/2.13) - [2024-02-20]

### Template

- Add empty line in README.md to fix badges. ([#2729](https://github.com/nf-core/tools/pull/2729))
- Replace automatic branch detection in `nf-core download` CI test with hardcoded `dev` and input. ([#2727](https://github.com/nf-core/tools/pull/2727))
- Add Github Action to automatically cleanup ubuntu-latest runners to fix runner running out of diskspace errors([#2755](https://github.com/nf-core/tools/issues/2755))
- Fix GitHub Actions CI and Linting badges links ([#2757](https://github.com/nf-core/tools/pull/2757))
- Add hashtags to release announcement on mastodon ([#2761](https://github.com/nf-core/tools/pull/2761))
- update fastqc and multiqc in template ([#2776](https://github.com/nf-core/tools/pull/2776))
- template refactoring: remove the `lib` directory and use nf-core subworkflows ([#2736](https://github.com/nf-core/tools/pull/2736))
- use nf-validation to create an input channel from a sample sheet ([#2736](https://github.com/nf-core/tools/pull/2736))

### Linting

- Make creat-lint-wf composable ([#2733](https://github.com/nf-core/tools/pull/2733))
- Add looser comparison when pipeline logos ([#2744](https://github.com/nf-core/tools/pull/2744))
- Handle multiple aliases in module imports correctly during linting ([#2762](https://github.com/nf-core/tools/pull/2762))
- Switch to markdown based API and error docs ([#2758](https://github.com/nf-core/tools/pull/2758))

### Modules

- Handle dirty local module repos by force checkout of commits and branches if needed ([#2734](https://github.com/nf-core/tools/pull/2734))
- Patch: handle file not found when it is an added file to a module ([#2771](https://github.com/nf-core/tools/pull/2771))
- Handle symlinks when migrating pytest ([#2770](https://github.com/nf-core/tools/pull/2770))
- Add `--profile` parameter to nf-test command ([#2767](https://github.com/nf-core/tools/pull/2767))
- Reduce the sha length in the `nf-core modules list local` and add links to the specific commit ([#2870](https://github.com/nf-core/tools/pull/2870))
- Add links the nf-core module page and to open the local file in VSCode for module lint results ([#2870](https://github.com/nf-core/tools/pull/2870))

### General

- fix ignoring changes in partially templated files (e.g. `.gitignore`) ([#2722](https://github.com/nf-core/tools/pull/2722))
- update ruff to 0.2.0 and add it to pre-commit step ([#2725](https://github.com/nf-core/tools/pull/2725))
- Update codecov/codecov-action digest to e0b68c6 ([#2728](https://github.com/nf-core/tools/pull/2728))
- Update pre-commit hook astral-sh/ruff-pre-commit to v0.2.1 ([#2730](https://github.com/nf-core/tools/pull/2730))
- Update python:3.11-slim Docker digest to 2a746e2 ([#2743](https://github.com/nf-core/tools/pull/2743))
- Update actions/setup-python action to v5 ([#2739](https://github.com/nf-core/tools/pull/2739))
- Update gitpod/workspace-base Docker digest to 45e7617 ([#2747](https://github.com/nf-core/tools/pull/2747))
- chore(deps): pin jlumbroso/free-disk-space action to 54081f1 ([#2756](https://github.com/nf-core/tools/pull/2756))
- chore(deps): update actions/github-script action to v7 ([#2766](https://github.com/nf-core/tools/pull/2766))
- chore(deps): update pre-commit hook astral-sh/ruff-pre-commit to v0.2.2 ([#2769](https://github.com/nf-core/tools/pull/2769))
- Update gitpod/workspace-base Docker digest to 728e1fa ([#2780](https://github.com/nf-core/tools/pull/2780))

## [v2.12.1 - Aluminium Wolf - Patch](https://github.com/nf-core/tools/releases/tag/2.12.1) - [2024-02-01]

### Linting

- Handle default values of type number from nextflow schema ([#2703](https://github.com/nf-core/tools/pull/2703))
- fix ignoring files_unchanged ([#2707](https://github.com/nf-core/tools/pull/2707))

### General

- Update pre-commit hook astral-sh/ruff-pre-commit to v0.1.15 ([#2705](https://github.com/nf-core/tools/pull/2705))
- use types for default value comparison ([#2712](https://github.com/nf-core/tools/pull/2712))
- fix changelog titles ([#2708](https://github.com/nf-core/tools/pull/2708))
- Print relative path not absolute path in logo cmd log output ([#2709](https://github.com/nf-core/tools/pull/2709))
- Update codecov/codecov-action action to v4 ([#2713](https://github.com/nf-core/tools/pull/2713))
- Ignore nf-core-bot in renovate PRs ([#2716](https://github.com/nf-core/tools/pull/2716))

## [v2.12 - Aluminium Wolf](https://github.com/nf-core/tools/releases/tag/2.12) - [2024-01-29]

### Template

- Add a Github Action Workflow to the pipeline template that tests a successful download with `nf-core download` ([#2618](https://github.com/nf-core/tools/pull/2618))
- Use `pre-commit` to lint files in GitHub CI ([#2635](https://github.com/nf-core/tools/pull/2635))
- Use pdiff also on gitpod for nf-test ([#2640](https://github.com/nf-core/tools/pull/2640))
- switch to new image syntax in readme ([#2645](https://github.com/nf-core/tools/pull/2645))
- Add conda channel order to nextflow.config ([#2094](https://github.com/nf-core/tools/pull/2094))
- Fix tyop in pipeline nextflow.config ([#2664](https://github.com/nf-core/tools/pull/2664))
- Remove `nfcore_external_java_deps.jar` from lib directory in pipeline template ([#2675](https://github.com/nf-core/tools/pull/2675))
- Add function to check `-profile` is well formatted ([#2678](https://github.com/nf-core/tools/pull/2678))
- Add new pipeline error message pointing to docs when 'requirement exceeds available memory' error message ([#2680](https://github.com/nf-core/tools/pull/2680))
- add 👀👍🏻🎉😕 reactions to fix-linting-bot action ([#2692](https://github.com/nf-core/tools/pull/2692))

### Linting

- Fix linting of a pipeline with patched custom module ([#2669](https://github.com/nf-core/tools/pull/2669))
- linting a pipeline also lints the installed subworkflows ([#2677](https://github.com/nf-core/tools/pull/2677))
- environment.yml name must be lowercase ([#2676](https://github.com/nf-core/tools/pull/2676))
- allow ignoring specific files when template_strings ([#2686](https://github.com/nf-core/tools/pull/2686))
- lint `nextflow.config` default values match the ones specified in `nextflow_schema.json` ([#2684](https://github.com/nf-core/tools/pull/2684))

### Modules

- Fix empty json output for `nf-core list local` ([#2668](https://github.com/nf-core/tools/pull/2668))

### General

- Run CI-pytests for nf-core tools on self-hosted runners ([#2550](https://github.com/nf-core/tools/pull/2550))
- Add Ruff linter and formatter replacing Black, isort and pyupgrade ([#2620](https://github.com/nf-core/tools/pull/2620))
- Set pdiff as nf-test differ in Docker image for Gitpod ([#2642](https://github.com/nf-core/tools/pull/2642))
- Fix Renovate Dockerfile updating issues ([#2648](https://github.com/nf-core/tools/pull/2648) and [#2651](https://github.com/nf-core/tools/pull/2651))
- Add new subcommand `nf-core tui`, which launches a TUI (terminal user interface) to intuitively explore the command line flags, built using [Trogon](https://github.com/Textualize/trogon) ([#2655](https://github.com/nf-core/tools/pull/2655))
- Add new subcommand: `nf-core logo-create` to output an nf-core logo for a pipeline (instead of going through the website) ([#2662](https://github.com/nf-core/tools/pull/2662))
- Handle api redirects from the old site ([#2672](https://github.com/nf-core/tools/pull/2672))
- Remove redundanct v in pipeline version for emails ([#2667](https://github.com/nf-core/tools/pull/2667))
- add function to check `-profile` is well formatted ([#2678](https://github.com/nf-core/tools/pull/2678))
- Update pre-commit hook astral-sh/ruff-pre-commit to v0.1.14 ([#2674](https://github.com/nf-core/tools/pull/2674))
- Update pre-commit hook pre-commit/mirrors-mypy to v1.8.0 ([#2630](https://github.com/nf-core/tools/pull/2630))
- Update mshick/add-pr-comment action to v2 ([#2632](https://github.com/nf-core/tools/pull/2632))
- update python image version in docker file ([#2636](https://github.com/nf-core/tools/pull/2636))
- Update actions/cache action to v4 ([#2666](https://github.com/nf-core/tools/pull/2666))
- Update peter-evans/create-or-update-comment action to v4 ([#2683](https://github.com/nf-core/tools/pull/2683))
- Update peter-evans/create-or-update-comment action to v4 ([#2695](https://github.com/nf-core/tools/pull/2695))

## [v2.11.1 - Magnesium Dragon Patch](https://github.com/nf-core/tools/releases/tag/2.11) - [2023-12-20]

### Template

- Rename `release-announcments.yml` to `release-announcements.yml` ([#2610](https://github.com/nf-core/tools/pull/2610))
- Fix `nextflow.config` `docker.runOptions` ([#2607](https://github.com/nf-core/tools/pull/2607))

### General

- Only dump `modules.json` when it is modified ([#2609](https://github.com/nf-core/tools/pull/2609))

## [v2.11 - Magnesium Dragon](https://github.com/nf-core/tools/releases/tag/2.11) - [2023-12-19]

### Template

- Fix writing files to a remote outdir in the NfcoreTemplate helper functions ([#2465](https://github.com/nf-core/tools/pull/2465))
- Fancier syntax highlighting for example samplesheets in the usage.md template ([#2503](https://github.com/nf-core/tools/pull/2503))
- Use closure for multiqc ext.args ([#2509](https://github.com/nf-core/tools/pull/2509))
- Fix how the modules template references the conda environment file ([#2540](https://github.com/nf-core/tools/pull/2540))
- Unset env variable JAVA_TOOL_OPTIONS in gitpod ([#2569](https://github.com/nf-core/tools/pull/2569))
- Pin the version of nf-validation ([#2579](https://github.com/nf-core/tools/pull/2579))
- Disable process selector warnings by default ([#2161](https://github.com/nf-core/tools/issues/2161))
- Remove `docker.userEmulation` from nextflow.config in pipeline template ([#2580](https://github.com/nf-core/tools/pull/2580))

### Download

- Add `docker://` prefix for absolute container URIs as well ([#2576](https://github.com/nf-core/tools/pull/2576)).
- Bugfix for AttributeError: `ContainerError` object has no attribute `absoluteURI` ([#2543](https://github.com/nf-core/tools/pull/2543)).

### Linting

- Fix incorrectly failing linting if 'modules' was not found in meta.yml ([#2447](https://github.com/nf-core/tools/pull/2447))
- Correctly pass subworkflow linting test if `COMPONENT.out.versions` is used in the script ([#2448](https://github.com/nf-core/tools/pull/2448))
- Add pyupgrade to pre-commit config and dev requirements as mentioned in [#2200](https://github.com/nf-core/tools/issues/2200)
- Check for spaces in modules container URLs ([#2452](https://github.com/nf-core/tools/issues/2452))
- Correctly ignore `timeline.enabled`, `report.enabled`, `trace.enabled`, `dag.enabled` variables when linting a pipeline. ([#2507](https://github.com/nf-core/tools/pull/2507))
- Lint nf-test main.nf.test tags include all used components in chained tests ([#2572](https://github.com/nf-core/tools/pull/2572))
- Don't fail linting if md5sum for empty files are found in a stub test ([#2571](https://github.com/nf-core/tools/pull/2571))
- Check for existence of test profile ([#2478](https://github.com/nf-core/tools/pull/2478))

### Modules

- Added stub test creation to `create_test_yml` ([#2476](https://github.com/nf-core/tools/pull/2476))
- Replace ModulePatch by ComponentPatch ([#2482](https://github.com/nf-core/tools/pull/2482))
- Fixed `nf-core modules lint` to work with new module structure for nf-test ([#2494](https://github.com/nf-core/tools/pull/2494))
- Add option `--migrate-pytest` to create a module with nf-test taking into account an existing module ([#2549](https://github.com/nf-core/tools/pull/2549))
- When installing modules and subworkflows, automatically create the `./modules` directory if it doesn't exist ([#2563](https://github.com/nf-core/tools/issues/2563))
- When `.nf-core.yml` is not found create it in the current directory instead of the root filesystem ([#2237](https://github.com/nf-core/tools/issues/2237))
- Modules `--migrate-pytest` copies template scripts ([#2568](https://github.com/nf-core/tools/pull/2568))

### Subworkflows

- Added stub test creation to `create_test_yml` ([#2476](https://github.com/nf-core/tools/pull/2476))
- Fixed `nf-core subworkflows lint` to work with new module structure for nf-test ([#2494](https://github.com/nf-core/tools/pull/2494))
- Add option `--migrate-pytest` to create a subworkflow with nf-test taking into account an existing subworkflow ([#2549](https://github.com/nf-core/tools/pull/2549))

### General

- Update `schema build` functionality to automatically update defaults which have changed in the `nextflow.config`([#2479](https://github.com/nf-core/tools/pull/2479))
- Change testing framework for modules and subworkflows from pytest to nf-test ([#2490](https://github.com/nf-core/tools/pull/2490))
- `bump_version` keeps now the indentation level of the updated version entries ([#2514](https://github.com/nf-core/tools/pull/2514))
- Add mypy to pre-commit config for the tools repo ([#2545](https://github.com/nf-core/tools/pull/2545))
- Use Path objects for ComponentCreate and update the structure of components templates ([#2551](https://github.com/nf-core/tools/pull/2551)).
- GitPod base image: swap tool installation back to `conda` from `mamba` ([#2566](https://github.com/nf-core/tools/pull/2566)).
- Sort the `installed_by` list in `modules.json` ([#2570](https://github.com/nf-core/tools/pull/2570)).
- Unset env variable JAVA_TOOL_OPTIONS in gitpod ([#2569](https://github.com/nf-core/tools/pull/2569))

## [v2.10 - Nickel Ostrich](https://github.com/nf-core/tools/releases/tag/2.10) + [2023-09-25]

### Template

- Fix links in `multiqc_config.yml` ([#2372](https://github.com/nf-core/tools/pull/2372) and [#2412](https://github.com/nf-core/tools/pull/2412))
- Remove default false from nextflow_schema.json ([#2376](https://github.com/nf-core/tools/pull/2376))
- Add module MULTIQC to modules.config ([#2377](https://github.com/nf-core/tools/pull/2377))
- Add GitHub workflow for automated release announcements ([#2382](https://github.com/nf-core/tools/pull/2382))
- Update the Code of Conduct ([#2381](https://github.com/nf-core/tools/pull/2381))
- Save template information to `.nf-core.yml` and deprecate argument `--template-yaml` for `nf-core sync` ([#2388](https://github.com/nf-core/tools/pull/2388) and [#2389](https://github.com/nf-core/tools/pull/2389))
- ([#2397](https://github.com/nf-core/tools/pull/2397)) Remove fixed Ubuntu test and added to standard testing matrix
- ([#2396](https://github.com/nf-core/tools/pull/2396)) Reduce container finding error to warning since the registries are not consistent.
- ([#2415](https://github.com/nf-core/tools/pull/2415#issuecomment-1709847086)) Add autoMounts for apptainer.
- Remove `igenomes_base` from the schema, so that nf-validation doesn't create a file path and throw errors offline for s3 objects.
- Modified devcontainer permissions so that singularity can be run in Codespaces/VS Code devcontainers ([Commit a103f44](https://github.com/CarsonJM/tools/commit/a103f4484eca8c6d668e4653a4ed8d20faf1b41d))
- Update Gitpod profile resources to reflect base environment settings.
- ([#747](https://github.com/nf-core/tools/issues/747)) Add to the template the code to dump the selected pipeline parameters into a json file.

### Download

- Improved container image resolution and prioritization of http downloads over Docker URIs ([#2364](https://github.com/nf-core/tools/pull/2364)).
- Registries provided with `-l`/`--container-library` will be ignored for modules with explicit container registry specifications ([#2403](https://github.com/nf-core/tools/pull/2403)).
- Fix unintentional downloading of containers in test for the Tower download functionality. Bug reported by @adamrtalbot and @awgymer ([#2434](https://github.com/nf-core/tools/pull/2434)).

### Linting

- Add new command `nf-core subworkflows lint` ([#2379](https://github.com/nf-core/tools/pull/2379))

### Modules

### Subworkflows

- Fix bug: missing subworkflow name when using `nf-core subworkflows create` ([#2435](https://github.com/nf-core/tools/pull/2435))

### General

- Initialise `docker_image_name` to fix `UnboundLocalError` error ([#2374](https://github.com/nf-core/tools/pull/2374))
- Fix prompt pipeline revision during launch ([#2375](https://github.com/nf-core/tools/pull/2375))
- Add a `create-params-file` command to create a YAML parameter file for a pipeline containing parameter documentation and defaults. ([#2362](https://github.com/nf-core/tools/pull/2362))
- Update the Code of Conduct ([#2381](https://github.com/nf-core/tools/pull/2381))
- Remove `--no-git` option from `nf-core create` ([#2394](https://github.com/nf-core/tools/pull/2394))
- Throw warning when custom workflow name contains special characters ([#2401](https://github.com/nf-core/tools/pull/2401))
- Bump version of nf-test snapshot files with `nf-core bump-version` ([#2410](https://github.com/nf-core/tools/pull/2410))

## [v2.9 - Chromium Falcon](https://github.com/nf-core/tools/releases/tag/2.9) + [2023-06-29]

### Template

- `params.max_multiqc_email_size` is no longer required ([#2273](https://github.com/nf-core/tools/pull/2273))
- Remove `cleanup = true` from `test_full.config` in pipeline template ([#2279](https://github.com/nf-core/tools/pull/2279))
- Fix usage docs for specifying `params.yaml` ([#2279](https://github.com/nf-core/tools/pull/2279))
- Added stub in modules template ([#2277](https://github.com/nf-core/tools/pull/2277)) [Contributed by @nvnieuwk]
- Move registry definitions out of profile scope ([#2286])(https://github.com/nf-core/tools/pull/2286)
- Remove `aws_tower` profile ([#2287])(https://github.com/nf-core/tools/pull/2287)
- Fixed the Slack report to include the pipeline name ([#2291](https://github.com/nf-core/tools/pull/2291))
- Fix link in the MultiQC report to point to exact version of output docs ([#2298](https://github.com/nf-core/tools/pull/2298))
- Updates seqeralabs/action-tower-launch to v2.0.0 ([#2301](https://github.com/nf-core/tools/pull/2301))
- Remove schema validation from `lib` folder and use Nextflow [nf-validation plugin](https://nextflow-io.github.io/nf-validation/) instead ([#1771](https://github.com/nf-core/tools/pull/1771/))
- Fix parsing of container directive when it is not typical nf-core format ([#2306](https://github.com/nf-core/tools/pull/2306))
- Add ability to specify custom registry for linting modules, defaults to quay.io ([#2313](https://github.com/nf-core/tools/pull/2313))
- Add `singularity.registry = 'quay.io'` in pipeline template ([#2305](https://github.com/nf-core/tools/pull/2305))
- Add `apptainer.registry = 'quay.io'` in pipeline template ([#2352](https://github.com/nf-core/tools/pull/2352))
- Bump minimum required NF version in pipeline template from `22.10.1` -> `23.04.0` ([#2305](https://github.com/nf-core/tools/pull/2305))
- Add ability to interpret `docker.registry` from `nextflow.config` file. If not found defaults to quay.io. ([#2318](https://github.com/nf-core/tools/pull/2318))
- Add functions to dynamically include pipeline tool citations in MultiQC methods description section for better reporting. ([#2326](https://github.com/nf-core/tools/pull/2326))
- Remove `--tracedir` parameter ([#2290](https://github.com/nf-core/tools/pull/2290))
- Incorrect config parameter warnings when customising pipeline template ([#2333](https://github.com/nf-core/tools/pull/2333))
- Use markdown syntax in the description for the meta map channels ([#2358](https://github.com/nf-core/tools/pull/2358))

### Download

- Introduce a `--tower` flag for `nf-core download` to obtain pipelines in an offline format suited for [seqeralabs® Nextflow Tower](https://cloud.tower.nf/) ([#2247](https://github.com/nf-core/tools/pull/2247)).
- Refactored the CLI for `--singularity-cache` in `nf-core download` from a flag to an argument. The prior options were renamed to `amend` (container images are only saved in the `$NXF_SINGULARITY_CACHEDIR`) and `copy` (a copy of the image is saved with the download). `remote` was newly introduced and allows to provide a table of contents of a remote cache via an additional argument `--singularity-cache-index` ([#2247](https://github.com/nf-core/tools/pull/2247)).
- Refactored the CLI parameters related to container images. Although downloading other images than those of the Singularity/Apptainer container system is not supported for the time being, a generic name for the parameters seemed preferable. So the new parameter `--singularity-cache-index` introduced in [#2247](https://github.com/nf-core/tools/pull/2247) has been renamed to `--container-cache-index` prior to release ([#2336](https://github.com/nf-core/tools/pull/2336)).
- To address issue [#2311](https://github.com/nf-core/tools/issues/2311), a new parameter `--container-library` was created allowing to specify the container library (registry) from which container images in OCI format (Docker) should be pulled ([#2336](https://github.com/nf-core/tools/pull/2336)).
- Container detection in configs was improved. This allows for DSL2-like container definitions inside the container parameter value provided to process scopes [#2346](https://github.com/nf-core/tools/pull/2346).
- Add apptainer to the list of false positive container strings ([#2353](https://github.com/nf-core/tools/pull/2353)).

#### Updated CLI parameters

| Old parameter         | New parameter                                  |
| --------------------- | ---------------------------------------------- |
| new parameter         | `-d` / `--download-configuration`              |
| new parameter         | `-t` / `--tower`                               |
| `-c`/ `--container`   | `-s` / `--container-system <VALUE>`            |
| new parameter         | `-l` / `--container-library <VALUE>`           |
| `--singularity-cache` | `-u` / `--container-cache-utilisation <VALUE>` |
| new parameter         | `-i` / `--container-cache-index <VALUE>`       |

_In addition, `-r` / `--revision` has been changed to a parameter that can be provided multiple times so several revisions can be downloaded at once._

### Linting

- Warn if container access is denied ([#2270](https://github.com/nf-core/tools/pull/2270))
- Error if module container specification has quay.io as prefix when it shouldn't have ([#2278](https://github.com/nf-core/tools/pull/2278/files)
- Detect if container is 'simple name' and try to contact quay.io server by default ([#2281](https://github.com/nf-core/tools/pull/2281))
- Warn about null/None/empty default values in `nextflow_schema.json` ([#3328](https://github.com/nf-core/tools/pull/2328))
- Fix linting when creating a pipeline skipping some parts of the template and add CI test ([#2330](https://github.com/nf-core/tools/pull/2330))

### Modules

- Don't update `modules_json` object if a module is not updated ([#2323](https://github.com/nf-core/tools/pull/2323))

### Subworkflows

### General

- GitPod base image: Always self-update to the latest version of Nextflow. Add [pre-commit](https://pre-commit.com/) dependency.
- GitPod configs: Update Nextflow as an init task, init pre-commit in pipeline config.
- Refgenie: Create `nxf_home/nf-core/refgenie_genomes.config` path if it doesn't exist ([#2312](https://github.com/nf-core/tools/pull/2312))
- Add CI tests to test running a pipeline when it's created from a template skipping different areas

## [v2.8 - Ruthenium Monkey](https://github.com/nf-core/tools/releases/tag/2.8) - [2023-04-27]

### Template

- Explicitly disable `conda` when a container profile ([#2140](https://github.com/nf-core/tools/pull/2140))
- Turn on automatic clean up of intermediate files in `work/` on successful pipeline completion in full-test config ([#2163](https://github.com/nf-core/tools/pull/2163)) [Contributed by @jfy133]
- Add documentation to `usage.md` on how to use `params.yml` files, based on nf-core/ampliseq text ([#2173](https://github.com/nf-core/tools/pull/2173/)) [Contributed by @jfy133, @d4straub]
- Make jobs automatically resubmit for a much wider range of exit codes (now `104` and `130..145`) ([#2170](https://github.com/nf-core/tools/pull/2170))
- Add a clean-up GHA which closes issues and PRs with specific labels ([#2183](https://github.com/nf-core/tools/pull/2183))
- Remove problematic sniffer code in samplesheet_check.py that could give false positive 'missing header' errors ([https://github.com/nf-core/tools/pull/2194]) [Contributed by @Midnighter, @jfy133]
- Consistent syntax for branch checks in PRs ([#2202](https://github.com/nf-core/tools/issues/2202))
- Fixed minor Jinja2 templating bug that caused the PR template to miss a newline
- Updated AWS tests to use newly moved `seqeralabs/action-tower-launch` instead of `nf-core/tower-action`
- Remove `.cff` files from `.editorconfig` ([#2145](https://github.com/nf-core/tools/pull/2145))
- Simplify pipeline README ([#2186](https://github.com/nf-core/tools/issues/2186))
- Added support for the apptainer container engine via `-profile apptainer`. ([#2244](https://github.com/nf-core/tools/issues/2244)) [Contributed by @jfy133]
- Added config `docker.registry` to pipeline template for a configurable default container registry when using Docker containers. Defaults to `quay.io` ([#2133](https://github.com/nf-core/tools/pull/2133))
- Add tower.yml file to the pipeline template ([#2251](https://github.com/nf-core/tools/pull/2251))
- Add mastodon badge to README ([#2253](https://github.com/nf-core/tools/pull/2253))
- Removed `quay.io` from all module Docker container references as this is now supplied at pipeline level. ([#2249](https://github.com/nf-core/tools/pull/2249))
- Remove `CITATION.cff` file from pipeline template, to avoid that pipeline Zenodo entries reference the nf-core publication instead of the pipeline ([#2059](https://github.com/nf-core/tools/pull/2059)).

### Linting

- Update modules lint test to fail if enable_conda is found ([#2213](https://github.com/nf-core/tools/pull/2213))
- Read module lint configuration from `.nf-core.yml`, not `.nf-core-lint.yml` ([#2221](https://github.com/nf-core/tools/pull/2221))
- `nf-core schema lint` now defaults to linting `nextflow_schema.json` if no filename is provided ([#2225](https://github.com/nf-core/tools/pull/2225))
- Warn if `/zenodo.XXXXXX` is present in the Readme ([#2254](https://github.com/nf-core/tools/pull/2254))
- Lint all labels in a module ([#2227](https://github.com/nf-core/tools/pull/2227))

### Modules

- Add an `--empty-template` option to create a module without TODO statements or examples ([#2175](https://github.com/nf-core/tools/pull/2175) & [#2177](https://github.com/nf-core/tools/pull/2177))
- Removed the `nf-core modules mulled` command and all its code dependencies ([2199](https://github.com/nf-core/tools/pull/2199)).
- Take into account the provided `--git_remote` URL when linting all modules ([2243](https://github.com/nf-core/tools/pull/2243)).

### Subworkflows

- Fixing problem when a module included in a subworkflow had a name change from TOOL to TOOL/SUBTOOL ([#2177](https://github.com/nf-core/tools/pull/2177))
- Fix `nf-core subworkflows test` not running subworkflow tests ([#2181](https://github.com/nf-core/tools/pull/2181))
- Add tests for `nf-core subworkflows create-test-yml` ([#2219](https://github.com/nf-core/tools/pull/2219))

### General

- Deprecate Python 3.7 support because it reaches EOL ([#2210](https://github.com/nf-core/tools/pull/2210))
- `nf-core modules/subworkflows info` now prints the include statement for the module/subworkflow ([#2182](https://github.com/nf-core/tools/pull/2182)).
- Add a clean-up GHA which closes issues and PRs with specific labels ([#2183](https://github.com/nf-core/tools/pull/2183))
- update minimum version of rich to 13.3.1 ([#2185](https://github.com/nf-core/tools/pull/2185))
- Add the Nextflow version to Gitpod container matching the minimal Nextflow version for nf-core (according to `nextflow.config`) ([#2196](https://github.com/nf-core/tools/pull/2196))
- Use `nfcore/gitpod:dev` container in the dev branch ([#2196](https://github.com/nf-core/tools/pull/2196))
- Replace requests_mock with responses in test mocks ([#2165](https://github.com/nf-core/tools/pull/2165)).
- Add warning when installing a module from an `org_path` that exists in multiple remotes in `modules.json` ([#2228](https://github.com/nf-core/tools/pull/2228) [#2239](https://github.com/nf-core/tools/pull/2239)).
- Add the possibility to translate refgenie asset aliases to the ones used in a pipeline with an alias_translations.yaml file ([#2242](https://github.com/nf-core/tools/pull/2242)).
- Add initial CHM13 support ([1988](https://github.com/nf-core/tools/issues/1988))

## [v2.7.2 - Mercury Eagle Patch](https://github.com/nf-core/tools/releases/tag/2.7.2) - [2022-12-19]

### Template

- Fix the syntax of github_output in GitHub actions ([#2114](https://github.com/nf-core/tools/pull/2114))
- Fix a bug introduced in 2.7 that made pipelines hang ([#2132](https://github.com/nf-core/tools/issues/2132))

### Linting

- Allow specifying containers in less than three lines ([#2121](https://github.com/nf-core/tools/pull/2121))
- Run prettier after dumping a json schema file ([#2124](https://github.com/nf-core/tools/pull/2124))

### General

- Only check that a pipeline name doesn't contain dashes if the name is provided by prompt of `--name`. Don't check if a template file is used. ([#2123](https://github.com/nf-core/tools/pull/2123))
- Deprecate `--enable_conda` parameter. Use `conda.enable` instead ([#2131](https://github.com/nf-core/tools/pull/2131))
- Handle `json.load()` exceptions ([#2134](https://github.com/nf-core/tools/pull/2134))

## [v2.7.1 - Mercury Eagle Patch](https://github.com/nf-core/tools/releases/tag/2.7.1) - [2022-12-08]

- Patch release to fix pipeline sync ([#2110](https://github.com/nf-core/tools/pull/2110))

## [v2.7 - Mercury Eagle](https://github.com/nf-core/tools/releases/tag/2.7) - [2022-12-07]

Another big release with lots of new features and bug fixes. Thanks to all contributors!

**Highlights**

- New `nf-core subworkflows` subcommand for creating, removing, testing, updating and finding subworkflows, see the [documentation](https://nf-co.re/tools/#subworkflows) for more information.
- Every pipeline has now it's own GitHub codespace template, which can be used to develop the pipeline directly in the browser.
- Improved handling of modules and subworkflows from other repos than nf-core/modules.
- Pre-commit is now installed as a dependency, which allows us, besides other things, to run prettier on the fly even if it is not manually installed.
- Shell completion for nf-core commands, more information [here](https://nf-co.re/tools#shell-completion).

### Template

#### Features

- Ignore files in `bin/` directory when running prettier ([#2080](https://github.com/nf-core/tools/pull/1957)).
- Add GitHub codespaces template ([#1957](https://github.com/nf-core/tools/pull/1957))
- `nextflow run <pipeline> --version` will now print the workflow version from the manifest and exit ([#1951](https://github.com/nf-core/tools/pull/1951)).
- Add profile for running `docker` with the ARM chips (including Apple silicon) ([#1942](https://github.com/nf-core/tools/pull/1942) and [#2034](https://github.com/nf-core/tools/pull/2034)).
- Flip execution order of parameter summary printing and parameter validation to prevent 'hiding' of parameter errors ([#2033](https://github.com/nf-core/tools/pull/2033)).
- Change colour of 'pipeline completed successfully, but some processes failed' from red to yellow ([#2096](https://github.com/nf-core/tools/pull/2096)).

#### Bug fixes

- Fix lint warnings for `samplesheet_check.nf` module ([#1875](https://github.com/nf-core/tools/pull/1875)).
- Check that the workflow name provided with a template doesn't contain dashes ([#1822](https://github.com/nf-core/tools/pull/1822))

### Linting

#### Features

- Add `--sort-by` option to linting which allows ordering module lint warnings/errors by either test name or module name ([#2077](https://github.com/nf-core/tools/pull/2077)).

#### Bug fixes

- Don't lint pipeline name if `manifest.name` in `.nf-core.yml` ([#2035](https://github.com/nf-core/tools/pull/2035))
- Don't check for `docker pull` commands in `actions_ci` lint test (leftover from DSL1) ([#2055](https://github.com/nf-core/tools/pull/2055)).

### General

#### Features

- Use pre-commit run prettier if prettier is not available ([#1983](https://github.com/nf-core/tools/pull/1983)) and initialize pre-commit in gitpod and codespaces ([#1957](https://github.com/nf-core/tools/pull/1957)).
- Refactor CLI flag `--hide-progress` to be at the top-level group, like `--verbose` ([#2016](https://github.com/nf-core/tools/pull/2016))
- `nf-core sync` now supports the template YAML file using `-t/--template-yaml` ([#1880](https://github.com/nf-core/tools/pull/1880)).
- The default branch can now be specified when creating a new pipeline repo [#1959](https://github.com/nf-core/tools/pull/1959).
- Only warn when checking that the pipeline directory contains a `main.nf` and a `nextflow.config` file if the pipeline is not an nf-core pipeline [#1964](https://github.com/nf-core/tools/pull/1964)
- Bump promoted Python version from 3.7 to 3.8 ([#1971](https://github.com/nf-core/tools/pull/1971)).
- Extended the chat notifications to Slack ([#1829](https://github.com/nf-core/tools/pull/1829)).
- Don't print source file + line number on logging messages (except when verbose) ([#2015](https://github.com/nf-core/tools/pull/2015))
- Automatically format `test.yml` content with Prettier ([#2078](https://github.com/nf-core/tools/pull/2078))
- Automatically format `modules.json` content with Prettier ([#2074](https://github.com/nf-core/tools/pull/2074))
- Add shell completion for nf-core tools commands([#2070](https://github.com/nf-core/tools/pull/2070))

#### Bug fixes, maintenance and tests

- Fix error in tagging GitPod docker images during releases ([#1874](https://github.com/nf-core/tools/pull/1874)).
- Fix bug when updating modules from old version in old folder structure ([#1908](https://github.com/nf-core/tools/pull/1908)).
- Don't remove local copy of modules repo, only update it with fetch ([#1881](https://github.com/nf-core/tools/pull/1881)).
- Improve test coverage of `sync.py` and `__main__.py` ([#1936](https://github.com/nf-core/tools/pull/1936), [#1965](https://github.com/nf-core/tools/pull/1965)).
- Add file `versions.yml` when generating `test.yml` with `nf-core modules create-test-yml` but don't check for md5sum [#1963](https://github.com/nf-core/tools/pull/1963).
- Mock biocontainers and anaconda api calls in modules and subworkflows tests [#1967](https://github.com/nf-core/tools/pull/1967)
- Run tests with Python 3.11 ([#1970](https://github.com/nf-core/tools/pull/1970)).
- Run test with a realistic version of git ([#2043](https://github.com/nf-core/tools/pull/2043)).
- Fix incorrect file deletion in `nf-core launch` when `--params_in` has the same name as `--params_out` ([#1986](https://github.com/nf-core/tools/pull/1986)).
- Updated GitHub actions ([#1998](https://github.com/nf-core/tools/pull/1998), [#2001](https://github.com/nf-core/tools/pull/2001))
- Code maintenance ([#1818](https://github.com/nf-core/tools/pull/1818), [#2032](https://github.com/nf-core/tools/pull/2032), [#2073](https://github.com/nf-core/tools/pull/2073)).
- Track from where modules and subworkflows are installed ([#1999](https://github.com/nf-core/tools/pull/1999)).
- Substitute ModulesCommand and SubworkflowsCommand by ComponentsCommand ([#2000](https://github.com/nf-core/tools/pull/2000)).
- Prevent installation with unsupported Python versions ([#2075](https://github.com/nf-core/tools/pull/2075)).
- Allow other remote URLs not starting with `http` ([#2061](https://github.com/nf-core/tools/pull/2061))

### Modules

- Update patch file paths if the modules directory has the old structure ([#1878](https://github.com/nf-core/tools/pull/1878)).
- Don't write to `modules.json` file when applying a patch file during `nf-core modules update` ([#2017](https://github.com/nf-core/tools/pull/2017)).

### Subworkflows

- Add subworkflow commands `create-test-yml`, `create` and `install` ([#1897](https://github.com/nf-core/tools/pull/1897)).
- Update subworkflows install so it installs also imported modules and subworkflows ([#1904](https://github.com/nf-core/tools/pull/1904)).
- `check_up_to_date()` function from `modules_json.py` also checks for subworkflows ([#1934](https://github.com/nf-core/tools/pull/1934)).
- Add tests for `nf-core subworkflows install` command ([#1996](https://github.com/nf-core/tools/pull/1996)).
- Function `create()` from `modules_json.py` adds also subworkflows to `modules.json` file ([#2005](https://github.com/nf-core/tools/pull/2005)).
- Add `nf-core subworkflows update` command ([#2019](https://github.com/nf-core/tools/pull/2019)).

## [v2.6 - Tin Octopus](https://github.com/nf-core/tools/releases/tag/2.6) - [2022-10-04]

### Template

- Add template for subworkflows
- Add `actions/upload-artifact` step to the awstest workflows, to expose the debug log file
- Add `prettier` as a requirement to Gitpod Dockerimage
- Bioconda incompatible conda channel setups now result in more informative error messages ([#1812](https://github.com/nf-core/tools/pull/1812))
- Improve template customisation documentation ([#1821](https://github.com/nf-core/tools/pull/1821))
- Update MultiQC module, update supplying MultiQC default and custom config and logo files to module
- Add a 'recommend' methods description text to MultiQC to help pipeline users report pipeline usage in publications ([#1749](https://github.com/nf-core/tools/pull/1749))
- Fix template spacing modified by JINJA ([#1830](https://github.com/nf-core/tools/pull/1830))
- Fix MultiQC execution on template ([#1855](https://github.com/nf-core/tools/pull/1855))
- Don't skip including `base.config` when skipping nf-core/configs

### Linting

- Pipelines: Check that the old renamed `lib` files are not still present:
  - `Checks.groovy` -> `Utils.groovy`
  - `Completion.groovy` -> `NfcoreTemplate.groovy`
  - `Workflow.groovy` -> `WorkflowMain.groovy`

### General

- Add function to enable chat notifications on MS Teams, accompanied by `hook_url` param to enable it.
- Schema: Remove `allOf` if no definition groups are left.
- Use contextlib to temporarily change working directories ([#1819](https://github.com/nf-core/tools/pull/1819))
- More helpful error messages if `nf-core download` can't parse a singularity image download
- Add `nf-core subworkflows create` command

### Modules

- If something is wrong with the local repo cache, offer to delete it and try again ([#1850](https://github.com/nf-core/tools/issues/1850))
- Restructure code to work with the directory restructuring in [modules](https://github.com/nf-core/modules/pull/2141) ([#1859](https://github.com/nf-core/tools/pull/1859))
- Make `label: process_single` default when creating a new module

## [v2.5.1 - Gold Otter Patch](https://github.com/nf-core/tools/releases/tag/2.5.1) - [2022-08-31]

- Patch release to fix black linting in pipelines ([#1789](https://github.com/nf-core/tools/pull/1789))
- Add isort options to pyproject.toml ([#1792](https://github.com/nf-core/tools/pull/1792))
- Lint pyproject.toml file exists and content ([#1795](https://github.com/nf-core/tools/pull/1795))
- Update GitHub PyPI package release action to v1 ([#1785](https://github.com/nf-core/tools/pull/1785))

### Template

- Update GitHub actions to use nodejs16 ([#1944](https://github.com/nf-core/tools/pull/1944))

## [v2.5 - Gold Otter](https://github.com/nf-core/tools/releases/tag/2.5) - [2022-08-30]

### Template

- Bumped Python version to 3.7 in the GitHub linting in the workflow template ([#1680](https://github.com/nf-core/tools/pull/1680))
- Fix bug in pipeline readme logo URL ([#1590](https://github.com/nf-core/tools/pull/1590))
- Switch CI to use [setup-nextflow](https://github.com/nf-core/setup-nextflow) action to install Nextflow ([#1650](https://github.com/nf-core/tools/pull/1650))
- Add `CITATION.cff` [#361](https://github.com/nf-core/tools/issues/361)
- Add Gitpod and Mamba profiles to the pipeline template ([#1673](https://github.com/nf-core/tools/pull/1673))
- Remove call to `getGenomeAttribute` in `main.nf` when running `nf-core create` without iGenomes ([#1670](https://github.com/nf-core/tools/issues/1670))
- Make `nf-core create` fail if Git default branch name is dev or TEMPLATE ([#1705](https://github.com/nf-core/tools/pull/1705))
- Convert `console` snippets to `bash` snippets in the template where applicable ([#1729](https://github.com/nf-core/tools/pull/1729))
- Add `branch` field to module entries in `modules.json` to record what branch a module was installed from ([#1728](https://github.com/nf-core/tools/issues/1728))
- Add customisation option to remove all GitHub support with `nf-core create` ([#1766](https://github.com/nf-core/tools/pull/1766))

### Linting

- Check that the `.prettierignore` file exists and that starts with the same content.
- Update `readme.py` nf version badge validation regexp to accept any signs before version number ([#1613](https://github.com/nf-core/tools/issues/1613))
- Add isort configuration and GitHub workflow ([#1538](https://github.com/nf-core/tools/pull/1538))
- Use black also to format python files in workflows ([#1563](https://github.com/nf-core/tools/pull/1563))
- Add check for mimetype in the `input` parameter. ([#1647](https://github.com/nf-core/tools/issues/1647))
- Check that the singularity and docker tags are parsable. Add `--fail-warned` flag to `nf-core modules lint` ([#1654](https://github.com/nf-core/tools/issues/1654))
- Handle exception in `nf-core modules lint` when process name doesn't start with process ([#1733](https://github.com/nf-core/tools/issues/1733))

### General

- Remove support for Python 3.6 ([#1680](https://github.com/nf-core/tools/pull/1680))
- Add support for Python 3.9 and 3.10 ([#1680](https://github.com/nf-core/tools/pull/1680))
- Invoking Python with optimizations no longer affects the program control flow ([#1685](https://github.com/nf-core/tools/pull/1685))
- Update `readme` to drop `--key` option from `nf-core modules list` and add the new pattern syntax
- Add `--fail-warned` flag to `nf-core lint` to make warnings fail ([#1593](https://github.com/nf-core/tools/pull/1593))
- Add `--fail-warned` flag to pipeline linting workflow ([#1593](https://github.com/nf-core/tools/pull/1593))
- Updated the nf-core package requirements ([#1620](https://github.com/nf-core/tools/pull/1620), [#1757](https://github.com/nf-core/tools/pull/1757), [#1756](https://github.com/nf-core/tools/pull/1756))
- Remove dependency of the mock package and use unittest.mock instead ([#1696](https://github.com/nf-core/tools/pull/1696))
- Fix and improve broken test for Singularity container download ([#1622](https://github.com/nf-core/tools/pull/1622))
- Use [`$XDG_CACHE_HOME`](https://specifications.freedesktop.org/basedir-spec/basedir-spec-latest.html) or `~/.cache` instead of `$XDG_CONFIG_HOME` or `~/config/` as base directory for API cache
- Switch CI to use [setup-nextflow](https://github.com/nf-core/setup-nextflow) action to install Nextflow ([#1650](https://github.com/nf-core/tools/pull/1650))
- Add tests for `nf-core modules update` and `ModulesJson`.
- Add CI for GitLab remote [#1646](https://github.com/nf-core/tools/issues/1646)
- Add `CITATION.cff` [#361](https://github.com/nf-core/tools/issues/361)
- Allow customization of the `nf-core` pipeline template when using `nf-core create` ([#1548](https://github.com/nf-core/tools/issues/1548))
- Add Refgenie integration: updating of nextflow config files with a refgenie database ([#1090](https://github.com/nf-core/tools/pull/1090))
- Fix `--key` option in `nf-core lint` when supplying a module lint test name ([#1681](https://github.com/nf-core/tools/issues/1681))
- Add `no_git=True` when creating a new pipeline and initialising a git repository is not needed in `nf-core lint` and `nf-core bump-version` ([#1709](https://github.com/nf-core/tools/pull/1709))
- Move `strip_ansi_code` function in lint to `utils.py`
- Simplify control flow and don't use equality comparison for `None` and booleans
- Replace use of the deprecated `distutils` Version object with that from `packaging` ([#1735](https://github.com/nf-core/tools/pull/1735))
- Add code to cancel CI run if a new run starts ([#1760](https://github.com/nf-core/tools/pull/1760))
- CI for the API docs generation now uses the ubuntu-latest base image ([#1762](https://github.com/nf-core/tools/pull/1762))
- Add option to hide progress bars in `nf-core lint` and `nf-core modules lint` with `--hide-progress`.

### Modules

- Add `--fix-version` flag to `nf-core modules lint` command to update modules to the latest version ([#1588](https://github.com/nf-core/tools/pull/1588))
- Fix a bug in the regex extracting the version from biocontainers URLs ([#1598](https://github.com/nf-core/tools/pull/1598))
- Update how we interface with git remotes. ([#1626](https://github.com/nf-core/tools/issues/1626))
- Add prompt for module name to `nf-core modules info` ([#1644](https://github.com/nf-core/tools/issues/1644))
- Update docs with example of custom git remote ([#1645](https://github.com/nf-core/tools/issues/1645))
- Command `nf-core modules test` obtains module name suggestions from installed modules ([#1624](https://github.com/nf-core/tools/pull/1624))
- Add `--base-path` flag to `nf-core modules` to specify the base path for the modules in a remote. Also refactored `modules.json` code. ([#1643](https://github.com/nf-core/tools/issues/1643)) Removed after ([#1754](https://github.com/nf-core/tools/pull/1754))
- Rename methods in `ModulesJson` to remove explicit reference to `modules.json`
- Fix inconsistencies in the `--save-diff` flag `nf-core modules update`. Refactor `nf-core modules update` ([#1536](https://github.com/nf-core/tools/pull/1536))
- Fix bug in `ModulesJson.check_up_to_date` causing it to ask for the remote of local modules
- Handle errors when updating module version with `nf-core modules update --fix-version` ([#1671](https://github.com/nf-core/tools/pull/1671))
- Make `nf-core modules update --save-diff` work when files were created or removed ([#1694](https://github.com/nf-core/tools/issues/1694))
- Get the latest common build for Docker and Singularity containers of a module ([#1702](https://github.com/nf-core/tools/pull/1702))
- Add short option for `--no-pull` option in `nf-core modules`
- Add `nf-core modules patch` command ([#1312](https://github.com/nf-core/tools/issues/1312))
- Add support for patch in `nf-core modules update` command ([#1312](https://github.com/nf-core/tools/issues/1312))
- Add support for patch in `nf-core modules lint` command ([#1312](https://github.com/nf-core/tools/issues/1312))
- Add support for custom remotes in `nf-core modules lint` ([#1715](https://github.com/nf-core/tools/issues/1715))
- Make `nf-core modules` commands work with arbitrary git remotes ([#1721](https://github.com/nf-core/tools/issues/1721))
- Add links in `README.md` for `info` and `patch` commands ([#1722](https://github.com/nf-core/tools/issues/1722)])
- Fix misc. issues with `--branch` and `--base-path` ([#1726](https://github.com/nf-core/tools/issues/1726))
- Add `branch` field to module entries in `modules.json` to record what branch a module was installed from ([#1728](https://github.com/nf-core/tools/issues/1728))
- Fix broken link in `nf-core modules info`([#1745](https://github.com/nf-core/tools/pull/1745))
- Fix unbound variable issues and minor refactoring [#1742](https://github.com/nf-core/tools/pull/1742/)
- Recreate modules.json file instead of complaining about incorrectly formatted file. ([#1741](https://github.com/nf-core/tools/pull/1741)
- Add support for patch when creating `modules.json` file ([#1752](https://github.com/nf-core/tools/pull/1752))

## [v2.4.1 - Cobolt Koala Patch](https://github.com/nf-core/tools/releases/tag/2.4) - [2022-05-16]

- Patch release to try to fix the template sync ([#1585](https://github.com/nf-core/tools/pull/1585))
- Avoid persistent temp files from pytests ([#1566](https://github.com/nf-core/tools/pull/1566))
- Add option to trigger sync manually on just nf-core/testpipeline

## [v2.4 - Cobolt Koala](https://github.com/nf-core/tools/releases/tag/2.4) - [2022-05-16]

### Template

- Read entire lines when sniffing the samplesheet format (fix [#1561](https://github.com/nf-core/tools/issues/1561))
- Add actions workflow to respond to `@nf-core-bot fix linting` comments on pipeline PRs
- Fix Prettier formatting bug in completion email HTML template ([#1509](https://github.com/nf-core/tools/issues/1509))
- Fix bug in pipeline readme logo URL
- Set the default DAG graphic output to HTML to have a default that does not depend on Graphviz being installed on the host system ([#1512](https://github.com/nf-core/tools/pull/1512)).
- Removed retry strategy for AWS tests CI, as Nextflow now handles spot instance retries itself
- Add `.prettierignore` file to stop Prettier linting tests from running over test files
- Made module template test command match the default used in `nf-core modules create-test-yml` ([#1562](https://github.com/nf-core/tools/issues/1562))
- Removed black background from Readme badges now that GitHub has a dark mode, added Tower launch badge.
- Don't save md5sum for `versions.yml` when running `nf-core modules create-test-yml` ([#1511](https://github.com/nf-core/tools/pull/1511))

### General

- Add actions workflow to respond to `@nf-core-bot fix linting` comments on nf-core/tools PRs
- Use [`$XDG_CONFIG_HOME`](https://specifications.freedesktop.org/basedir-spec/basedir-spec-latest.html) or `~/.config/nf-core` instead of `~/.nfcore` for API cache (the latter can be safely deleted)
- Consolidate GitHub API calls into a shared function that uses authentication from the [`gh` GitHub cli tool](https://cli.github.com/) or `GITHUB_AUTH_TOKEN` to avoid rate limiting ([#1499](https://github.com/nf-core/tools/pull/1499))
- Add an empty line to `modules.json`, `params.json` and `nextflow-schema.json` when dumping them to avoid prettier errors.
- Remove empty JSON schema definition groups to avoid usage errors ([#1419](https://github.com/nf-core/tools/issues/1419))
- Bumped the minimum version of `rich` from `v10` to `v10.7.0`

### Modules

- Add a new command `nf-core modules mulled` which can generate the name for a multi-tool container image.
- Add a new command `nf-core modules test` which runs pytests locally.
- Print include statement to terminal when `modules install` ([#1520](https://github.com/nf-core/tools/pull/1520))
- Allow follow links when generating `test.yml` file with `nf-core modules create-test-yml` ([1570](https://github.com/nf-core/tools/pull/1570))
- Escaped test run output before logging it, to avoid a rich `MarkupError`

### Linting

- Don't allow a `.nf-core.yaml` file, should be `.yml` ([#1515](https://github.com/nf-core/tools/pull/1515)).
- `shell` blocks now recognised to avoid error `when: condition has too many lines` ([#1557](https://github.com/nf-core/tools/issues/1557))
- Fixed error when using comments after `input` tuple lines ([#1542](https://github.com/nf-core/tools/issues/1542))
- Don't lint the `shell` block when `script` is used ([1558](https://github.com/nf-core/tools/pull/1558))
- Check that `template` is used in `script` blocks
- Tweaks to CLI output display of lint results

## [v2.3.2 - Mercury Vulture Fixed Formatting](https://github.com/nf-core/tools/releases/tag/2.3.2) - [2022-03-24]

Very minor patch release to fix the full size AWS tests and re-run the template sync, which partially failed due to GitHub pull-requests being down at the time of release.

### Template

- Updated the AWS GitHub actions to let nf-core/tower-action use it's defaults for pipeline and git sha ([#1488](https://github.com/nf-core/tools/pull/1488))
- Add prettier editor extension to `gitpod.yml` in template ([#1485](https://github.com/nf-core/tools/pull/1485))
- Remove traces of markdownlint in the template ([#1486](https://github.com/nf-core/tools/pull/1486)
- Remove accidentally added line in `CHANGELOG.md` in the template ([#1487](https://github.com/nf-core/tools/pull/1487))
- Update linting to check that `.editorconfig` is there and `.yamllint.yml` isn't.

## [v2.3.1 - Mercury Vulture Formatting](https://github.com/nf-core/tools/releases/tag/2.3.1) - [2022-03-23]

This patch release is primarily to address problems that we had in the v2.3 release with code linting.
Instead of resolving those specific issues, we chose to replace the linting tools (`markdownlint`, `yamllint`) with a new tool: [_Prettier_](https://prettier.io)

This is a fairly major change and affects a lot of files. However, it will hopefully simplify future usage.
Prettier can auto-format many different file formats (for pipelines the most relevant are markdown and YAML) and is extensible with plugins ([Nextflow](https://github.com/nf-core/prettier-plugin-nextflow), anyone?).
It tends to be a bit less strict than `markdownlint` and `yamllint` and importantly _can fix files for you_ rather than just complaining.

The sync PR may be a little big because of many major changes (whitespace, quotation mark styles etc).
To help with the merge, _**we highly recommend running Prettier on your pipeline's codebase before attempting the template merge**_.
If you take this approach, please copy `.editorconfig` and `.prettierrc.yml` from the template to your pipeline root first,
as they configure the behaviour of Prettier.

To run Prettier, go to the base of the repository where `.editorconfig` and `.prettierrc.yml` are located.
Make sure your `git status` is clean so that the changes don't affect anything you're working on and run:

```bash
prettier --write .
```

This runs Prettier and tells it to fix any issues it finds in place.

Please note that there are many excellent integrations for Prettier available, for example VSCode can be set up to automatically format files on save.

### Template

- Replace `markdownlint` and `yamllint` with [_Prettier_](https://prettier.io) for linting formatting / whitespace ([#1470](https://github.com/nf-core/tools/pull/1470))
- Add CI test using `editorconfig-checker` for other file types to look for standardised indentation and formatting ([#1476](https://github.com/nf-core/tools/pull/1476))
- Add md5sum check of `versions.yml` to `test.yml` on the modules template.
- Update bundled module wrappers to latest versions ([#1462](https://github.com/nf-core/tools/pull/1462))
- Renamed `assets/multiqc_config.yaml` to `assets/multiqc_config.yml` (`yml` not `yaml`) ([#1471](https://github.com/nf-core/tools/pull/1471))

### General

- Convert nf-core/tools API / lint test documentation to MyST ([#1245](https://github.com/nf-core/tools/pull/1245))
- Build documentation for the `nf-core modules lint` tests ([#1250](https://github.com/nf-core/tools/pull/1250))
- Fix some colours in the nf-core/tools API docs ([#1467](https://github.com/nf-core/tools/pull/1467))
- Install tools inside GitPod Docker using the repo itself and not from Conda.
- Rewrite GitHub Actions workflow for publishing the GitPod Docker image.
- Improve config for PyTest so that you can run `pytest` instead of `pytest tests/` ([#1461](https://github.com/nf-core/tools/pull/1461))
- New pipeline lint test `multiqc_config` that checks YAML structure instead of basic file contents ([#1461](https://github.com/nf-core/tools/pull/1461))
- Updates to the GitPod docker image to install the latest version of nf-core/tools

## [v2.3 - Mercury Vulture](https://github.com/nf-core/tools/releases/tag/2.3) - [2022-03-15]

### Template

- Removed mention of `--singularity_pull_docker_container` in pipeline `README.md`
- Replaced equals with ~ in nf-core headers, to stop false positive unresolved conflict errors when committing with VSCode.
- Add retry strategy for AWS megatests after releasing [nf-core/tower-action v2.2](https://github.com/nf-core/tower-action/releases/tag/v2.2)
- Added `.nf-core.yml` file with `repository_type: pipeline` for modules commands
- Update igenomes path to the `BWAIndex` to fetch the whole `version0.6.0` folder instead of only the `genome.fa` file
- Remove pinned Node version in the GitHub Actions workflows, to fix errors with `markdownlint`
- Bumped `nf-core/tower-action` to `v3` and removed `pipeline` and `revision` from the AWS workflows, which were not needed
- Add yamllint GitHub Action.
- Add `.yamllint.yml` to avoid line length and document start errors ([#1407](https://github.com/nf-core/tools/issues/1407))
- Add `--publish_dir_mode` back into the pipeline template ([nf-core/rnaseq#752](https://github.com/nf-core/rnaseq/issues/752#issuecomment-1039451607))
- Add optional loading of of pipeline-specific institutional configs to `nextflow.config`
- Make `--outdir` a mandatory parameter ([nf-core/tools#1415](https://github.com/nf-core/tools/issues/1415))
- Add pipeline description and authors between triple quotes to avoid errors with apostrophes ([#2066](https://github.com/nf-core/tools/pull/2066), [#2104](https://github.com/nf-core/tools/pull/2104))

### General

- Updated `nf-core download` to work with latest DSL2 syntax for containers ([#1379](https://github.com/nf-core/tools/issues/1379))
- Made `nf-core modules create` detect repository type with explicit `.nf-core.yml` instead of random readme stuff ([#1391](https://github.com/nf-core/tools/pull/1391))
- Added a Gitpod environment and Dockerfile ([#1384](https://github.com/nf-core/tools/pull/1384))
  - Adds conda, Nextflow, nf-core, pytest-workflow, mamba, and pip to base Gitpod Docker image.
  - Adds GH action to build and push Gitpod Docker image.
  - Adds Gitpod environment to template.
  - Adds Gitpod environment to tools with auto build of nf-core tool.
- Shiny new command-line help formatting ([#1403](https://github.com/nf-core/tools/pull/1403))
- Call the command line help with `-h` as well as `--help` (was formerly just the latter) ([#1404](https://github.com/nf-core/tools/pull/1404))
- Add `.yamllint.yml` config file to avoid line length and document start errors in the tools repo itself.
- Switch to `yamllint-github-action`to be able to configure yaml lint exceptions ([#1404](https://github.com/nf-core/tools/issues/1413))
- Prevent module linting KeyError edge case ([#1321](https://github.com/nf-core/tools/issues/1321))
- Bump-versions: Don't trim the trailing newline on files, causes editorconfig linting to fail ([#1265](https://github.com/nf-core/tools/issues/1265))
- Handle exception in `nf-core list` when a broken git repo is found ([#1273](https://github.com/nf-core/tools/issues/1273))
- Updated URL for pipeline lint test docs ([#1348](https://github.com/nf-core/tools/issues/1348))
- Updated `nf-core create` to tolerate failures and retry when fetching pipeline logos from the website ([#1369](https://github.com/nf-core/tools/issues/1369))
- Modified the CSS overriding `sphinx_rtd_theme` default colors to fix some glitches in the API documentation ([#1294](https://github.com/nf-core/tools/issues/1294))

### Modules

- New command `nf-core modules info` that prints nice documentation about a module to the terminal :sparkles: ([#1427](https://github.com/nf-core/tools/issues/1427))
- Linting a pipeline now fails instead of warning if a local copy of a module does not match the remote ([#1313](https://github.com/nf-core/tools/issues/1313))
- Fixed linting bugs where warning was incorrectly generated for:
  - `Module does not emit software version`
  - `Container versions do not match`
  - `input:` / `output:` not being specified in module
  - Allow for containers from other biocontainers resource as defined [here](https://github.com/nf-core/modules/blob/cde237e7cec07798e5754b72aeca44efe89fc6db/modules/cat/fastq/main.nf#L7-L8)
- Fixed traceback when using `stageAs` syntax as defined [here](https://github.com/nf-core/modules/blob/cde237e7cec07798e5754b72aeca44efe89fc6db/modules/cat/fastq/main.nf#L11)
- Added `nf-core schema docs` command to output pipeline parameter documentation in Markdown format for inclusion in GitHub and other documentation systems ([#741](https://github.com/nf-core/tools/issues/741))
- Allow conditional process execution from the configuration file ([#1393](https://github.com/nf-core/tools/pull/1393))
- Add linting for when condition([#1397](https://github.com/nf-core/tools/pull/1397))
- Added modules ignored table to `nf-core modules bump-versions`. ([#1234](https://github.com/nf-core/tools/issues/1234))
- Added `--conda-package-version` flag for specifying version of conda package in `nf-core modules create`. ([#1238](https://github.com/nf-core/tools/issues/1238))
- Add option of writing diffs to file in `nf-core modules update` using either interactive prompts or the new `--diff-file` flag.
- Fixed edge case where module names that were substrings of other modules caused both to be installed ([#1380](https://github.com/nf-core/tools/issues/1380))
- Tweak handling of empty files when generating the test YAML ([#1376](https://github.com/nf-core/tools/issues/1376))
  - Fail linting if a md5sum for an empty file is found (instead of a warning)
  - Don't skip the md5 when generating a test file if an empty file is found (so that linting fails and can be manually checked)
- Linting checks test files for `TODO` statements as well as the main module code ([#1271](https://github.com/nf-core/tools/issues/1271))
- Handle error if `manifest` isn't set in `nextflow.config` ([#1418](https://github.com/nf-core/tools/issues/1418))

## [v2.2 - Lead Liger](https://github.com/nf-core/tools/releases/tag/2.2) - [2021-12-14]

### Template

- Update repo logos to utilize [GitHub's `#gh-light/dark-mode-only`](https://docs.github.com/en/github/writing-on-github/getting-started-with-writing-and-formatting-on-github/basic-writing-and-formatting-syntax#specifying-the-theme-an-image-is-shown-to), to switch between logos optimized for light or dark themes. The old repo logos have to be removed (in `docs/images` and `assets/`).
- Deal with authentication with private repositories
- Bump minimum Nextflow version to 21.10.3
- Convert pipeline template to updated Nextflow DSL2 syntax
- Solve circular import when importing `nf_core.modules.lint`
- Disable cache in `nf_core.utils.fetch_wf_config` while performing `test_wf_use_local_configs`.
- Modify software version channel handling to support multiple software version emissions (e.g. from mulled containers), and multiple software versions.
- Update `dumpsoftwareversion` module to correctly report versions with trailing zeros.
- Remove `params.hostnames` from the pipeline template ([#1304](https://github.com/nf-core/tools/issues/1304))
- Update `.gitattributes` to mark installed modules and subworkflows as `linguist-generated` ([#1311](https://github.com/nf-core/tools/issues/1311))
- Adding support for [Julia](https://julialang.org) package environments to `nextflow.config`([#1317](https://github.com/nf-core/tools/pull/1317))
- New YAML issue templates for pipeline bug reports and feature requests, with a much richer interface ([#1165](https://github.com/nf-core/tools/pull/1165))
- Update AWS test GitHub Actions to use v2 of [nf-core/tower-action](https://github.com/nf-core/tower-action)
- Post linting comment even when `linting.yml` fails
- Update `CONTRIBUTION.md` bullets to remove points related to `scrape_software_versions.py`
- Update AWS test to set Nextflow version to 21.10.3

### General

- Made lint check for parameters defaults stricter [[#992](https://github.com/nf-core/tools/issues/992)]
  - Default values in `nextflow.config` must match the defaults given in the schema (anything with `{` in, or in `main.nf` is ignored)
  - Defaults in `nextflow.config` must now match the variable _type_ specified in the schema
  - If you want the parameter to not have a default value, use `null`
  - Strings set to `false` or an empty string in `nextflow.config` will now fail linting
- Bump minimum Nextflow version to 21.10.3
- Changed `questionary` `ask()` to `unsafe_ask()` to not catch `KeyboardInterrupts` ([#1237](https://github.com/nf-core/tools/issues/1237))
- Fixed bug in `nf-core launch` due to revisions specified with `-r` not being added to nextflow command. ([#1246](https://github.com/nf-core/tools/issues/1246))
- Update regex in `readme` test of `nf-core lint` to agree with the pipeline template ([#1260](https://github.com/nf-core/tools/issues/1260))
- Update 'fix' message in `nf-core lint` to conform to the current command line options. ([#1259](https://github.com/nf-core/tools/issues/1259))
- Fixed bug in `nf-core list` when `NXF_HOME` is set
- Run CI test used to create and lint/run the pipeline template with minimum and latest edge release of NF ([#1304](https://github.com/nf-core/tools/issues/1304))
- New YAML issue templates for tools bug reports and feature requests, with a much richer interface ([#1165](https://github.com/nf-core/tools/pull/1165))
- Handle syntax errors in Nextflow config nicely when running `nf-core schema build` ([#1267](https://github.com/nf-core/tools/pull/1267))
- Erase temporary files and folders while performing Python tests (pytest)
- Remove base `Dockerfile` used for DSL1 pipeline container builds
- Run tests with Python 3.10
- [#1363](https://github.com/nf-core/tools/pull/1363) Fix tools CI workflow nextflow versions.

### Modules

- Fixed typo in `modules_utils.py`.
- Fixed failing lint test when process section was missing from module. Also added the local failing tests to the warned section of the output table. ([#1235](https://github.com/nf-core/tools/issues/1235))
- Added `--diff` flag to `nf-core modules update` which shows the diff between the installed files and the versions
- Update `nf-core modules create` help texts which were not changed with the introduction of the `--dir` flag
- Check if README is from modules repo
- Update module template to DSL2 v2.0 (remove `functions.nf` from modules template and updating `main.nf` ([#1289](https://github.com/nf-core/tools/pull/))
- Substitute get process/module name custom functions in module `main.nf` using template replacement ([#1284](https://github.com/nf-core/tools/issues/1284))
- Check test YML file for md5sums corresponding to empty files ([#1302](https://github.com/nf-core/tools/issues/1302))
- Exit with an error if empty files are found when generating the test YAML file ([#1302](https://github.com/nf-core/tools/issues/1302))

## [v2.1 - Zinc Zebra](https://github.com/nf-core/tools/releases/tag/2.1) - [2021-07-27]

### Template

- Correct regex pattern for file names in `nextflow_schema.json`
- Remove `.` from nf-core/tools command examples
- Update Nextflow installation link in pipeline template ([#1201](https://github.com/nf-core/tools/issues/1201))
- Command `hostname` is not portable [[#1212](https://github.com/nf-core/tools/pull/1212)]
- Changed how singularity and docker links are written in template to avoid duplicate links

### General

- Changed names of some flags with `-r` as short options to make the flags more consistent between commands.

### Modules

- Added consistency checks between installed modules and `modules.json` ([#1199](https://github.com/nf-core/tools/issues/1199))
- Added support excluding or specifying version of modules in `.nf-core.yml` when updating with `nf-core modules install --all` ([#1204](https://github.com/nf-core/tools/issues/1204))
- Created `nf-core modules update` and removed updating options from `nf-core modules install`
- Added missing function call to `nf-core lint` ([#1198](https://github.com/nf-core/tools/issues/1198))
- Fix `nf-core lint` not filtering modules test when run with `--key` ([#1203](https://github.com/nf-core/tools/issues/1203))
- Fixed `nf-core modules install` not working when installing from branch with `-b` ([#1218](https://github.com/nf-core/tools/issues/1218))
- Added prompt to choose between updating all modules or named module in `nf-core modules update`
- Check if modules is installed before trying to update in `nf-core modules update`
- Verify that a commit SHA provided with `--sha` exists for `install/update` commands
- Add new-line to `main.nf` after `bump-versions` command to make ECLint happy

## [v2.0.1 - Palladium Platypus Junior](https://github.com/nf-core/tools/releases/tag/2.0.1) - [2021-07-13]

### Template

- Critical tweak to add `--dir` declaration to `nf-core lint` GitHub Actions `linting.yml` workflow

### General

- Add `--dir` declaration to `nf-core sync` GitHub Actions `sync.yml` workflow

## [v2.0 - Palladium Platypus](https://github.com/nf-core/tools/releases/tag/2.0) - [2021-07-13]

### :warning: Major enhancements & breaking changes

This marks the first Nextflow DSL2-centric release of `tools` which means that some commands won't work in full with DSL1 pipelines anymore. Please use a `v1.x` version of `tools` for such pipelines or better yet join us to improve our DSL2 efforts! Here are the most important changes:

- The pipeline template has been completely re-written in DSL2
- A module template has been added to auto-create best-practice DSL2 modules to speed up development
- A whole suite of commands have been added to streamline the creation, installation, removal, linting and version bumping of DSL2 modules either installed within pipelines or the nf-core/modules repo

### Template

- Move TODO item of `contains:` map in a YAML string [[#1082](https://github.com/nf-core/tools/issues/1082)]
- Trigger AWS tests via Tower API [[#1160](https://github.com/nf-core/tools/pull/1160)]

### General

- Fixed a bug in the Docker image build for tools that failed due to an extra hyphen. [[#1069](https://github.com/nf-core/tools/pull/1069)]
- Regular release sync fix - this time it was to do with JSON serialisation [[#1072](https://github.com/nf-core/tools/pull/1072)]
- Fixed bug in schema validation that ignores upper/lower-case typos in parameters [[#1087](https://github.com/nf-core/tools/issues/1087)]
- Bugfix: Download should use path relative to workflow for configs
- Remove lint checks for files related to conda and docker as not needed anymore for DSL2
- Removed `params_used` lint check because of incompatibility with DSL2
- Added`modules bump-versions` command to `README.md`
- Update docs for v2.0 release

### Modules

- Update comment style of modules `functions.nf` template file [[#1076](https://github.com/nf-core/tools/issues/1076)]
- Changed working directory to temporary directory for `nf-core modules create-test-yml` [[#908](https://github.com/nf-core/tools/issues/908)]
- Use Biocontainers API instead of quayi.io API for `nf-core modules create` [[#875](https://github.com/nf-core/tools/issues/875)]
- Update `nf-core modules install` to handle different versions of modules [#1116](https://github.com/nf-core/tools/pull/1116)
- Added `nf-core modules bump-versions` command to update all versions in the `nf-core/modules` repository [[#1123](https://github.com/nf-core/tools/issues/1123)]
- Updated `nf-core modules lint` to check whether a `git_sha` exists in the `modules.json` file or whether a new version is available [[#1114](https://github.com/nf-core/tools/issues/1114)]
- Refactored `nf-core modules` command into one file per command [#1124](https://github.com/nf-core/tools/pull/1124)
- Updated `nf-core modules remove` to also remove entry in `modules.json` file ([#1115](https://github.com/nf-core/tools/issues/1115))
- Bugfix: Interactive prompt for `nf-core modules install` was receiving too few arguments
- Added progress bar to creation of 'modules.json'
- Updated `nf-core modules list` to show versions of local modules
- Improved exit behavior by replacing `sys.exit` with exceptions
- Updated `nf-core modules remove` to remove module entry in `modules.json` if module directory is missing
- Create extra tempdir as work directory for `nf-core modules create-test-yml` to avoid adding the temporary files to the `test.yml`
- Refactored passing of command line arguments to `nf-core` commands and subcommands ([#1139](https://github.com/nf-core/tools/issues/1139), [#1140](https://github.com/nf-core/tools/issues/1140))
- Check for `modules.json` for entries of modules that are not actually installed in the pipeline [[#1141](https://github.com/nf-core/tools/issues/1141)]
- Added `<keywords>` argument to `nf-core modules list` for filtering the listed modules. ([#1139](https://github.com/nf-core/tools/issues/1139)
- Added support for a `bump-versions` configuration file [[#1142](https://github.com/nf-core/tools/issues/1142)]
- Fixed `nf-core modules create-test-yml` so it doesn't break when the output directory is supplied [[#1148](https://github.com/nf-core/tools/issues/1148)]
- Updated `nf-core modules lint` to work with new directory structure [[#1159](https://github.com/nf-core/tools/issues/1159)]
- Updated `nf-core modules install` and `modules.json` to work with new directory structure ([#1159](https://github.com/nf-core/tools/issues/1159))
- Updated `nf-core modules remove` to work with new directory structure [[#1159](https://github.com/nf-core/tools/issues/1159)]
- Restructured code and removed old table style in `nf-core modules list`
- Fixed bug causing `modules.json` creation to loop indefinitely
- Added `--all` flag to `nf-core modules install`
- Added `remote` and `local` subcommands to `nf-core modules list`
- Fix bug due to restructuring in modules template
- Added checks for verifying that the remote repository is well formed
- Added checks to `ModulesCommand` for verifying validity of remote repositories
- Misc. changes to `modules install`: check that module exist in remote, `--all` is has `--latest` by default.

#### Sync

- Don't set the default value to `"null"` when a parameter is initialised as `null` in the config [[#1074](https://github.com/nf-core/tools/pull/1074)]

#### Tests

- Added a test for the `version_consistency` lint check
- Refactored modules tests into separate files, and removed direct comparisons with number of tests in `lint` tests ([#1158](https://github.com/nf-core/tools/issues/1158))

## [v1.14 - Brass Chicken :chicken:](https://github.com/nf-core/tools/releases/tag/1.14) - [2021-05-11]

### Template

- Add the implicit workflow declaration to `main.nf` DSL2 template [[#1056](https://github.com/nf-core/tools/issues/1056)]
- Fixed an issue regarding explicit disabling of unused container engines [[#972](https://github.com/nf-core/tools/pull/972)]
- Removed trailing slash from `params.igenomes_base` to yield valid s3 paths (previous paths work with Nextflow but not aws cli)
- Added a timestamp to the trace + timetime + report + dag filenames to fix overwrite issue on AWS
- Rewrite the `params_summary_log()` function to properly ignore unset params and have nicer formatting [[#971](https://github.com/nf-core/tools/issues/971)]
- Fix overly strict `--max_time` formatting regex in template schema [[#973](https://github.com/nf-core/tools/issues/973)]
- Convert `d` to `day` in the `cleanParameters` function to make Duration objects like `2d` pass the validation [[#858](https://github.com/nf-core/tools/issues/858)]
- Added nextflow version to quick start section and adjusted `nf-core bump-version` [[#1032](https://github.com/nf-core/tools/issues/1032)]
- Use latest stable Nextflow version `21.04.0` for CI tests instead of the `-edge` release

### Download

- Fix bug in `nf-core download` where image names were getting a hyphen in `nf-core` which was breaking things.
- Extensive new interactive prompts for all command line flags [[#1027](https://github.com/nf-core/tools/issues/1027)]
  - It is now recommended to run `nf-core download` without any cli options and follow prompts (though flags can be used to run non-interactively if you wish)
- New helper code to set `$NXF_SINGULARITY_CACHEDIR` and add to `.bashrc` if desired [[#1027](https://github.com/nf-core/tools/issues/1027)]

### Launch

- Strip values from `nf-core launch` web response which are `False` and have no default in the schema [[#976](https://github.com/nf-core/tools/issues/976)]
- Improve API caching code when polling the website, fixes noisy log message when waiting for a response [[#1029](https://github.com/nf-core/tools/issues/1029)]
- New interactive prompts for pipeline name [[#1027](https://github.com/nf-core/tools/issues/1027)]

### Modules

- Added `tool_name_underscore` to the module template to allow TOOL_SUBTOOL in `main.nf` [[#1011](https://github.com/nf-core/tools/issues/1011)]
- Added `--conda-name` flag to `nf-core modules create` command to allow sidestepping questionary [[#988](https://github.com/nf-core/tools/issues/988)]
- Extended `nf-core modules lint` functionality to check tags in `test.yml` and to look for a entry in the `pytest_software.yml` file
- Update `modules` commands to use new test tag format `tool/subtool`
- New modules lint test comparing the `functions.nf` file to the template version
- Modules installed from alternative sources are put in folders based on the name of the source repository

### Linting

- Fix bug in nf-core lint config skipping for the `nextflow_config` test [[#1019](https://github.com/nf-core/tools/issues/1019)]
- New `-k`/`--key` cli option for `nf-core lint` to allow you to run only named lint tests, for faster local debugging
- Merge markers lint test - ignore binary files, allow config to ignore specific files [[#1040](https://github.com/nf-core/tools/pull/1040)]
- New lint test to check if all defined pipeline parameters are mentioned in `main.nf` [[#1038](https://github.com/nf-core/tools/issues/1038)]
- Added fix to remove warnings about params that get converted from camelCase to camel-case [[#1035](https://github.com/nf-core/tools/issues/1035)]
- Added pipeline schema lint checks for missing parameter description and parameters outside of groups [[#1017](https://github.com/nf-core/tools/issues/1017)]

### General

- Try to fix the fix for the automated sync when we submit too many PRs at once [[#970](https://github.com/nf-core/tools/issues/970)]
- Rewrite how the tools documentation is deployed to the website, to allow multiple versions
- Created new Docker image for the tools cli package - see installation docs for details [[#917](https://github.com/nf-core/tools/issues/917)]
- Ignore permission errors for setting up requests cache directories to allow starting with an invalid or read-only `HOME` directory

## [v1.13.3 - Copper Crocodile Resurrection :crocodile:](https://github.com/nf-core/tools/releases/tag/1.13.2) - [2021-03-24]

- Running tests twice with `nf-core modules create-test-yml` to catch unreproducible md5 sums [[#890](https://github.com/nf-core/tools/issues/890)]
- Fix sync error again where the Nextflow edge release needs to be used for some pipelines
- Fix bug with `nf-core lint --release` (`NameError: name 'os' is not defined`)
- Added linebreak to linting comment so that markdown header renders on PR comment properly
- `nf-core modules create` command - if no bioconda package is found, prompt user for a different bioconda package name
- Updated module template `main.nf` with new test data paths

## [v1.13.2 - Copper Crocodile CPR :crocodile: :face_with_head_bandage:](https://github.com/nf-core/tools/releases/tag/1.13.2) - [2021-03-23]

- Make module template pass the EC linter [[#953](https://github.com/nf-core/tools/pull/953)]
- Added better logging message if a user doesn't specify the directory correctly with `nf-core modules` commands [[#942](https://github.com/nf-core/tools/pull/942)]
- Fixed parameter validation bug caused by JSONObject [[#937](https://github.com/nf-core/tools/issues/937)]
- Fixed template creation error regarding file permissions [[#932](https://github.com/nf-core/tools/issues/932)]
- Split the `create-lint-wf` tests up into separate steps in GitHub Actions to make the CI results easier to read
- Added automated PR comments to the Markdown, YAML and Python lint CI tests to explain failures (tools and pipeline template)
- Make `nf-core lint` summary table borders coloured according to overall pass / fail status
- Attempted a fix for the automated sync when we submit too many PRs at once [[#911](https://github.com/nf-core/tools/issues/911)]

## [v1.13.1 - Copper Crocodile Patch :crocodile: :pirate_flag:](https://github.com/nf-core/tools/releases/tag/1.13.1) - [2021-03-19]

- Fixed bug in pipeline linting markdown output that gets posted to PR comments [[#914]](https://github.com/nf-core/tools/issues/914)
- Made text for the PR branch CI check less verbose with a TLDR in bold at the top
- A number of minor tweaks to the new `nf-core modules lint` code

## [v1.13 - Copper Crocodile](https://github.com/nf-core/tools/releases/tag/1.13) - [2021-03-18]

### Template

- **Major new feature** - Validation of pipeline parameters [[#426]](https://github.com/nf-core/tools/issues/426)
  - The addition runs as soon as the pipeline launches and checks the pipeline input parameters two main things:
    - No parameters are supplied that share a name with core Nextflow options (eg. `--resume` instead of `-resume`)
    - Supplied parameters validate against the pipeline JSON schema (eg. correct variable types, required values)
  - If either parameter validation fails or the pipeline has errors, a warning is given about any unexpected parameters found which are not described in the pipeline schema.
  - This behaviour can be disabled by using `--validate_params false`
- Added profiles to support the [Charliecloud](https://hpc.github.io/charliecloud/) and [Shifter](https://nersc.gitlab.io/development/shifter/how-to-use/) container engines [[#824](https://github.com/nf-core/tools/issues/824)]
  - Note that Charliecloud requires Nextflow version `v21.03.0-edge` or later.
- Profiles for container engines now explicitly _disable_ all other engines [[#867](https://github.com/nf-core/tools/issues/867)]
- Fixed typo in nf-core-lint CI that prevented the markdown summary from being automatically posted on PRs as a comment.
- Changed default for `--input` from `data/*{1,2}.fastq.gz` to `null`, as this is now validated by the schema as a required value.
- Removed support for `--name` parameter for custom run names.
  - The same functionality for MultiQC still exists with the core Nextflow `-name` option.
- Added to template docs about how to identify process name for resource customisation
- The parameters `--max_memory` and `--max_time` are now validated against a regular expression [[#793](https://github.com/nf-core/tools/issues/793)]
  - Must be written in the format `123.GB` / `456.h` with any of the prefixes listed in the [Nextflow docs](https://www.nextflow.io/docs/latest/process.html#memory)
  - Bare numbers no longer allowed, avoiding people from trying to specify GB and actually specifying bytes.
- Switched from cookiecutter to Jinja2 [[#880]](https://github.com/nf-core/tools/pull/880)
- Finally dropped the wonderful [cookiecutter](https://github.com/cookiecutter/cookiecutter) library that was behind the first pipeline template that led to nf-core [[#880](https://github.com/nf-core/tools/pull/880)]
  - Now rendering templates directly using [Jinja](https://jinja.palletsprojects.com/), which is what cookiecutter was doing anyway

### Modules

Initial addition of a number of new helper commands for working with DSL2 modules:

- `modules list` - List available modules
- `modules install` - Install a module from nf-core/modules
- `modules remove` - Remove a module from a pipeline
- `modules create` - Create a module from the template
- `modules create-test-yml` - Create the `test.yml` file for a module with md5 sums, tags, commands and names added
- `modules lint` - Check a module against nf-core guidelines

You can read more about each of these commands in the main tools documentation (see `README.md` or <https://nf-co.re/tools>)

### Tools helper code

- Fixed some bugs in the command line interface for `nf-core launch` and improved formatting [[#829](https://github.com/nf-core/tools/pull/829)]
- New functionality for `nf-core download` to make it compatible with DSL2 pipelines [[#832](https://github.com/nf-core/tools/pull/832)]
  - Singularity images in module files are now discovered and fetched
  - Direct downloads of Singularity images in python allowed (much faster than running `singularity pull`)
  - Downloads now work with `$NXF_SINGULARITY_CACHEDIR` so that pipelines sharing containers have efficient downloads
- Changed behaviour of `nf-core sync` command [[#787](https://github.com/nf-core/tools/issues/787)]
  - Instead of opening or updating a PR from `TEMPLATE` directly to `dev`, a new branch is now created from `TEMPLATE` and a PR opened from this to `dev`.
  - This is to make it easier to fix merge conflicts without accidentally bringing the entire pipeline history back into the `TEMPLATE` branch (which makes subsequent sync merges much more difficult)

### Linting

- Major refactor and rewrite of pipieline linting code
  - Much better code organisation and maintainability
  - New automatically generated documentation using Sphinx
  - Numerous new tests and functions, removal of some unnecessary tests
- Added lint check for merge markers [[#321]](https://github.com/nf-core/tools/issues/321)
- Added new option `--fix` to automatically correct some problems detected by linting
- Added validation of default params to `nf-core schema lint` [[#823](https://github.com/nf-core/tools/issues/823)]
- Added schema validation of GitHub action workflows to lint function [[#795](https://github.com/nf-core/tools/issues/795)]
- Fixed bug in schema title and description validation
- Added second progress bar for conda dependencies lint check, as it can be slow [[#299](https://github.com/nf-core/tools/issues/299)]
- Added new lint test to check files that should be unchanged from the pipeline.
- Added the possibility to ignore lint tests using a `nf-core-lint.yml` config file [[#809](https://github.com/nf-core/tools/pull/809)]

## [v1.12.1 - Silver Dolphin](https://github.com/nf-core/tools/releases/tag/1.12.1) - [2020-12-03]

### Template

- Finished switch from `$baseDir` to `$projectDir` in `iGenomes.conf` and `main.nf`
  - Main fix is for `smail_fields` which was a bug introduced in the previous release. Sorry about that!
- Ported a number of small content tweaks from nf-core/eager to the template [[#786](https://github.com/nf-core/tools/issues/786)]
  - Better contributing documentation, more placeholders in documentation files, more relaxed markdownlint exceptions for certain HTML tags, more content for the PR and issue templates.

### Tools helper code

- Pipeline schema: make parameters of type `range` to `number`. [[#738](https://github.com/nf-core/tools/issues/738)]
- Respect `$NXF_HOME` when looking for pipelines with `nf-core list` [[#798](https://github.com/nf-core/tools/issues/798)]
- Swapped PyInquirer with questionary for command line questions in `launch.py` [[#726](https://github.com/nf-core/tools/issues/726)]
  - This should fix conda installation issues that some people had been hitting
  - The change also allows other improvements to the UI
- Fix linting crash when a file deleted but not yet staged in git [[#796](https://github.com/nf-core/tools/issues/796)]

## [v1.12 - Mercury Weasel](https://github.com/nf-core/tools/releases/tag/1.12) - [2020-11-19]

### Tools helper code

- Updated `nf_core` documentation generator for building [https://nf-co.re/tools-docs/](https://nf-co.re/tools-docs/)

### Template

- Make CI comments work with PRs from forks [[#765](https://github.com/nf-core/tools/issues/765)]
  - Branch protection and linting results should now show on all PRs
- Updated GitHub issue templates, which had stopped working
- Refactored GitHub Actions so that the AWS full-scale tests are triggered after docker build is finished
  - DockerHub push workflow split into two - one for dev, one for releases
- Updated actions to no longer use `set-env` which is now depreciating [[#739](https://github.com/nf-core/tools/issues/739)]
- Added config import for `test_full` in `nextflow.config`
- Switched depreciated `$baseDir` to `$projectDir`
- Updated minimum Nextflow version to `20.04.10`
- Make Nextflow installation less verbose in GitHub Actions [[#780](https://github.com/nf-core/tools/pull/780)]

### Linting

- Updated code to display colours in GitHub Actions log output
- Allow tests to pass with `dev` version of nf-core/tools (previous failure due to base image version)
- Lint code no longer tries to post GitHub PR comments. This is now done in a GitHub Action only.

## [v1.11 - Iron Tiger](https://github.com/nf-core/tools/releases/tag/1.11) - [2020-10-27]

### Template

- Fix command error in `awstest.yml` GitHub Action workflow.
- Allow manual triggering of AWS test GitHub Action workflows.
- Remove TODO item, which was proposing the usage of additional files beside `usage.md` and `output.md` for documentation.
- Added a Podman profile, which enables Podman as container.
- Updated linting for GitHub actions AWS tests workflows.

### Linting

- Made a base-level `Dockerfile` a warning instead of failure
- Added a lint failure if the old `bin/markdown_to_html.r` script is found
- Update `rich` package dependency and use new markup escaping to change `[[!]]` back to `[!]` again

### Other

- Pipeline sync - fetch full repo when checking out before sync
- Sync - Add GitHub actions manual trigger option

## [v1.10.2 - Copper Camel _(brought back from the dead)_](https://github.com/nf-core/tools/releases/tag/1.10.2) - [2020-07-31]

Second patch release to address some small errors discovered in the pipeline template.
Apologies for the inconvenience.

- Fix syntax error in `/push_dockerhub.yml` GitHub Action workflow
- Change `params.readPaths` -> `params.input_paths` in `test_full.config`
- Check results when posting the lint results as a GitHub comment
  - This feature is unfortunately not possible when making PRs from forks outside of the nf-core organisation for now.
- More major refactoring of the automated pipeline sync
  - New GitHub Actions matrix parallelisation of sync jobs across pipelines [[#673](https://github.com/nf-core/tools/issues/673)]
  - Removed the `--all` behaviour from `nf-core sync` as we no longer need it
  - Sync now uses a new list of pipelines on the website which does not include archived pipelines [[#712](https://github.com/nf-core/tools/issues/712)]
  - When making a PR it checks if a PR already exists - if so it updates it [[#710](https://github.com/nf-core/tools/issues/710)]
  - More tests and code refactoring for more stable code. Hopefully fixes 404 error [[#711](https://github.com/nf-core/tools/issues/711)]

## [v1.10.1 - Copper Camel _(patch)_](https://github.com/nf-core/tools/releases/tag/1.10.1) - [2020-07-30]

Patch release to fix the automatic template synchronisation, which failed in the v1.10 release.

- Improved logging: `nf-core --log-file log.txt` now saves a verbose log to disk.
- nf-core/tools GitHub Actions pipeline sync now uploads verbose log as an artifact.
- Sync - fixed several minor bugs, made logging less verbose.
- Python Rich library updated to `>=4.2.1`
- Hopefully fix git config for pipeline sync so that commit comes from @nf-core-bot
- Fix sync auto-PR text indentation so that it doesn't all show as code
- Added explicit flag `--show-passed` for `nf-core lint` instead of taking logging verbosity

## [v1.10 - Copper Camel](https://github.com/nf-core/tools/releases/tag/1.10) - [2020-07-30]

### Pipeline schema

This release of nf-core/tools introduces a major change / new feature: pipeline schema.
These are [JSON Schema](https://json-schema.org/) files that describe all of the parameters for a given
pipeline with their ID, a description, a longer help text, an optional default value, a variable _type_
(eg. `string` or `boolean`) and more.

The files will be used in a number of places:

- Automatic validation of supplied parameters when running pipelines
  - Pipeline execution can be immediately stopped if a required `param` is missing,
    or does not conform to the patterns / allowed values in the schema.
- Generation of pipeline command-line help
  - Running `nextflow run <pipeline> --help` will use the schema to generate a help text automatically
- Building online documentation on the [nf-core website](https://nf-co.re)
- Integration with 3rd party graphical user interfaces

To support these new schema files, nf-core/tools now comes with a new set of commands: `nf-core schema`.

- Pipeline schema can be generated or updated using `nf-core schema build` - this takes the parameters from
  the pipeline config file and prompts the developer for any mismatch between schema and pipeline.
  - Once a skeleton Schema file has been built, the command makes use of a new nf-core website tool to provide
    a user friendly graphical interface for developers to add content to their schema: [https://nf-co.re/pipeline_schema_builder](https://nf-co.re/pipeline_schema_builder)
- Pipelines will be automatically tested for valid schema that describe all pipeline parameters using the
  `nf-core schema lint` command (also included as part of the main `nf-core lint` command).
- Users can validate their set of pipeline inputs using the `nf-core schema validate` command.

In addition to the new schema commands, the `nf-core launch` command has been completely rewritten from
scratch to make use of the new pipeline schema. This command can use either an interactive command-line
prompt or a rich web interface to help users set parameters for a pipeline run.

The parameter descriptions and help text are fully used and embedded into the launch interfaces to make
this process as user-friendly as possible. We hope that it's particularly well suited to those new to nf-core.

Whilst we appreciate that this new feature will add a little work for pipeline developers, we're excited at
the possibilities that it brings. If you have any feedback or suggestions, please let us know either here on
GitHub or on the nf-core [`#json-schema` Slack channel](https://nfcore.slack.com/channels/json-schema).

### Python code formatting

We have adopted the use of the [Black Python code formatter](https://black.readthedocs.io/en/stable/).
This ensures a harmonised code formatting style throughout the package, from all contributors.
If you are editing any Python code in nf-core/tools you must now pass the files through Black when
making a pull-request. See [`.github/CONTRIBUTING.md`](.github/CONTRIBUTING.md) for details.

### Template

- Add `--publish_dir_mode` parameter [#585](https://github.com/nf-core/tools/issues/585)
- Isolate R library paths to those in container [#541](https://github.com/nf-core/tools/issues/541)
- Added new style of pipeline parameters JSON schema to pipeline template
- Add ability to attach MultiQC reports to completion emails when using `mail`
- Update `output.md` and add in 'Pipeline information' section describing standard NF and pipeline reporting.
- Build Docker image using GitHub Actions, then push to Docker Hub (instead of building on Docker Hub)
- Add Slack channel badge in pipeline README
- Allow multiple container tags in `ci.yml` if performing multiple tests in parallel
- Add AWS CI tests and full tests GitHub Actions workflows
- Update AWS CI tests and full tests secrets names
- Added `macs_gsize` for danRer10, based on [this post](https://biostar.galaxyproject.org/p/18272/)
- Add information about config files used for workflow execution (`workflow.configFiles`) to summary
- Fix `markdown_to_html.py` to work with Python 2 and 3.
- Change `params.reads` -> `params.input`
- Adding TODOs and MultiQC process in DSL2 template
- Change `params.readPaths` -> `params.input_paths`
- Added a `.github/.dockstore.yml` config file for automatic workflow registration with [dockstore.org](https://dockstore.org/)

### Linting

- Refactored PR branch tests to be a little clearer.
- Linting error docs explain how to add an additional branch protection rule to the `branch.yml` GitHub Actions workflow.
- Adapted linting docs to the new PR branch tests.
- Failure for missing the readme bioconda badge is now a warn, in case this badge is not relevant
- Added test for template `{{ cookiecutter.var }}` placeholders
- Fix failure when providing version along with build id for Conda packages
- New `--json` and `--markdown` options to print lint results to JSON / markdown files
- Linting code now automatically posts warning / failing results to GitHub PRs as a comment if it can
- Added AWS GitHub Actions workflows linting
- Fail if `params.input` isn't defined.
- Beautiful new progress bar to look at whilst linting is running and awesome new formatted output on the command line :heart_eyes:
  - All made using the excellent [`rich` python library](https://github.com/willmcgugan/rich) - check it out!
- Tests looking for `TODO` strings should now ignore editor backup files. [#477](https://github.com/nf-core/tools/issues/477)

### nf-core/tools Continuous Integration

- Added CI test to check for PRs against `master` in tools repo
- CI PR branch tests fixed & now automatically add a comment on the PR if failing, explaining what is wrong
- Move some of the issue and PR templates into HTML `<!-- comments -->` so that they don't show in issues / PRs

### Other

- Describe alternative installation method via conda with `conda env create`
- nf-core/tools version number now printed underneath header artwork
- Bumped Conda version shipped with nfcore/base to 4.8.2
- Added log message when creating new pipelines that people should talk to the community about their plans
- Fixed 'on completion' emails sent using the `mail` command not containing body text.
- Improved command-line help text for nf-core/tools
- `nf-core list` now hides archived pipelines unless `--show_archived` flag is set
- Command line tools now checks if there is a new version of nf-core/tools available
  - Disable this by setting the environment variable `NFCORE_NO_VERSION_CHECK`, eg. `export NFCORE_NO_VERSION_CHECK=1`
- Better command-line output formatting of nearly all `nf-core` commands using [`rich`](https://github.com/willmcgugan/rich)

## [v1.9 - Platinum Pigeon](https://github.com/nf-core/tools/releases/tag/1.9) - [2020-02-20]

### Continuous integration

- Travis CI tests are now deprecated in favor of GitHub Actions within the pipeline template.
  - `nf-core bump-version` support has been removed for `.travis.yml`
  - `nf-core lint` now fails if a `.travis.yml` file is found
- Ported nf-core/tools Travis CI automation to GitHub Actions.
- Fixed the build for the nf-core/tools API documentation on the website

### Template

- Rewrote the documentation markdown > HTML conversion in Python instead of R
- Fixed rendering of images in output documentation [#391](https://github.com/nf-core/tools/issues/391)
- Removed the requirement for R in the conda environment
- Make `params.multiqc_config` give an _additional_ MultiQC config file instead of replacing the one that ships with the pipeline
- Ignore only `tests/` and `testing/` directories in `.gitignore` to avoid ignoring `test.config` configuration file
- Rephrase docs to promote usage of containers over Conda to ensure reproducibility
- Stage the workflow summary YAML file within MultiQC work directory

### Linting

- Removed linting for CircleCI
- Allow any one of `params.reads` or `params.input` or `params.design` before warning
- Added whitespace padding to lint error URLs
- Improved documentation for lint errors
- Allow either `>=` or `!>=` in nextflow version checks (the latter exits with an error instead of just warning) [#506](https://github.com/nf-core/tools/issues/506)
- Check that `manifest.version` ends in `dev` and throw a warning if not
  - If running with `--release` check the opposite and fail if not
- Tidied up error messages and syntax for linting GitHub actions branch tests
- Add YAML validator
- Don't print test results if we have a critical error

### Other

- Fix automatic synchronisation of the template after releases of nf-core/tools
- Improve documentation for installing `nf-core/tools`
- Replace preprint by the new nf-core publication in Nature Biotechnology :champagne:
- Use `stderr` instead of `stdout` for header artwork
- Tolerate unexpected output from `nextflow config` command
- Add social preview image
- Added a [release checklist](.github/RELEASE_CHECKLIST.md) for the tools repo

## [v1.8 - Black Sheep](https://github.com/nf-core/tools/releases/tag/1.8) - [2020-01-27]

### Continuous integration

- GitHub Actions CI workflows are now included in the template pipeline
  - Please update these files to match the existing tests that you have in `.travis.yml`
- Travis CI tests will be deprecated from the next `tools` release
- Linting will generate a warning if GitHub Actions workflows do not exist and if applicable to remove Travis CI workflow file i.e. `.travis.yml`.

### Tools helper code

- Refactored the template synchronisation code to be part of the main nf-core tool
- `nf-core bump-version` now also bumps the version string of the exported conda environment in the Dockerfile
- Updated Blacklist of synced pipelines
- Ignore pre-releases in `nf-core list`
- Updated documentation for `nf-core download`
- Fixed typo in `nf-core launch` final command
- Handle missing pipeline descriptions in `nf-core list`
- Migrate tools package CI to GitHub Actions

### Linting

- Adjusted linting to enable `patch` branches from being tested
- Warn if GitHub Actions workflows do not exist, warn if `.travis.yml` and circleCI are there
- Lint for `Singularity` file and raise error if found [#458](https://github.com/nf-core/tools/issues/458)
- Added linting of GitHub Actions workflows `linting.yml`, `ci.yml` and `branch.yml`
- Warn if pipeline name contains upper case letters or non alphabetical characters [#85](https://github.com/nf-core/tools/issues/85)
- Make CI tests of lint code pass for releases

### Template pipeline

- Fixed incorrect paths in iGenomes config as described in issue [#418](https://github.com/nf-core/tools/issues/418)
- Fixed incorrect usage of non-existent parameter in the template [#446](https://github.com/nf-core/tools/issues/446)
- Add UCSC genomes to `igenomes.config` and add paths to all genome indices
- Change `maxMultiqcEmailFileSize` parameter to `max_multiqc_email_size`
- Export conda environment in Docker file [#349](https://github.com/nf-core/tools/issues/349)
- Change remaining parameters from `camelCase` to `snake_case` [#39](https://github.com/nf-core/hic/issues/39)
  - `--singleEnd` to `--single_end`
  - `--igenomesIgnore` to `--igenomes_ignore`
  - Having the old camelCase versions of these will now throw an error
- Add `autoMounts=true` to default singularity profile
- Add in `markdownlint` checks that were being ignored by default
- Disable ansi logging in the travis CI tests
- Move `params`section from `base.config` to `nextflow.config`
- Use `env` scope to export `PYTHONNOUSERSITE` in `nextflow.config` to prevent conflicts with host Python environment
- Bump minimum Nextflow version to `19.10.0` - required to properly use `env` scope in `nextflow.config`
- Added support for nf-tower in the travis tests, using public mailbox <nf-core@mailinator.com>
- Add link to [Keep a Changelog](http://keepachangelog.com/en/1.0.0/) and [Semantic Versioning](http://semver.org/spec/v2.0.0.html) to CHANGELOG
- Adjusted `.travis.yml` checks to allow for `patch` branches to be tested
- Add Python 3.7 dependency to the `environment.yml` file
- Remove `awsbatch` profile cf [nf-core/configs#71](https://github.com/nf-core/configs/pull/71)
- Make `scrape_software_versions.py` compatible with Python3 to enable miniconda3 in [base image PR](https://github.com/nf-core/tools/pull/462)
- Add GitHub Actions workflows and respective linting
- Add `NXF_ANSI_LOG` as global environment variable to template GitHub Actions CI workflow
- Fixed global environment variable in GitHub Actions CI workflow
- Add `--awscli` parameter
- Add `README.txt` path for genomes in `igenomes.config` [nf-core/atacseq#75](https://github.com/nf-core/atacseq/issues/75)
- Fix buggy ANSI codes in pipeline summary log messages
- Add a `TODO` line in the new GitHub Actions CI test files

### Base Docker image

- Use miniconda3 instead of miniconda for a Python 3k base environment
  - If you still need Python 2 for your pipeline, add `conda-forge::python=2.7.4` to the dependencies in your `environment.yml`
- Update conda version to 4.7.12

### Other

- Updated Base Dockerfile to Conda 4.7.10
- Entirely switched from Travis-Ci.org to Travis-Ci.com for template and tools
- Improved core documentation (`-profile`)

## [v1.7 - Titanium Kangaroo](https://github.com/nf-core/tools/releases/tag/1.7) - [2019-10-07]

### Tools helper code

- The tools `create` command now sets up a `TEMPLATE` and a `dev` branch for syncing
- Fixed issue [379](https://github.com/nf-core/tools/issues/379)
- nf-core launch now uses stable parameter schema version 0.1.0
- Check that PR from patch or dev branch is acceptable by linting
- Made code compatible with Python 3.7
- The `download` command now also fetches institutional configs from nf-core/configs
- When listing pipelines, a nicer message is given for the rare case of a detached `HEAD` ref in a locally pulled pipeline. [#297](https://github.com/nf-core/tools/issues/297)
- The `download` command can now compress files into a single archive.
- `nf-core create` now fetches a logo for the pipeline from the nf-core website
- The readme should now be rendered properly on PyPI.

### Syncing

- Can now sync a targeted pipeline via command-line
- Updated Blacklist of synced pipelines
- Removed `chipseq` from Blacklist of synced pipelines
- Fixed issue [#314](https://github.com/nf-core/tools/issues/314)

### Linting

- If the container slug does not contain the nf-core organisation (for example during development on a fork), linting will raise a warning, and an error with release mode on

### Template pipeline

- Add new code for Travis CI to allow PRs from patch branches too
- Fix small typo in central readme of tools for future releases
- Small code polishing + typo fix in the template main.nf file
- Header ANSI codes no longer print `[2m` to console when using `-with-ansi`
- Switched to yaml.safe_load() to fix PyYAML warning that was thrown because of a possible [exploit](<https://github.com/yaml/pyyaml/wiki/PyYAML-yaml.load(input)-Deprecation>)
- Add `nf-core` citation
- Add proper `nf-core` logo for tools
- Add `Quick Start` section to main README of template
- Fix [Docker RunOptions](https://github.com/nf-core/tools/pull/351) to get UID and GID set in the template
- `Dockerfile` now specifically uses the proper release tag of the nfcore/base image
- Use [`file`](https://github.com/nf-core/tools/pull/354) instead of `new File`
  to avoid weird behavior such as making an `s3:/` directory locally when using
  an AWS S3 bucket as the `--outdir`.
- Fix workflow.onComplete() message when finishing pipeline
- Update URL for joining the nf-core slack to [https://nf-co.re/join/slack](https://nf-co.re/join/slack)
- Add GitHub Action for CI and Linting
- [Increased default time limit](https://github.com/nf-core/tools/issues/370) to 4h
- Add direct link to the pipeline slack channel in the contribution guidelines
- Add contributions and support heading with links to contribution guidelines and link to the pipeline slack channel in the main README
- Fix Parameters JSON due to new versionized structure
- Added conda-forge::r-markdown=1.1 and conda-forge::r-base=3.6.1 to environment
- Plain-text email template now has nf-core ASCII artwork
- Template configured to use logo fetched from website
- New option `--email_on_fail` which only sends emails if the workflow is not successful
- Add file existence check when checking software versions
- Fixed issue [#165](https://github.com/nf-core/tools/issues/165) - Use `checkIfExists`
- Consistent spacing for `if` statements
- Add sensible resource labels to `base.config`

### Other

- Bump `conda` to 4.6.14 in base nf-core Dockerfile
- Added a Code of Conduct to nf-core/tools, as only the template had this before
- TravisCI tests will now also start for PRs from `patch` branches, [to allow fixing critical issues](https://github.com/nf-core/tools/pull/392) without making a new major release

## [v1.6 - Brass Walrus](https://github.com/nf-core/tools/releases/tag/1.6) - [2020-04-09]

### Syncing

- Code refactoring to make the script more readable
- No travis build failure anymore on sync errors
- More verbose logging

### Template pipeline

- awsbatch `work-dir` checking moved to nextflow itself. Removed unsatisfiable check in main.nf template.
- Fixed markdown linting
- Tools CI testing now runs markdown lint on compiled template pipeline
- Migrated large portions of documentation to the [nf-core website](https://github.com/nf-core/nf-co.re/pull/93)
- Removed Gitter references in `.github/` directories for `tools/` and pipeline template.
- Changed `scrape_software_versions.py` to output `.csv` file
- Added `export_plots` parameter to multiqc config
- Corrected some typos as listed [here](https://github.com/nf-core/tools/issues/348) to Guidelines

### Tools helper code

- Drop [nf-core/rnaseq](https://github.com/nf-core/rnaseq]) from `blacklist.json` to make template sync available
- Updated main help command to sort the subcommands in a more logical order
- Updated readme to describe the new `nf-core launch` command
- Fix bugs in `nf-core download`
  - The _latest_ release is now fetched by default if not specified
  - Downloaded pipeline files are now properly executable.
- Fixed bugs in `nf-core list`
  - Sorting now works again
  - Output is partially coloured (better highlighting out of date pipelines)
  - Improved documentation
- Fixed bugs in `nf-core lint`
  - The order of conda channels is now correct, avoiding occasional erroneous errors that packages weren't found ([#207](https://github.com/nf-core/tools/issues/207))
  - Allow edge versions in nf-core pipelines
- Add reporting of ignored errored process
  - As a solution for [#103](https://github.com/nf-core/tools/issues/103))
- Add Bowtie2 and BWA in iGenome config file template

## [v1.5 - Iron Shark](https://github.com/nf-core/tools/releases/tag/1.5) - [2019-03-13]

### Template pipeline

- Dropped Singularity file
- Summary now logs details of the cluster profile used if from [nf-core/configs](https://github.com/nf-core/configs)
- Dockerhub is used in favor of Singularity Hub for pulling when using the Singularity profile
- Changed default container tag from latest to dev
- Brought the logo to life
- Change the default filenames for the pipeline trace files
- Remote fetch of nf-core/configs profiles fails gracefully if offline
- Remove `params.container` and just directly define `process.container` now
- Completion email now includes MultiQC report if not too big
- `params.genome` is now checked if set, to ensure that it's a valid iGenomes key
- Together with nf-core/configs, helper function now checks hostname and suggests a valid config profile
- `awsbatch` executor requires the `tracedir` not to be set to an `s3` bucket.

### Tools helper code

- New `nf-core launch` command to interactively launch nf-core pipelines from command-line
  - Works with a `parameters.settings.json` file shipped with each pipeline
  - Discovers additional `params` from the pipeline dynamically
- Drop Python 3.4 support
- `nf-core list` now only shows a value for _"is local latest version"_ column if there is a local copy.
- Lint markdown formatting in automated tests
  - Added `markdownlint-cli` for checking Markdown syntax in pipelines and tools repo
- Syncing now reads from a `blacklist.json` in order to exclude pipelines from being synced if necessary.
- Added nf-core tools API description to assist developers with the classes and functions available.
  - Docs are automatically built by Travis CI and updated on the nf-co.re website.
- Introduced test for filtering remote workflows by keyword.
- Build tools python API docs
  - Use Travis job for api doc generation and publish

- `nf-core bump-version` now stops before making changes if the linting fails
- Code test coverage
  - Introduced test for filtering remote workflows by keyword
- Linting updates
  - Now properly searches for conda packages in default channels
  - Now correctly validates version pinning for packages from PyPI
  - Updates for changes to `process.container` definition

### Other

- Bump `conda` to 4.6.7 in base nf-core Dockerfile

## [v1.4 - Tantalum Butterfly](https://github.com/nf-core/tools/releases/tag/1.4) - [2018-12-12]

### Template pipeline

- Institutional custom config profiles moved to github `nf-core/configs`
  - These will now be maintained centrally as opposed to being shipped with the pipelines in `conf/`
  - Load `base.config` by default for all profiles
  - Removed profiles named `standard` and `none`
  - Added parameter `--igenomesIgnore` so `igenomes.config` is not loaded if parameter clashes are observed
  - Added parameter `--custom_config_version` for custom config version control. Can use this parameter to provide commit id for reproducibility. Defaults to `master`
  - Deleted custom configs from template in `conf/` directory i.e. `uzh.config`, `binac.config` and `cfc.config`
- `multiqc_config` and `output_md` are now put into channels instead of using the files directly (see issue [#222](https://github.com/nf-core/tools/issues/222))
- Added `local.md` to cookiecutter template in `docs/configuration/`. This was referenced in `README.md` but not present.
- Major overhaul of docs to add/remove parameters, unify linking of files and added description for providing custom configs where necessary
- Travis: Pull the `dev` tagged docker image for testing
- Removed UPPMAX-specific documentation from the template.

### Tools helper code

- Make Travis CI tests fail on pull requests if the `CHANGELOG.md` file hasn't been updated
- Minor bugfixing in Python code (eg. removing unused import statements)
- Made the web requests caching work on multi-user installations
- Handle exception if nextflow isn't installed
- Linting: Update for Travis: Pull the `dev` tagged docker image for testing

## [v1.3 - Citreous Swordfish](https://github.com/nf-core/tools/releases/tag/1.3) - [2018-11-21]

- `nf-core create` command line interface updated
  - Interactive prompts for required arguments if not given
  - New flag for workflow author
- Updated channel order for bioconda/conda-forge channels in environment.yaml
- Increased code coverage for sub command `create` and `licenses`
- Fixed nasty dependency hell issue between `pytest` and `py` package in Python 3.4.x
- Introduced `.coveragerc` for pytest-cov configuration, which excludes the pipeline template now from being reported
- Fix [189](https://github.com/nf-core/tools/issues/189): Check for given conda and PyPi package dependencies, if their versions exist
- Added profiles for `cfc`,`binac`, `uzh` that can be synced across pipelines
  - Ordering alphabetically for profiles now
- Added `pip install --upgrade pip` to `.travis.yml` to update pip in the Travis CI environment

## [v1.2](https://github.com/nf-core/tools/releases/tag/1.2) - [2018-10-01]

- Updated the `nf-core release` command
  - Now called `nf-core bump-versions` instead
  - New flag `--nextflow` to change the required nextflow version instead
- Template updates
  - Simpler installation of the `nf-core` helper tool, now directly from PyPI
  - Bump minimum nextflow version to `0.32.0` - required for built in `manifest.nextflowVersion` check and access to `workflow.manifest` variables from within nextflow scripts
  - New `withName` syntax for configs
  - Travis tests fail if PRs come against the `master` branch, slightly refactored
  - Improved GitHub contributing instructions and pull request / issue templates
- New lint tests
  - `.travis.yml` test for PRs made against the `master` branch
  - Automatic `--release` option not used if the travis repo is `nf-core/tools`
  - Warnings if depreciated variables `params.version` and `params.nf_required_version` are found
- New `nf-core licences` subcommand to show licence for each conda package in a workflow
- `nf-core list` now has options for sorting pipeline nicely
- Latest version of conda used in nf-core base docker image
- Updated PyPI deployment to correctly parse the markdown readme (hopefully!)
- New GitHub contributing instructions and pull request template

## [v1.1](https://github.com/nf-core/tools/releases/tag/1.1) - [2018-08-14]

Very large release containing lots of work from the first nf-core hackathon, held in SciLifeLab Stockholm.

- The [Cookiecutter template](https://github.com/nf-core/cookiecutter) has been merged into tools
  - The old repo above has been archived
  - New pipelines are now created using the command `nf-core create`
  - The nf-core template and associated linting are now controlled under the same version system
- Large number of template updates and associated linting changes
  - New simplified cookiecutter variable usage
  - Refactored documentation - simplified and reduced duplication
  - Better `manifest` variables instead of `params` for pipeline name and version
  - New integrated nextflow version checking
  - Updated travis docker pull command to use tagging to allow release tests to pass
  - Reverted Docker and Singularity syntax to use `ENV` hack again
- Improved Python readme parsing for PyPI
- Updated Travis tests to check that the correct `dev` branch is being targeted
- New sync tool to automate pipeline updates
  - Once initial merges are complete, a nf-core bot account will create PRs for future template updates

## [v1.0.1](https://github.com/nf-core/tools/releases/tag/1.0.1) - [2018-07-18]

The version 1.0 of nf-core tools cannot be installed from PyPi. This patch fixes it, by getting rid of the requirements.txt plus declaring the dependent modules in the setup.py directly.

## [v1.0](https://github.com/nf-core/tools/releases/tag/1.0) - [2018-06-12]

Initial release of the nf-core helper tools package. Currently includes four subcommands:

- `nf-core list`: List nf-core pipelines with local info
- `nf-core download`: Download a pipeline and singularity container
- `nf-core lint`: Check pipeline against nf-core guidelines
- `nf-core release`: Update nf-core pipeline version number<|MERGE_RESOLUTION|>--- conflicted
+++ resolved
@@ -35,12 +35,9 @@
 ### Modules
 
 - Remove args stub from module template to satisfy language server ([#3403](https://github.com/nf-core/tools/pull/3403))
-<<<<<<< HEAD
 - Allow GitHub usernames with dots (`.`), hyphens (`-`), and underscores (`_`) in `nf-core modules create` to support usernames from GitLab and other providers. ([#3658](https://github.com/nf-core/tools/pull/3658))
-=======
 - Fix modules meta.yml file structure ([#3532](https://github.com/nf-core/tools/pull/3532))
 - Fix wrong key when updating module outputs ([#3665](https://github.com/nf-core/tools/pull/3665))
->>>>>>> 28b76a4f
 
 ### Subworkflows
 
