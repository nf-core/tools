--- conflicted
+++ resolved
@@ -12,14 +12,11 @@
 
 ### Linting
 
-<<<<<<< HEAD
-- The `process_single` label is now allowed
-=======
 - Pipelines: Check that the old renamed `lib` files are not still present:
   - `Checks.groovy` -> `Utils.groovy`
   - `Completion.groovy` -> `NfcoreTemplate.groovy`
   - `Workflow.groovy` -> `WorkflowMain.groovy`
->>>>>>> 06646d30
+- The `process_single` label is now allowed
 
 ### General
 
