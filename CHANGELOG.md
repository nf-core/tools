--- conflicted
+++ resolved
@@ -11,11 +11,8 @@
 ### General
 
 - Fix error in tagging GitPod docker images during releases
-<<<<<<< HEAD
 - `nf-core sync` now supports the template YAML file using `-t/--template-yaml`.
-=======
 - Don't remove local copy of modules repo, only update it with fetch ([#1879](https://github.com/nf-core/tools/pull/1879))
->>>>>>> 8e56bd36
 
 ### Modules
 
