# nf-core/tools: Changelog

## v2.5dev

### Template

- Bumped Python version to 3.7 in the GitHub linting in the workflow template ([#1680](https://github.com/nf-core/tools/pull/1680))
- Fix bug in pipeline readme logo URL ([#1590](https://github.com/nf-core/tools/pull/1590))
- Switch CI to use [setup-nextflow](https://github.com/nf-core/setup-nextflow) action to install Nextflow ([#1650](https://github.com/nf-core/tools/pull/1650))
- Add `CITATION.cff` [#361](https://github.com/nf-core/tools/issues/361)
- Add Gitpod and Mamba profiles to the pipeline template ([#1673](https://github.com/nf-core/tools/pull/1673))
- Remove call to `getGenomeAttribute` in `main.nf` when running `nf-core create` without iGenomes ([#1670](https://github.com/nf-core/tools/issues/1670))
- Make `nf-core create` fail if Git default branch name is dev or TEMPLATE ([#1705](https://github.com/nf-core/tools/pull/1705))

### Linting

- Check that the `.prettierignore` file exists and that starts with the same content.
- Update `readme.py` nf version badge validation regexp to accept any signs before version number ([#1613](https://github.com/nf-core/tools/issues/1613))
- Add isort configuration and GitHub workflow ([#1538](https://github.com/nf-core/tools/pull/1538))
- Use black also to format python files in workflows ([#1563](https://github.com/nf-core/tools/pull/1563))
- Add check for mimetype in the `input` parameter. ([#1647](https://github.com/nf-core/tools/issues/1647))
- Check that the singularity and docker tags are parsable. Add `--fail-warned` flag to `nf-core modules lint` ([#1654](https://github.com/nf-core/tools/issues/1654))

### General

- Remove support for Python 3.6 ([#1680](https://github.com/nf-core/tools/pull/1680))
- Add support for Python 3.9 and 3.10 ([#1680](https://github.com/nf-core/tools/pull/1680))
- Invoking Python with optimizations no longer affects the program control flow ([#1685](https://github.com/nf-core/tools/pull/1685))
- Update `readme` to drop `--key` option from `nf-core modules list` and add the new pattern syntax
- Add `--fail-warned` flag to `nf-core lint` to make warnings fail ([#1593](https://github.com/nf-core/tools/pull/1593))
- Add `--fail-warned` flag to pipeline linting workflow ([#1593](https://github.com/nf-core/tools/pull/1593))
- Updated the package requirements to prevent defunct installations of nf-core ([#1620](https://github.com/nf-core/tools/pull/1620))
- Remove dependency of the mock package and use unittest.mock instead ([#1696](https://github.com/nf-core/tools/pull/1696))
- Fix and improve broken test for Singularity container download ([#1622](https://github.com/nf-core/tools/pull/1622))
- Use [`$XDG_CACHE_HOME`](https://specifications.freedesktop.org/basedir-spec/basedir-spec-latest.html) or `~/.cache` instead of `$XDG_CONFIG_HOME` or `~/config/` as base directory for API cache
- Switch CI to use [setup-nextflow](https://github.com/nf-core/setup-nextflow) action to install Nextflow ([#1650](https://github.com/nf-core/tools/pull/1650))
- Add tests for `nf-core modules update` and `ModulesJson`.
- Add CI for GitLab remote [#1646](https://github.com/nf-core/tools/issues/1646)
- Add `CITATION.cff` [#361](https://github.com/nf-core/tools/issues/361)
- Allow customization of the `nf-core` pipeline template when using `nf-core create` ([#1548](https://github.com/nf-core/tools/issues/1548))
- Add Refgenie integration: updating of nextflow config files with a refgenie database ([#1090](https://github.com/nf-core/tools/pull/1090))
- Fix `--key` option in `nf-core lint` when supplying a module lint test name ([#1681](https://github.com/nf-core/tools/issues/1681))
- Add `no_git=True` when creating a new pipeline and initialising a git repository is not needed in `nf-core lint` and `nf-core bump-version` ([#1709](https://github.com/nf-core/tools/pull/1709))
<<<<<<< HEAD
- Move `strip_ansi_code` function in lint to `utils.py`
=======
- Simplify control flow and don't use equality comparision for `None` and booleans
>>>>>>> 76f66f15

### Modules

- Add `--fix-version` flag to `nf-core modules lint` command to update modules to the latest version ([#1588](https://github.com/nf-core/tools/pull/1588))
- Fix a bug in the regex extracting the version from biocontainers URLs ([#1598](https://github.com/nf-core/tools/pull/1598))
- Update how we interface with git remotes. ([#1626](https://github.com/nf-core/tools/issues/1626))
- Add prompt for module name to `nf-core modules info` ([#1644](https://github.com/nf-core/tools/issues/1644))
- Update docs with example of custom git remote ([#1645](https://github.com/nf-core/tools/issues/1645))
- Command `nf-core modules test` obtains module name suggestions from installed modules ([#1624](https://github.com/nf-core/tools/pull/1624))
- Add `--base-path` flag to `nf-core modules` to specify the base path for the modules in a remote. Also refactored `modules.json` code. ([#1643](https://github.com/nf-core/tools/issues/1643))
- Rename methods in `ModulesJson` to remove explicit reference to `modules.json`
- Fix inconsistencies in the `--save-diff` flag `nf-core modules update`. Refactor `nf-core modules update` ([#1536](https://github.com/nf-core/tools/pull/1536))
- Fix bug in `ModulesJson.check_up_to_date` causing it to ask for the remote of local modules
- Make `nf-core modules update --save-diff` work when files were created or removed ([#1694](https://github.com/nf-core/tools/issues/1694))
- Get the latest common build for Docker and Singularity containers of a module ([#1702](https://github.com/nf-core/tools/pull/1702))
- Add short option for `--no-pull` option in `nf-core modules`

## [v2.4.1 - Cobolt Koala Patch](https://github.com/nf-core/tools/releases/tag/2.4) - [2022-05-16]

- Patch release to try to fix the template sync ([#1585](https://github.com/nf-core/tools/pull/1585))
- Avoid persistent temp files from pytests ([#1566](https://github.com/nf-core/tools/pull/1566))
- Add option to trigger sync manually on just nf-core/testpipeline

## [v2.4 - Cobolt Koala](https://github.com/nf-core/tools/releases/tag/2.4) - [2022-05-16]

### Template

- Read entire lines when sniffing the samplesheet format (fix [#1561](https://github.com/nf-core/tools/issues/1561))
- Add actions workflow to respond to `@nf-core-bot fix linting` comments on pipeline PRs
- Fix Prettier formatting bug in completion email HTML template ([#1509](https://github.com/nf-core/tools/issues/1509))
- Fix bug in pipeline readme logo URL
- Set the default DAG graphic output to HTML to have a default that does not depend on Graphviz being installed on the host system ([#1512](https://github.com/nf-core/tools/pull/1512)).
- Removed retry strategy for AWS tests CI, as Nextflow now handles spot instance retries itself
- Add `.prettierignore` file to stop Prettier linting tests from running over test files
- Made module template test command match the default used in `nf-core modules create-test-yml` ([#1562](https://github.com/nf-core/tools/issues/1562))
- Removed black background from Readme badges now that GitHub has a dark mode, added Tower launch badge.
- Don't save md5sum for `versions.yml` when running `nf-core modules create-test-yml` ([#1511](https://github.com/nf-core/tools/pull/1511))

### General

- Add actions workflow to respond to `@nf-core-bot fix linting` comments on nf-core/tools PRs
- Use [`$XDG_CONFIG_HOME`](https://specifications.freedesktop.org/basedir-spec/basedir-spec-latest.html) or `~/.config/nf-core` instead of `~/.nfcore` for API cache (the latter can be safely deleted)
- Consolidate GitHub API calls into a shared function that uses authentication from the [`gh` GitHub cli tool](https://cli.github.com/) or `GITHUB_AUTH_TOKEN` to avoid rate limiting ([#1499](https://github.com/nf-core/tools/pull/1499))
- Add an empty line to `modules.json`, `params.json` and `nextflow-schema.json` when dumping them to avoid prettier errors.
- Remove empty JSON schema definition groups to avoid usage errors ([#1419](https://github.com/nf-core/tools/issues/1419))
- Bumped the minimum version of `rich` from `v10` to `v10.7.0`

### Modules

- Add a new command `nf-core modules mulled` which can generate the name for a multi-tool container image.
- Add a new command `nf-core modules test` which runs pytests locally.
- Print include statement to terminal when `modules install` ([#1520](https://github.com/nf-core/tools/pull/1520))
- Allow follow links when generating `test.yml` file with `nf-core modules create-test-yml` ([1570](https://github.com/nf-core/tools/pull/1570))
- Escaped test run output before logging it, to avoid a rich `MarkupError`

### Linting

- Don't allow a `.nf-core.yaml` file, should be `.yml` ([#1515](https://github.com/nf-core/tools/pull/1515)).
- `shell` blocks now recognised to avoid error `when: condition has too many lines` ([#1557](https://github.com/nf-core/tools/issues/1557))
- Fixed error when using comments after `input` tuple lines ([#1542](https://github.com/nf-core/tools/issues/1542))
- Don't lint the `shell` block when `script` is used ([1558](https://github.com/nf-core/tools/pull/1558))
- Check that `template` is used in `script` blocks
- Tweaks to CLI output display of lint results

## [v2.3.2 - Mercury Vulture Fixed Formatting](https://github.com/nf-core/tools/releases/tag/2.3.2) - [2022-03-24]

Very minor patch release to fix the full size AWS tests and re-run the template sync, which partially failed due to GitHub pull-requests being down at the time of release.

### Template

- Updated the AWS GitHub actions to let nf-core/tower-action use it's defaults for pipeline and git sha ([#1488](https://github.com/nf-core/tools/pull/1488))
- Add prettier editor extension to `gitpod.yml` in template ([#1485](https://github.com/nf-core/tools/pull/1485))
- Remove traces of markdownlint in the template ([#1486](https://github.com/nf-core/tools/pull/1486)
- Remove accidentally added line in `CHANGELOG.md` in the template ([#1487](https://github.com/nf-core/tools/pull/1487))
- Update linting to check that `.editorconfig` is there and `.yamllint.yml` isn't.

## [v2.3.1 - Mercury Vulture Formatting](https://github.com/nf-core/tools/releases/tag/2.3.1) - [2022-03-23]

This patch release is primarily to address problems that we had in the v2.3 release with code linting.
Instead of resolving those specific issues, we chose to replace the linting tools (`markdownlint`, `yamllint`) with a new tool: [_Prettier_](https://prettier.io)

This is a fairly major change and affects a lot of files. However, it will hopefully simplify future usage.
Prettier can auto-format many different file formats (for pipelines the most relevant are markdown and YAML) and is extensible with plugins ([Nextflow](https://github.com/nf-core/prettier-plugin-nextflow), anyone?).
It tends to be a bit less strict than `markdownlint` and `yamllint` and importantly _can fix files for you_ rather than just complaining.

The sync PR may be a little big because of many major changes (whitespace, quotation mark styles etc).
To help with the merge, _**we highly recommend running Prettier on your pipeline's codebase before attempting the template merge**_.
If you take this approach, please copy `.editorconfig` and `.prettierrc.yml` from the template to your pipeline root first,
as they configure the behaviour of Prettier.

To run Prettier, go to the base of the repository where `.editorconfig` and `.prettierrc.yml` are located.
Make sure your `git status` is clean so that the changes don't affect anything you're working on and run:

```bash
prettier --write .
```

This runs Prettier and tells it to fix any issues it finds in place.

Please note that there are many excellent integrations for Prettier available, for example VSCode can be set up to automatically format files on save.

### Template

- Replace `markdownlint` and `yamllint` with [_Prettier_](https://prettier.io) for linting formatting / whitespace ([#1470](https://github.com/nf-core/tools/pull/1470))
- Add CI test using `editorconfig-checker` for other file types to look for standardised indentation and formatting ([#1476](https://github.com/nf-core/tools/pull/1476))
- Add md5sum check of `versions.yml` to `test.yml` on the modules template.
- Update bundled module wrappers to latest versions ([#1462](https://github.com/nf-core/tools/pull/1462))
- Renamed `assets/multiqc_config.yaml` to `assets/multiqc_config.yml` (`yml` not `yaml`) ([#1471](https://github.com/nf-core/tools/pull/1471))

### General

- Convert nf-core/tools API / lint test documentation to MyST ([#1245](https://github.com/nf-core/tools/pull/1245))
- Build documentation for the `nf-core modules lint` tests ([#1250](https://github.com/nf-core/tools/pull/1250))
- Fix some colours in the nf-core/tools API docs ([#1467](https://github.com/nf-core/tools/pull/1467))
- Install tools inside GitPod Docker using the repo itself and not from Conda.
- Rewrite GitHub Actions workflow for publishing the GitPod Docker image.
- Improve config for PyTest so that you can run `pytest` instead of `pytest tests/` ([#1461](https://github.com/nf-core/tools/pull/1461))
- New pipeline lint test `multiqc_config` that checks YAML structure instead of basic file contents ([#1461](https://github.com/nf-core/tools/pull/1461))
- Updates to the GitPod docker image to install the latest version of nf-core/tools

## [v2.3 - Mercury Vulture](https://github.com/nf-core/tools/releases/tag/2.3) - [2022-03-15]

### Template

- Removed mention of `--singularity_pull_docker_container` in pipeline `README.md`
- Replaced equals with ~ in nf-core headers, to stop false positive unresolved conflict errors when committing with VSCode.
- Add retry strategy for AWS megatests after releasing [nf-core/tower-action v2.2](https://github.com/nf-core/tower-action/releases/tag/v2.2)
- Added `.nf-core.yml` file with `repository_type: pipeline` for modules commands
- Update igenomes path to the `BWAIndex` to fetch the whole `version0.6.0` folder instead of only the `genome.fa` file
- Remove pinned Node version in the GitHub Actions workflows, to fix errors with `markdownlint`
- Bumped `nf-core/tower-action` to `v3` and removed `pipeline` and `revision` from the AWS workflows, which were not needed
- Add yamllint GitHub Action.
- Add `.yamllint.yml` to avoid line length and document start errors ([#1407](https://github.com/nf-core/tools/issues/1407))
- Add `--publish_dir_mode` back into the pipeline template ([nf-core/rnaseq#752](https://github.com/nf-core/rnaseq/issues/752#issuecomment-1039451607))
- Add optional loading of of pipeline-specific institutional configs to `nextflow.config`
- Make `--outdir` a mandatory parameter ([nf-core/tools#1415](https://github.com/nf-core/tools/issues/1415))

### General

- Updated `nf-core download` to work with latest DSL2 syntax for containers ([#1379](https://github.com/nf-core/tools/issues/1379))
- Made `nf-core modules create` detect repository type with explicit `.nf-core.yml` instead of random readme stuff ([#1391](https://github.com/nf-core/tools/pull/1391))
- Added a Gitpod environment and Dockerfile ([#1384](https://github.com/nf-core/tools/pull/1384))
  - Adds conda, Nextflow, nf-core, pytest-workflow, mamba, and pip to base Gitpod Docker image.
  - Adds GH action to build and push Gitpod Docker image.
  - Adds Gitpod environment to template.
  - Adds Gitpod environment to tools with auto build of nf-core tool.
- Shiny new command-line help formatting ([#1403](https://github.com/nf-core/tools/pull/1403))
- Call the command line help with `-h` as well as `--help` (was formerly just the latter) ([#1404](https://github.com/nf-core/tools/pull/1404))
- Add `.yamllint.yml` config file to avoid line length and document start errors in the tools repo itself.
- Switch to `yamllint-github-action`to be able to configure yaml lint exceptions ([#1404](https://github.com/nf-core/tools/issues/1413))
- Prevent module linting KeyError edge case ([#1321](https://github.com/nf-core/tools/issues/1321))
- Bump-versions: Don't trim the trailing newline on files, causes editorconfig linting to fail ([#1265](https://github.com/nf-core/tools/issues/1265))
- Handle exception in `nf-core list` when a broken git repo is found ([#1273](https://github.com/nf-core/tools/issues/1273))
- Updated URL for pipeline lint test docs ([#1348](https://github.com/nf-core/tools/issues/1348))
- Updated `nf-core create` to tolerate failures and retry when fetching pipeline logos from the website ([#1369](https://github.com/nf-core/tools/issues/1369))
- Modified the CSS overriding `sphinx_rtd_theme` default colors to fix some glitches in the API documentation ([#1294](https://github.com/nf-core/tools/issues/1294))

### Modules

- New command `nf-core modules info` that prints nice documentation about a module to the terminal :sparkles: ([#1427](https://github.com/nf-core/tools/issues/1427))
- Linting a pipeline now fails instead of warning if a local copy of a module does not match the remote ([#1313](https://github.com/nf-core/tools/issues/1313))
- Fixed linting bugs where warning was incorrectly generated for:
  - `Module does not emit software version`
  - `Container versions do not match`
  - `input:` / `output:` not being specified in module
  - Allow for containers from other biocontainers resource as defined [here](https://github.com/nf-core/modules/blob/cde237e7cec07798e5754b72aeca44efe89fc6db/modules/cat/fastq/main.nf#L7-L8)
- Fixed traceback when using `stageAs` syntax as defined [here](https://github.com/nf-core/modules/blob/cde237e7cec07798e5754b72aeca44efe89fc6db/modules/cat/fastq/main.nf#L11)
- Added `nf-core schema docs` command to output pipline parameter documentation in Markdown format for inclusion in GitHub and other documentation systems ([#741](https://github.com/nf-core/tools/issues/741))
- Allow conditional process execution from the configuration file ([#1393](https://github.com/nf-core/tools/pull/1393))
- Add linting for when condition([#1397](https://github.com/nf-core/tools/pull/1397))
- Added modules ignored table to `nf-core modules bump-versions`. ([#1234](https://github.com/nf-core/tools/issues/1234))
- Added `--conda-package-version` flag for specifying version of conda package in `nf-core modules create`. ([#1238](https://github.com/nf-core/tools/issues/1238))
- Add option of writing diffs to file in `nf-core modules update` using either interactive prompts or the new `--diff-file` flag.
- Fixed edge case where module names that were substrings of other modules caused both to be installed ([#1380](https://github.com/nf-core/tools/issues/1380))
- Tweak handling of empty files when generating the test YAML ([#1376](https://github.com/nf-core/tools/issues/1376))
  - Fail linting if a md5sum for an empty file is found (instead of a warning)
  - Don't skip the md5 when generating a test file if an empty file is found (so that linting fails and can be manually checked)
- Linting checks test files for `TODO` statements as well as the main module code ([#1271](https://github.com/nf-core/tools/issues/1271))
- Handle error if `manifest` isn't set in `nextflow.config` ([#1418](https://github.com/nf-core/tools/issues/1418))

## [v2.2 - Lead Liger](https://github.com/nf-core/tools/releases/tag/2.2) - [2021-12-14]

### Template

- Update repo logos to utilize [GitHub's `#gh-light/dark-mode-only`](https://docs.github.com/en/github/writing-on-github/getting-started-with-writing-and-formatting-on-github/basic-writing-and-formatting-syntax#specifying-the-theme-an-image-is-shown-to), to switch between logos optimized for light or dark themes. The old repo logos have to be removed (in `docs/images` and `assets/`).
- Deal with authentication with private repositories
- Bump minimun Nextflow version to 21.10.3
- Convert pipeline template to updated Nextflow DSL2 syntax
- Solve circular import when importing `nf_core.modules.lint`
- Disable cache in `nf_core.utils.fetch_wf_config` while performing `test_wf_use_local_configs`.
- Modify software version channel handling to support multiple software version emissions (e.g. from mulled containers), and multiple software versions.
- Update `dumpsoftwareversion` module to correctly report versions with trailing zeros.
- Remove `params.hostnames` from the pipeline template ([#1304](https://github.com/nf-core/tools/issues/1304))
- Update `.gitattributes` to mark installed modules and subworkflows as `linguist-generated` ([#1311](https://github.com/nf-core/tools/issues/1311))
- Adding support for [Julia](https://julialang.org) package environments to `nextflow.config`([#1317](https://github.com/nf-core/tools/pull/1317))
- New YAML issue templates for pipeline bug reports and feature requests, with a much richer interface ([#1165](https://github.com/nf-core/tools/pull/1165))
- Update AWS test GitHub Actions to use v2 of [nf-core/tower-action](https://github.com/nf-core/tower-action)
- Post linting comment even when `linting.yml` fails
- Update `CONTRIBUTION.md` bullets to remove points related to `scrape_software_versions.py`
- Update AWS test to set Nextflow version to 21.10.3

### General

- Made lint check for parameters defaults stricter [[#992](https://github.com/nf-core/tools/issues/992)]
  - Default values in `nextflow.config` must match the defaults given in the schema (anything with `{` in, or in `main.nf` is ignored)
  - Defaults in `nextflow.config` must now match the variable _type_ specified in the schema
  - If you want the parameter to not have a default value, use `null`
  - Strings set to `false` or an empty string in `nextflow.config` will now fail linting
- Bump minimun Nextflow version to 21.10.3
- Changed `questionary` `ask()` to `unsafe_ask()` to not catch `KeyboardInterupts` ([#1237](https://github.com/nf-core/tools/issues/1237))
- Fixed bug in `nf-core launch` due to revisions specified with `-r` not being added to nextflow command. ([#1246](https://github.com/nf-core/tools/issues/1246))
- Update regex in `readme` test of `nf-core lint` to agree with the pipeline template ([#1260](https://github.com/nf-core/tools/issues/1260))
- Update 'fix' message in `nf-core lint` to conform to the current command line options. ([#1259](https://github.com/nf-core/tools/issues/1259))
- Fixed bug in `nf-core list` when `NXF_HOME` is set
- Run CI test used to create and lint/run the pipeline template with minimum and latest edge release of NF ([#1304](https://github.com/nf-core/tools/issues/1304))
- New YAML issue templates for tools bug reports and feature requests, with a much richer interface ([#1165](https://github.com/nf-core/tools/pull/1165))
- Handle synax errors in Nextflow config nicely when running `nf-core schema build` ([#1267](https://github.com/nf-core/tools/pull/1267))
- Erase temporary files and folders while performing Python tests (pytest)
- Remove base `Dockerfile` used for DSL1 pipeline container builds
- Run tests with Python 3.10
- [#1363](https://github.com/nf-core/tools/pull/1363) Fix tools CI workflow nextflow versions.

### Modules

- Fixed typo in `module_utils.py`.
- Fixed failing lint test when process section was missing from module. Also added the local failing tests to the warned section of the output table. ([#1235](https://github.com/nf-core/tools/issues/1235))
- Added `--diff` flag to `nf-core modules update` which shows the diff between the installed files and the versions
- Update `nf-core modules create` help texts which were not changed with the introduction of the `--dir` flag
- Check if README is from modules repo
- Update module template to DSL2 v2.0 (remove `functions.nf` from modules template and updating `main.nf` ([#1289](https://github.com/nf-core/tools/pull/))
- Substitute get process/module name custom functions in module `main.nf` using template replacement ([#1284](https://github.com/nf-core/tools/issues/1284))
- Check test YML file for md5sums corresponding to empty files ([#1302](https://github.com/nf-core/tools/issues/1302))
- Exit with an error if empty files are found when generating the test YAML file ([#1302](https://github.com/nf-core/tools/issues/1302))

## [v2.1 - Zinc Zebra](https://github.com/nf-core/tools/releases/tag/2.1) - [2021-07-27]

### Template

- Correct regex pattern for file names in `nextflow_schema.json`
- Remove `.` from nf-core/tools command examples
- Update Nextflow installation link in pipeline template ([#1201](https://github.com/nf-core/tools/issues/1201))
- Command `hostname` is not portable [[#1212](https://github.com/nf-core/tools/pull/1212)]
- Changed how singularity and docker links are written in template to avoid duplicate links

### General

- Changed names of some flags with `-r` as short options to make the flags more consistent between commands.

### Modules

- Added consistency checks between installed modules and `modules.json` ([#1199](https://github.com/nf-core/tools/issues/1199))
- Added support excluding or specifying version of modules in `.nf-core.yml` when updating with `nf-core modules install --all` ([#1204](https://github.com/nf-core/tools/issues/1204))
- Created `nf-core modules update` and removed updating options from `nf-core modules install`
- Added missing function call to `nf-core lint` ([#1198](https://github.com/nf-core/tools/issues/1198))
- Fix `nf-core lint` not filtering modules test when run with `--key` ([#1203](https://github.com/nf-core/tools/issues/1203))
- Fixed `nf-core modules install` not working when installing from branch with `-b` ([#1218](https://github.com/nf-core/tools/issues/1218))
- Added prompt to choose between updating all modules or named module in `nf-core modules update`
- Check if modules is installed before trying to update in `nf-core modules update`
- Verify that a commit SHA provided with `--sha` exists for `install/update` commands
- Add new-line to `main.nf` after `bump-versions` command to make ECLint happy

## [v2.0.1 - Palladium Platypus Junior](https://github.com/nf-core/tools/releases/tag/2.0.1) - [2021-07-13]

### Template

- Critical tweak to add `--dir` declaration to `nf-core lint` GitHub Actions `linting.yml` workflow

### General

- Add `--dir` declaration to `nf-core sync` GitHub Actions `sync.yml` workflow

## [v2.0 - Palladium Platypus](https://github.com/nf-core/tools/releases/tag/2.0) - [2021-07-13]

### :warning: Major enhancements & breaking changes

This marks the first Nextflow DSL2-centric release of `tools` which means that some commands won't work in full with DSL1 pipelines anymore. Please use a `v1.x` version of `tools` for such pipelines or better yet join us to improve our DSL2 efforts! Here are the most important changes:

- The pipeline template has been completely re-written in DSL2
- A module template has been added to auto-create best-practice DSL2 modules to speed up development
- A whole suite of commands have been added to streamline the creation, installation, removal, linting and version bumping of DSL2 modules either installed within pipelines or the nf-core/modules repo

### Template

- Move TODO item of `contains:` map in a YAML string [[#1082](https://github.com/nf-core/tools/issues/1082)]
- Trigger AWS tests via Tower API [[#1160](https://github.com/nf-core/tools/pull/1160)]

### General

- Fixed a bug in the Docker image build for tools that failed due to an extra hyphen. [[#1069](https://github.com/nf-core/tools/pull/1069)]
- Regular release sync fix - this time it was to do with JSON serialisation [[#1072](https://github.com/nf-core/tools/pull/1072)]
- Fixed bug in schema validation that ignores upper/lower-case typos in parameters [[#1087](https://github.com/nf-core/tools/issues/1087)]
- Bugfix: Download should use path relative to workflow for configs
- Remove lint checks for files related to conda and docker as not needed anymore for DSL2
- Removed `params_used` lint check because of incompatibility with DSL2
- Added`modules bump-versions` command to `README.md`
- Update docs for v2.0 release

### Modules

- Update comment style of modules `functions.nf` template file [[#1076](https://github.com/nf-core/tools/issues/1076)]
- Changed working directory to temporary directory for `nf-core modules create-test-yml` [[#908](https://github.com/nf-core/tools/issues/908)]
- Use Biocontainers API instead of quayi.io API for `nf-core modules create` [[#875](https://github.com/nf-core/tools/issues/875)]
- Update `nf-core modules install` to handle different versions of modules [#1116](https://github.com/nf-core/tools/pull/1116)
- Added `nf-core modules bump-versions` command to update all versions in the `nf-core/modules` repository [[#1123](https://github.com/nf-core/tools/issues/1123)]
- Updated `nf-core modules lint` to check whether a `git_sha` exists in the `modules.json` file or whether a new version is available [[#1114](https://github.com/nf-core/tools/issues/1114)]
- Refactored `nf-core modules` command into one file per command [#1124](https://github.com/nf-core/tools/pull/1124)
- Updated `nf-core modules remove` to also remove entry in `modules.json` file ([#1115](https://github.com/nf-core/tools/issues/1115))
- Bugfix: Interactive prompt for `nf-core modules install` was receiving too few arguments
- Added progress bar to creation of 'modules.json'
- Updated `nf-core modules list` to show versions of local modules
- Improved exit behavior by replacing `sys.exit` with exceptions
- Updated `nf-core modules remove` to remove module entry in `modules.json` if module directory is missing
- Create extra tempdir as work directory for `nf-core modules create-test-yml` to avoid adding the temporary files to the `test.yml`
- Refactored passing of command line arguments to `nf-core` commands and subcommands ([#1139](https://github.com/nf-core/tools/issues/1139), [#1140](https://github.com/nf-core/tools/issues/1140))
- Check for `modules.json` for entries of modules that are not actually installed in the pipeline [[#1141](https://github.com/nf-core/tools/issues/1141)]
- Added `<keywords>` argument to `nf-core modules list` for filtering the listed modules. ([#1139](https://github.com/nf-core/tools/issues/1139)
- Added support for a `bump-versions` configuration file [[#1142](https://github.com/nf-core/tools/issues/1142)]
- Fixed `nf-core modules create-test-yml` so it doesn't break when the output directory is supplied [[#1148](https://github.com/nf-core/tools/issues/1148)]
- Updated `nf-core modules lint` to work with new directory structure [[#1159](https://github.com/nf-core/tools/issues/1159)]
- Updated `nf-core modules install` and `modules.json` to work with new directory structure ([#1159](https://github.com/nf-core/tools/issues/1159))
- Updated `nf-core modules remove` to work with new directory structure [[#1159](https://github.com/nf-core/tools/issues/1159)]
- Restructured code and removed old table style in `nf-core modules list`
- Fixed bug causing `modules.json` creation to loop indefinitly
- Added `--all` flag to `nf-core modules install`
- Added `remote` and `local` subcommands to `nf-core modules list`
- Fix bug due to restructuring in modules template
- Added checks for verifying that the remote repository is well formed
- Added checks to `ModulesCommand` for verifying validity of remote repositories
- Misc. changes to `modules install`: check that module exist in remote, `--all` is has `--latest` by default.

#### Sync

- Don't set the default value to `"null"` when a parameter is initialised as `null` in the config [[#1074](https://github.com/nf-core/tools/pull/1074)]

#### Tests

- Added a test for the `version_consistency` lint check
- Refactored modules tests into separate files, and removed direct comparisons with number of tests in `lint` tests ([#1158](https://github.com/nf-core/tools/issues/1158))

## [v1.14 - Brass Chicken :chicken:](https://github.com/nf-core/tools/releases/tag/1.14) - [2021-05-11]

### Template

- Add the implicit workflow declaration to `main.nf` DSL2 template [[#1056](https://github.com/nf-core/tools/issues/1056)]
- Fixed an issue regarding explicit disabling of unused container engines [[#972](https://github.com/nf-core/tools/pull/972)]
- Removed trailing slash from `params.igenomes_base` to yield valid s3 paths (previous paths work with Nextflow but not aws cli)
- Added a timestamp to the trace + timetime + report + dag filenames to fix overwrite issue on AWS
- Rewrite the `params_summary_log()` function to properly ignore unset params and have nicer formatting [[#971](https://github.com/nf-core/tools/issues/971)]
- Fix overly strict `--max_time` formatting regex in template schema [[#973](https://github.com/nf-core/tools/issues/973)]
- Convert `d` to `day` in the `cleanParameters` function to make Duration objects like `2d` pass the validation [[#858](https://github.com/nf-core/tools/issues/858)]
- Added nextflow version to quick start section and adjusted `nf-core bump-version` [[#1032](https://github.com/nf-core/tools/issues/1032)]
- Use latest stable Nextflow version `21.04.0` for CI tests instead of the `-edge` release

### Download

- Fix bug in `nf-core download` where image names were getting a hyphen in `nf-core` which was breaking things.
- Extensive new interactive prompts for all command line flags [[#1027](https://github.com/nf-core/tools/issues/1027)]
  - It is now recommended to run `nf-core download` without any cli options and follow prompts (though flags can be used to run non-interactively if you wish)
- New helper code to set `$NXF_SINGULARITY_CACHEDIR` and add to `.bashrc` if desired [[#1027](https://github.com/nf-core/tools/issues/1027)]

### Launch

- Strip values from `nf-core launch` web response which are `False` and have no default in the schema [[#976](https://github.com/nf-core/tools/issues/976)]
- Improve API caching code when polling the website, fixes noisy log message when waiting for a response [[#1029](https://github.com/nf-core/tools/issues/1029)]
- New interactive prompts for pipeline name [[#1027](https://github.com/nf-core/tools/issues/1027)]

### Modules

- Added `tool_name_underscore` to the module template to allow TOOL_SUBTOOL in `main.nf` [[#1011](https://github.com/nf-core/tools/issues/1011)]
- Added `--conda-name` flag to `nf-core modules create` command to allow sidestepping questionary [[#988](https://github.com/nf-core/tools/issues/988)]
- Extended `nf-core modules lint` functionality to check tags in `test.yml` and to look for a entry in the `pytest_software.yml` file
- Update `modules` commands to use new test tag format `tool/subtool`
- New modules lint test comparing the `functions.nf` file to the template version
- Modules installed from alternative sources are put in folders based on the name of the source repository

### Linting

- Fix bug in nf-core lint config skipping for the `nextflow_config` test [[#1019](https://github.com/nf-core/tools/issues/1019)]
- New `-k`/`--key` cli option for `nf-core lint` to allow you to run only named lint tests, for faster local debugging
- Merge markers lint test - ignore binary files, allow config to ignore specific files [[#1040](https://github.com/nf-core/tools/pull/1040)]
- New lint test to check if all defined pipeline parameters are mentioned in `main.nf` [[#1038](https://github.com/nf-core/tools/issues/1038)]
- Added fix to remove warnings about params that get converted from camelCase to camel-case [[#1035](https://github.com/nf-core/tools/issues/1035)]
- Added pipeline schema lint checks for missing parameter description and parameters outside of groups [[#1017](https://github.com/nf-core/tools/issues/1017)]

### General

- Try to fix the fix for the automated sync when we submit too many PRs at once [[#970](https://github.com/nf-core/tools/issues/970)]
- Rewrite how the tools documentation is deployed to the website, to allow multiple versions
- Created new Docker image for the tools cli package - see installation docs for details [[#917](https://github.com/nf-core/tools/issues/917)]
- Ignore permission errors for setting up requests cache directories to allow starting with an invalid or read-only `HOME` directory

## [v1.13.3 - Copper Crocodile Resurrection :crocodile:](https://github.com/nf-core/tools/releases/tag/1.13.2) - [2021-03-24]

- Running tests twice with `nf-core modules create-test-yml` to catch unreproducible md5 sums [[#890](https://github.com/nf-core/tools/issues/890)]
- Fix sync error again where the Nextflow edge release needs to be used for some pipelines
- Fix bug with `nf-core lint --release` (`NameError: name 'os' is not defined`)
- Added linebreak to linting comment so that markdown header renders on PR comment properly
- `nf-core modules create` command - if no bioconda package is found, prompt user for a different bioconda package name
- Updated module template `main.nf` with new test data paths

## [v1.13.2 - Copper Crocodile CPR :crocodile: :face_with_head_bandage:](https://github.com/nf-core/tools/releases/tag/1.13.2) - [2021-03-23]

- Make module template pass the EC linter [[#953](https://github.com/nf-core/tools/pull/953)]
- Added better logging message if a user doesn't specificy the directory correctly with `nf-core modules` commands [[#942](https://github.com/nf-core/tools/pull/942)]
- Fixed parameter validation bug caused by JSONObject [[#937](https://github.com/nf-core/tools/issues/937)]
- Fixed template creation error regarding file permissions [[#932](https://github.com/nf-core/tools/issues/932)]
- Split the `create-lint-wf` tests up into separate steps in GitHub Actions to make the CI results easier to read
- Added automated PR comments to the Markdown, YAML and Python lint CI tests to explain failures (tools and pipeline template)
- Make `nf-core lint` summary table borders coloured according to overall pass / fail status
- Attempted a fix for the automated sync when we submit too many PRs at once [[#911](https://github.com/nf-core/tools/issues/911)]

## [v1.13.1 - Copper Crocodile Patch :crocodile: :pirate_flag:](https://github.com/nf-core/tools/releases/tag/1.13.1) - [2021-03-19]

- Fixed bug in pipeline linting markdown output that gets posted to PR comments [[#914]](https://github.com/nf-core/tools/issues/914)
- Made text for the PR branch CI check less verbose with a TLDR in bold at the top
- A number of minor tweaks to the new `nf-core modules lint` code

## [v1.13 - Copper Crocodile](https://github.com/nf-core/tools/releases/tag/1.13) - [2021-03-18]

### Template

- **Major new feature** - Validation of pipeline parameters [[#426]](https://github.com/nf-core/tools/issues/426)
  - The addition runs as soon as the pipeline launches and checks the pipeline input parameters two main things:
    - No parameters are supplied that share a name with core Nextflow options (eg. `--resume` instead of `-resume`)
    - Supplied parameters validate against the pipeline JSON schema (eg. correct variable types, required values)
  - If either parameter validation fails or the pipeline has errors, a warning is given about any unexpected parameters found which are not described in the pipeline schema.
  - This behaviour can be disabled by using `--validate_params false`
- Added profiles to support the [Charliecloud](https://hpc.github.io/charliecloud/) and [Shifter](https://nersc.gitlab.io/development/shifter/how-to-use/) container engines [[#824](https://github.com/nf-core/tools/issues/824)]
  - Note that Charliecloud requires Nextflow version `v21.03.0-edge` or later.
- Profiles for container engines now explicitly _disable_ all other engines [[#867](https://github.com/nf-core/tools/issues/867)]
- Fixed typo in nf-core-lint CI that prevented the markdown summary from being automatically posted on PRs as a comment.
- Changed default for `--input` from `data/*{1,2}.fastq.gz` to `null`, as this is now validated by the schema as a required value.
- Removed support for `--name` parameter for custom run names.
  - The same functionality for MultiQC still exists with the core Nextflow `-name` option.
- Added to template docs about how to identify process name for resource customisation
- The parameters `--max_memory` and `--max_time` are now validated against a regular expression [[#793](https://github.com/nf-core/tools/issues/793)]
  - Must be written in the format `123.GB` / `456.h` with any of the prefixes listed in the [Nextflow docs](https://www.nextflow.io/docs/latest/process.html#memory)
  - Bare numbers no longer allowed, avoiding people from trying to specify GB and actually specifying bytes.
- Switched from cookiecutter to Jinja2 [[#880]](https://github.com/nf-core/tools/pull/880)
- Finally dropped the wonderful [cookiecutter](https://github.com/cookiecutter/cookiecutter) library that was behind the first pipeline template that led to nf-core [[#880](https://github.com/nf-core/tools/pull/880)]
  - Now rendering templates directly using [Jinja](https://jinja.palletsprojects.com/), which is what cookiecutter was doing anyway

### Modules

Initial addition of a number of new helper commands for working with DSL2 modules:

- `modules list` - List available modules
- `modules install` - Install a module from nf-core/modules
- `modules remove` - Remove a module from a pipeline
- `modules create` - Create a module from the template
- `modules create-test-yml` - Create the `test.yml` file for a module with md5 sums, tags, commands and names added
- `modules lint` - Check a module against nf-core guidelines

You can read more about each of these commands in the main tools documentation (see `README.md` or <https://nf-co.re/tools>)

### Tools helper code

- Fixed some bugs in the command line interface for `nf-core launch` and improved formatting [[#829](https://github.com/nf-core/tools/pull/829)]
- New functionality for `nf-core download` to make it compatible with DSL2 pipelines [[#832](https://github.com/nf-core/tools/pull/832)]
  - Singularity images in module files are now discovered and fetched
  - Direct downloads of Singularity images in python allowed (much faster than running `singularity pull`)
  - Downloads now work with `$NXF_SINGULARITY_CACHEDIR` so that pipelines sharing containers have efficient downloads
- Changed behaviour of `nf-core sync` command [[#787](https://github.com/nf-core/tools/issues/787)]
  - Instead of opening or updating a PR from `TEMPLATE` directly to `dev`, a new branch is now created from `TEMPLATE` and a PR opened from this to `dev`.
  - This is to make it easier to fix merge conflicts without accidentally bringing the entire pipeline history back into the `TEMPLATE` branch (which makes subsequent sync merges much more difficult)

### Linting

- Major refactor and rewrite of pipieline linting code
  - Much better code organisation and maintainability
  - New automatically generated documentation using Sphinx
  - Numerous new tests and functions, removal of some unnecessary tests
- Added lint check for merge markers [[#321]](https://github.com/nf-core/tools/issues/321)
- Added new option `--fix` to automatically correct some problems detected by linting
- Added validation of default params to `nf-core schema lint` [[#823](https://github.com/nf-core/tools/issues/823)]
- Added schema validation of GitHub action workflows to lint function [[#795](https://github.com/nf-core/tools/issues/795)]
- Fixed bug in schema title and description validation
- Added second progress bar for conda dependencies lint check, as it can be slow [[#299](https://github.com/nf-core/tools/issues/299)]
- Added new lint test to check files that should be unchanged from the pipeline.
- Added the possibility to ignore lint tests using a `nf-core-lint.yml` config file [[#809](https://github.com/nf-core/tools/pull/809)]

## [v1.12.1 - Silver Dolphin](https://github.com/nf-core/tools/releases/tag/1.12.1) - [2020-12-03]

### Template

- Finished switch from `$baseDir` to `$projectDir` in `iGenomes.conf` and `main.nf`
  - Main fix is for `smail_fields` which was a bug introduced in the previous release. Sorry about that!
- Ported a number of small content tweaks from nf-core/eager to the template [[#786](https://github.com/nf-core/tools/issues/786)]
  - Better contributing documentation, more placeholders in documentation files, more relaxed markdownlint exceptions for certain HTML tags, more content for the PR and issue templates.

### Tools helper code

- Pipeline schema: make parameters of type `range` to `number`. [[#738](https://github.com/nf-core/tools/issues/738)]
- Respect `$NXF_HOME` when looking for pipelines with `nf-core list` [[#798](https://github.com/nf-core/tools/issues/798)]
- Swapped PyInquirer with questionary for command line questions in `launch.py` [[#726](https://github.com/nf-core/tools/issues/726)]
  - This should fix conda installation issues that some people had been hitting
  - The change also allows other improvements to the UI
- Fix linting crash when a file deleted but not yet staged in git [[#796](https://github.com/nf-core/tools/issues/796)]

## [v1.12 - Mercury Weasel](https://github.com/nf-core/tools/releases/tag/1.12) - [2020-11-19]

### Tools helper code

- Updated `nf_core` documentation generator for building [https://nf-co.re/tools-docs/](https://nf-co.re/tools-docs/)

### Template

- Make CI comments work with PRs from forks [[#765](https://github.com/nf-core/tools/issues/765)]
  - Branch protection and linting results should now show on all PRs
- Updated GitHub issue templates, which had stopped working
- Refactored GitHub Actions so that the AWS full-scale tests are triggered after docker build is finished
  - DockerHub push workflow split into two - one for dev, one for releases
- Updated actions to no longer use `set-env` which is now depreciating [[#739](https://github.com/nf-core/tools/issues/739)]
- Added config import for `test_full` in `nextflow.config`
- Switched depreciated `$baseDir` to `$projectDir`
- Updated minimum Nextflow version to `20.04.10`
- Make Nextflow installation less verbose in GitHub Actions [[#780](https://github.com/nf-core/tools/pull/780)]

### Linting

- Updated code to display colours in GitHub Actions log output
- Allow tests to pass with `dev` version of nf-core/tools (previous failure due to base image version)
- Lint code no longer tries to post GitHub PR comments. This is now done in a GitHub Action only.

## [v1.11 - Iron Tiger](https://github.com/nf-core/tools/releases/tag/1.11) - [2020-10-27]

### Template

- Fix command error in `awstest.yml` GitHub Action workflow.
- Allow manual triggering of AWS test GitHub Action workflows.
- Remove TODO item, which was proposing the usage of additional files beside `usage.md` and `output.md` for documentation.
- Added a Podman profile, which enables Podman as container.
- Updated linting for GitHub actions AWS tests workflows.

### Linting

- Made a base-level `Dockerfile` a warning instead of failure
- Added a lint failure if the old `bin/markdown_to_html.r` script is found
- Update `rich` package dependency and use new markup escaping to change `[[!]]` back to `[!]` again

### Other

- Pipeline sync - fetch full repo when checking out before sync
- Sync - Add GitHub actions manual trigger option

## [v1.10.2 - Copper Camel _(brought back from the dead)_](https://github.com/nf-core/tools/releases/tag/1.10.2) - [2020-07-31]

Second patch release to address some small errors discovered in the pipeline template.
Apologies for the inconvenience.

- Fix syntax error in `/push_dockerhub.yml` GitHub Action workflow
- Change `params.readPaths` -> `params.input_paths` in `test_full.config`
- Check results when posting the lint results as a GitHub comment
  - This feature is unfortunately not possible when making PRs from forks outside of the nf-core organisation for now.
- More major refactoring of the automated pipeline sync
  - New GitHub Actions matrix parallelisation of sync jobs across pipelines [[#673](https://github.com/nf-core/tools/issues/673)]
  - Removed the `--all` behaviour from `nf-core sync` as we no longer need it
  - Sync now uses a new list of pipelines on the website which does not include archived pipelines [[#712](https://github.com/nf-core/tools/issues/712)]
  - When making a PR it checks if a PR already exists - if so it updates it [[#710](https://github.com/nf-core/tools/issues/710)]
  - More tests and code refactoring for more stable code. Hopefully fixes 404 error [[#711](https://github.com/nf-core/tools/issues/711)]

## [v1.10.1 - Copper Camel _(patch)_](https://github.com/nf-core/tools/releases/tag/1.10.1) - [2020-07-30]

Patch release to fix the automatic template synchronisation, which failed in the v1.10 release.

- Improved logging: `nf-core --log-file log.txt` now saves a verbose log to disk.
- nf-core/tools GitHub Actions pipeline sync now uploads verbose log as an artifact.
- Sync - fixed several minor bugs, made logging less verbose.
- Python Rich library updated to `>=4.2.1`
- Hopefully fix git config for pipeline sync so that commit comes from @nf-core-bot
- Fix sync auto-PR text indentation so that it doesn't all show as code
- Added explicit flag `--show-passed` for `nf-core lint` instead of taking logging verbosity

## [v1.10 - Copper Camel](https://github.com/nf-core/tools/releases/tag/1.10) - [2020-07-30]

### Pipeline schema

This release of nf-core/tools introduces a major change / new feature: pipeline schema.
These are [JSON Schema](https://json-schema.org/) files that describe all of the parameters for a given
pipeline with their ID, a description, a longer help text, an optional default value, a variable _type_
(eg. `string` or `boolean`) and more.

The files will be used in a number of places:

- Automatic validation of supplied parameters when running pipelines
  - Pipeline execution can be immediately stopped if a required `param` is missing,
    or does not conform to the patterns / allowed values in the schema.
- Generation of pipeline command-line help
  - Running `nextflow run <pipeline> --help` will use the schema to generate a help text automatically
- Building online documentation on the [nf-core website](https://nf-co.re)
- Integration with 3rd party graphical user interfaces

To support these new schema files, nf-core/tools now comes with a new set of commands: `nf-core schema`.

- Pipeline schema can be generated or updated using `nf-core schema build` - this takes the parameters from
  the pipeline config file and prompts the developer for any mismatch between schema and pipeline.
  - Once a skeleton Schema file has been built, the command makes use of a new nf-core website tool to provide
    a user friendly graphical interface for developers to add content to their schema: [https://nf-co.re/pipeline_schema_builder](https://nf-co.re/pipeline_schema_builder)
- Pipelines will be automatically tested for valid schema that describe all pipeline parameters using the
  `nf-core schema lint` command (also included as part of the main `nf-core lint` command).
- Users can validate their set of pipeline inputs using the `nf-core schema validate` command.

In addition to the new schema commands, the `nf-core launch` command has been completely rewritten from
scratch to make use of the new pipeline schema. This command can use either an interactive command-line
prompt or a rich web interface to help users set parameters for a pipeline run.

The parameter descriptions and help text are fully used and embedded into the launch interfaces to make
this process as user-friendly as possible. We hope that it's particularly well suited to those new to nf-core.

Whilst we appreciate that this new feature will add a little work for pipeline developers, we're excited at
the possibilities that it brings. If you have any feedback or suggestions, please let us know either here on
GitHub or on the nf-core [`#json-schema` Slack channel](https://nfcore.slack.com/channels/json-schema).

### Python code formatting

We have adopted the use of the [Black Python code formatter](https://black.readthedocs.io/en/stable/).
This ensures a harmonised code formatting style throughout the package, from all contributors.
If you are editing any Python code in nf-core/tools you must now pass the files through Black when
making a pull-request. See [`.github/CONTRIBUTING.md`](.github/CONTRIBUTING.md) for details.

### Template

- Add `--publish_dir_mode` parameter [#585](https://github.com/nf-core/tools/issues/585)
- Isolate R library paths to those in container [#541](https://github.com/nf-core/tools/issues/541)
- Added new style of pipeline parameters JSON schema to pipeline template
- Add ability to attach MultiQC reports to completion emails when using `mail`
- Update `output.md` and add in 'Pipeline information' section describing standard NF and pipeline reporting.
- Build Docker image using GitHub Actions, then push to Docker Hub (instead of building on Docker Hub)
- Add Slack channel badge in pipeline README
- Allow multiple container tags in `ci.yml` if performing multiple tests in parallel
- Add AWS CI tests and full tests GitHub Actions workflows
- Update AWS CI tests and full tests secrets names
- Added `macs_gsize` for danRer10, based on [this post](https://biostar.galaxyproject.org/p/18272/)
- Add information about config files used for workflow execution (`workflow.configFiles`) to summary
- Fix `markdown_to_html.py` to work with Python 2 and 3.
- Change `params.reads` -> `params.input`
- Adding TODOs and MultiQC process in DSL2 template
- Change `params.readPaths` -> `params.input_paths`
- Added a `.github/.dockstore.yml` config file for automatic workflow registration with [dockstore.org](https://dockstore.org/)

### Linting

- Refactored PR branch tests to be a little clearer.
- Linting error docs explain how to add an additional branch protecton rule to the `branch.yml` GitHub Actions workflow.
- Adapted linting docs to the new PR branch tests.
- Failure for missing the readme bioconda badge is now a warn, in case this badge is not relevant
- Added test for template `{{ cookiecutter.var }}` placeholders
- Fix failure when providing version along with build id for Conda packages
- New `--json` and `--markdown` options to print lint results to JSON / markdown files
- Linting code now automatically posts warning / failing results to GitHub PRs as a comment if it can
- Added AWS GitHub Actions workflows linting
- Fail if `params.input` isn't defined.
- Beautiful new progress bar to look at whilst linting is running and awesome new formatted output on the command line :heart_eyes:
  - All made using the excellent [`rich` python library](https://github.com/willmcgugan/rich) - check it out!
- Tests looking for `TODO` strings should now ignore editor backup files. [#477](https://github.com/nf-core/tools/issues/477)

### nf-core/tools Continuous Integration

- Added CI test to check for PRs against `master` in tools repo
- CI PR branch tests fixed & now automatically add a comment on the PR if failing, explaining what is wrong
- Move some of the issue and PR templates into HTML `<!-- comments -->` so that they don't show in issues / PRs

### Other

- Describe alternative installation method via conda with `conda env create`
- nf-core/tools version number now printed underneath header artwork
- Bumped Conda version shipped with nfcore/base to 4.8.2
- Added log message when creating new pipelines that people should talk to the community about their plans
- Fixed 'on completion' emails sent using the `mail` command not containing body text.
- Improved command-line help text for nf-core/tools
- `nf-core list` now hides archived pipelines unless `--show_archived` flag is set
- Command line tools now checks if there is a new version of nf-core/tools available
  - Disable this by setting the environment variable `NFCORE_NO_VERSION_CHECK`, eg. `export NFCORE_NO_VERSION_CHECK=1`
- Better command-line output formatting of nearly all `nf-core` commands using [`rich`](https://github.com/willmcgugan/rich)

## [v1.9 - Platinum Pigeon](https://github.com/nf-core/tools/releases/tag/1.9) - [2020-02-20]

### Continuous integration

- Travis CI tests are now deprecated in favor of GitHub Actions within the pipeline template.
  - `nf-core bump-version` support has been removed for `.travis.yml`
  - `nf-core lint` now fails if a `.travis.yml` file is found
- Ported nf-core/tools Travis CI automation to GitHub Actions.
- Fixed the build for the nf-core/tools API documentation on the website

### Template

- Rewrote the documentation markdown > HTML conversion in Python instead of R
- Fixed rendering of images in output documentation [#391](https://github.com/nf-core/tools/issues/391)
- Removed the requirement for R in the conda environment
- Make `params.multiqc_config` give an _additional_ MultiQC config file instead of replacing the one that ships with the pipeline
- Ignore only `tests/` and `testing/` directories in `.gitignore` to avoid ignoring `test.config` configuration file
- Rephrase docs to promote usage of containers over Conda to ensure reproducibility
- Stage the workflow summary YAML file within MultiQC work directory

### Linting

- Removed linting for CircleCI
- Allow any one of `params.reads` or `params.input` or `params.design` before warning
- Added whitespace padding to lint error URLs
- Improved documentation for lint errors
- Allow either `>=` or `!>=` in nextflow version checks (the latter exits with an error instead of just warning) [#506](https://github.com/nf-core/tools/issues/506)
- Check that `manifest.version` ends in `dev` and throw a warning if not
  - If running with `--release` check the opposite and fail if not
- Tidied up error messages and syntax for linting GitHub actions branch tests
- Add YAML validator
- Don't print test results if we have a critical error

### Other

- Fix automatic synchronisation of the template after releases of nf-core/tools
- Improve documentation for installing `nf-core/tools`
- Replace preprint by the new nf-core publication in Nature Biotechnology :champagne:
- Use `stderr` instead of `stdout` for header artwork
- Tolerate unexpected output from `nextflow config` command
- Add social preview image
- Added a [release checklist](.github/RELEASE_CHECKLIST.md) for the tools repo

## [v1.8 - Black Sheep](https://github.com/nf-core/tools/releases/tag/1.8) - [2020-01-27]

### Continuous integration

- GitHub Actions CI workflows are now included in the template pipeline
  - Please update these files to match the existing tests that you have in `.travis.yml`
- Travis CI tests will be deprecated from the next `tools` release
- Linting will generate a warning if GitHub Actions workflows do not exist and if applicable to remove Travis CI workflow file i.e. `.travis.yml`.

### Tools helper code

- Refactored the template synchronisation code to be part of the main nf-core tool
- `nf-core bump-version` now also bumps the version string of the exported conda environment in the Dockerfile
- Updated Blacklist of synced pipelines
- Ignore pre-releases in `nf-core list`
- Updated documentation for `nf-core download`
- Fixed typo in `nf-core launch` final command
- Handle missing pipeline descriptions in `nf-core list`
- Migrate tools package CI to GitHub Actions

### Linting

- Adjusted linting to enable `patch` branches from being tested
- Warn if GitHub Actions workflows do not exist, warn if `.travis.yml` and circleCI are there
- Lint for `Singularity` file and raise error if found [#458](https://github.com/nf-core/tools/issues/458)
- Added linting of GitHub Actions workflows `linting.yml`, `ci.yml` and `branch.yml`
- Warn if pipeline name contains upper case letters or non alphabetical characters [#85](https://github.com/nf-core/tools/issues/85)
- Make CI tests of lint code pass for releases

### Template pipeline

- Fixed incorrect paths in iGenomes config as described in issue [#418](https://github.com/nf-core/tools/issues/418)
- Fixed incorrect usage of non-existent parameter in the template [#446](https://github.com/nf-core/tools/issues/446)
- Add UCSC genomes to `igenomes.config` and add paths to all genome indices
- Change `maxMultiqcEmailFileSize` parameter to `max_multiqc_email_size`
- Export conda environment in Docker file [#349](https://github.com/nf-core/tools/issues/349)
- Change remaining parameters from `camelCase` to `snake_case` [#39](https://github.com/nf-core/hic/issues/39)
  - `--singleEnd` to `--single_end`
  - `--igenomesIgnore` to `--igenomes_ignore`
  - Having the old camelCase versions of these will now throw an error
- Add `autoMounts=true` to default singularity profile
- Add in `markdownlint` checks that were being ignored by default
- Disable ansi logging in the travis CI tests
- Move `params`section from `base.config` to `nextflow.config`
- Use `env` scope to export `PYTHONNOUSERSITE` in `nextflow.config` to prevent conflicts with host Python environment
- Bump minimum Nextflow version to `19.10.0` - required to properly use `env` scope in `nextflow.config`
- Added support for nf-tower in the travis tests, using public mailbox nf-core@mailinator.com
- Add link to [Keep a Changelog](http://keepachangelog.com/en/1.0.0/) and [Semantic Versioning](http://semver.org/spec/v2.0.0.html) to CHANGELOG
- Adjusted `.travis.yml` checks to allow for `patch` branches to be tested
- Add Python 3.7 dependency to the `environment.yml` file
- Remove `awsbatch` profile cf [nf-core/configs#71](https://github.com/nf-core/configs/pull/71)
- Make `scrape_software_versions.py` compatible with Python3 to enable miniconda3 in [base image PR](https://github.com/nf-core/tools/pull/462)
- Add GitHub Actions workflows and respective linting
- Add `NXF_ANSI_LOG` as global environment variable to template GitHub Actions CI workflow
- Fixed global environment variable in GitHub Actions CI workflow
- Add `--awscli` parameter
- Add `README.txt` path for genomes in `igenomes.config` [nf-core/atacseq#75](https://github.com/nf-core/atacseq/issues/75)
- Fix buggy ANSI codes in pipeline summary log messages
- Add a `TODO` line in the new GitHub Actions CI test files

### Base Docker image

- Use miniconda3 instead of miniconda for a Python 3k base environment
  - If you still need Python 2 for your pipeline, add `conda-forge::python=2.7.4` to the dependencies in your `environment.yml`
- Update conda version to 4.7.12

### Other

- Updated Base Dockerfile to Conda 4.7.10
- Entirely switched from Travis-Ci.org to Travis-Ci.com for template and tools
- Improved core documentation (`-profile`)

## [v1.7 - Titanium Kangaroo](https://github.com/nf-core/tools/releases/tag/1.7) - [2019-10-07]

### Tools helper code

- The tools `create` command now sets up a `TEMPLATE` and a `dev` branch for syncing
- Fixed issue [379](https://github.com/nf-core/tools/issues/379)
- nf-core launch now uses stable parameter schema version 0.1.0
- Check that PR from patch or dev branch is acceptable by linting
- Made code compatible with Python 3.7
- The `download` command now also fetches institutional configs from nf-core/configs
- When listing pipelines, a nicer message is given for the rare case of a detached `HEAD` ref in a locally pulled pipeline. [#297](https://github.com/nf-core/tools/issues/297)
- The `download` command can now compress files into a single archive.
- `nf-core create` now fetches a logo for the pipeline from the nf-core website
- The readme should now be rendered properly on PyPI.

### Syncing

- Can now sync a targeted pipeline via command-line
- Updated Blacklist of synced pipelines
- Removed `chipseq` from Blacklist of synced pipelines
- Fixed issue [#314](https://github.com/nf-core/tools/issues/314)

### Linting

- If the container slug does not contain the nf-core organisation (for example during development on a fork), linting will raise a warning, and an error with release mode on

### Template pipeline

- Add new code for Travis CI to allow PRs from patch branches too
- Fix small typo in central readme of tools for future releases
- Small code polishing + typo fix in the template main.nf file
- Header ANSI codes no longer print `[2m` to console when using `-with-ansi`
- Switched to yaml.safe_load() to fix PyYAML warning that was thrown because of a possible [exploit](<https://github.com/yaml/pyyaml/wiki/PyYAML-yaml.load(input)-Deprecation>)
- Add `nf-core` citation
- Add proper `nf-core` logo for tools
- Add `Quick Start` section to main README of template
- Fix [Docker RunOptions](https://github.com/nf-core/tools/pull/351) to get UID and GID set in the template
- `Dockerfile` now specifically uses the proper release tag of the nfcore/base image
- Use [`file`](https://github.com/nf-core/tools/pull/354) instead of `new File`
  to avoid weird behavior such as making an `s3:/` directory locally when using
  an AWS S3 bucket as the `--outdir`.
- Fix workflow.onComplete() message when finishing pipeline
- Update URL for joining the nf-core slack to [https://nf-co.re/join/slack](https://nf-co.re/join/slack)
- Add GitHub Action for CI and Linting
- [Increased default time limit](https://github.com/nf-core/tools/issues/370) to 4h
- Add direct link to the pipeline slack channel in the contribution guidelines
- Add contributions and support heading with links to contribution guidelines and link to the pipeline slack channel in the main README
- Fix Parameters JSON due to new versionized structure
- Added conda-forge::r-markdown=1.1 and conda-forge::r-base=3.6.1 to environment
- Plain-text email template now has nf-core ASCII artwork
- Template configured to use logo fetched from website
- New option `--email_on_fail` which only sends emails if the workflow is not successful
- Add file existence check when checking software versions
- Fixed issue [#165](https://github.com/nf-core/tools/issues/165) - Use `checkIfExists`
- Consistent spacing for `if` statements
- Add sensible resource labels to `base.config`

### Other

- Bump `conda` to 4.6.14 in base nf-core Dockerfile
- Added a Code of Conduct to nf-core/tools, as only the template had this before
- TravisCI tests will now also start for PRs from `patch` branches, [to allow fixing critical issues](https://github.com/nf-core/tools/pull/392) without making a new major release

## [v1.6 - Brass Walrus](https://github.com/nf-core/tools/releases/tag/1.6) - [2020-04-09]

### Syncing

- Code refactoring to make the script more readable
- No travis build failure anymore on sync errors
- More verbose logging

### Template pipeline

- awsbatch `work-dir` checking moved to nextflow itself. Removed unsatisfiable check in main.nf template.
- Fixed markdown linting
- Tools CI testing now runs markdown lint on compiled template pipeline
- Migrated large portions of documentation to the [nf-core website](https://github.com/nf-core/nf-co.re/pull/93)
- Removed Gitter references in `.github/` directories for `tools/` and pipeline template.
- Changed `scrape_software_versions.py` to output `.csv` file
- Added `export_plots` parameter to multiqc config
- Corrected some typos as listed [here](https://github.com/nf-core/tools/issues/348) to Guidelines

### Tools helper code

- Drop [nf-core/rnaseq](https://github.com/nf-core/rnaseq]) from `blacklist.json` to make template sync available
- Updated main help command to sort the subcommands in a more logical order
- Updated readme to describe the new `nf-core launch` command
- Fix bugs in `nf-core download`
  - The _latest_ release is now fetched by default if not specified
  - Downloaded pipeline files are now properly executable.
- Fixed bugs in `nf-core list`
  - Sorting now works again
  - Output is partially coloured (better highlighting out of date pipelines)
  - Improved documentation
- Fixed bugs in `nf-core lint`
  - The order of conda channels is now correct, avoiding occasional erroneous errors that packages weren't found ([#207](https://github.com/nf-core/tools/issues/207))
  - Allow edge versions in nf-core pipelines
- Add reporting of ignored errored process
  - As a solution for [#103](https://github.com/nf-core/tools/issues/103))
- Add Bowtie2 and BWA in iGenome config file template

## [v1.5 - Iron Shark](https://github.com/nf-core/tools/releases/tag/1.5) - [2019-03-13]

### Template pipeline

- Dropped Singularity file
- Summary now logs details of the cluster profile used if from [nf-core/configs](https://github.com/nf-core/configs)
- Dockerhub is used in favor of Singularity Hub for pulling when using the Singularity profile
- Changed default container tag from latest to dev
- Brought the logo to life
- Change the default filenames for the pipeline trace files
- Remote fetch of nf-core/configs profiles fails gracefully if offline
- Remove `params.container` and just directly define `process.container` now
- Completion email now includes MultiQC report if not too big
- `params.genome` is now checked if set, to ensure that it's a valid iGenomes key
- Together with nf-core/configs, helper function now checks hostname and suggests a valid config profile
- `awsbatch` executor requires the `tracedir` not to be set to an `s3` bucket.

### Tools helper code

- New `nf-core launch` command to interactively launch nf-core pipelines from command-line
  - Works with a `parameters.settings.json` file shipped with each pipeline
  - Discovers additional `params` from the pipeline dynamically
- Drop Python 3.4 support
- `nf-core list` now only shows a value for _"is local latest version"_ column if there is a local copy.
- Lint markdown formatting in automated tests
  - Added `markdownlint-cli` for checking Markdown syntax in pipelines and tools repo
- Syncing now reads from a `blacklist.json` in order to exclude pipelines from being synced if necessary.
- Added nf-core tools API description to assist developers with the classes and functions available.
  - Docs are automatically built by Travis CI and updated on the nf-co.re website.
- Introduced test for filtering remote workflows by keyword.
- Build tools python API docs

  - Use Travis job for api doc generation and publish

- `nf-core bump-version` now stops before making changes if the linting fails
- Code test coverage
  - Introduced test for filtering remote workflows by keyword
- Linting updates
  - Now properly searches for conda packages in default channels
  - Now correctly validates version pinning for packages from PyPI
  - Updates for changes to `process.container` definition

### Other

- Bump `conda` to 4.6.7 in base nf-core Dockerfile

## [v1.4 - Tantalum Butterfly](https://github.com/nf-core/tools/releases/tag/1.4) - [2018-12-12]

### Template pipeline

- Institutional custom config profiles moved to github `nf-core/configs`
  - These will now be maintained centrally as opposed to being shipped with the pipelines in `conf/`
  - Load `base.config` by default for all profiles
  - Removed profiles named `standard` and `none`
  - Added parameter `--igenomesIgnore` so `igenomes.config` is not loaded if parameter clashes are observed
  - Added parameter `--custom_config_version` for custom config version control. Can use this parameter to provide commit id for reproducibility. Defaults to `master`
  - Deleted custom configs from template in `conf/` directory i.e. `uzh.config`, `binac.config` and `cfc.config`
- `multiqc_config` and `output_md` are now put into channels instead of using the files directly (see issue [#222](https://github.com/nf-core/tools/issues/222))
- Added `local.md` to cookiecutter template in `docs/configuration/`. This was referenced in `README.md` but not present.
- Major overhaul of docs to add/remove parameters, unify linking of files and added description for providing custom configs where necessary
- Travis: Pull the `dev` tagged docker image for testing
- Removed UPPMAX-specific documentation from the template.

### Tools helper code

- Make Travis CI tests fail on pull requests if the `CHANGELOG.md` file hasn't been updated
- Minor bugfixing in Python code (eg. removing unused import statements)
- Made the web requests caching work on multi-user installations
- Handle exception if nextflow isn't installed
- Linting: Update for Travis: Pull the `dev` tagged docker image for testing

## [v1.3 - Citreous Swordfish](https://github.com/nf-core/tools/releases/tag/1.3) - [2018-11-21]

- `nf-core create` command line interface updated
  - Interactive prompts for required arguments if not given
  - New flag for workflow author
- Updated channel order for bioconda/conda-forge channels in environment.yaml
- Increased code coverage for sub command `create` and `licenses`
- Fixed nasty dependency hell issue between `pytest` and `py` package in Python 3.4.x
- Introduced `.coveragerc` for pytest-cov configuration, which excludes the pipeline template now from being reported
- Fix [189](https://github.com/nf-core/tools/issues/189): Check for given conda and PyPi package dependencies, if their versions exist
- Added profiles for `cfc`,`binac`, `uzh` that can be synced across pipelines
  - Ordering alphabetically for profiles now
- Added `pip install --upgrade pip` to `.travis.yml` to update pip in the Travis CI environment

## [v1.2](https://github.com/nf-core/tools/releases/tag/1.2) - [2018-10-01]

- Updated the `nf-core release` command
  - Now called `nf-core bump-versions` instead
  - New flag `--nextflow` to change the required nextflow version instead
- Template updates
  - Simpler installation of the `nf-core` helper tool, now directly from PyPI
  - Bump minimum nextflow version to `0.32.0` - required for built in `manifest.nextflowVersion` check and access to `workflow.manifest` variables from within nextflow scripts
  - New `withName` syntax for configs
  - Travis tests fail if PRs come against the `master` branch, slightly refactored
  - Improved GitHub contributing instructions and pull request / issue templates
- New lint tests
  - `.travis.yml` test for PRs made against the `master` branch
  - Automatic `--release` option not used if the travis repo is `nf-core/tools`
  - Warnings if depreciated variables `params.version` and `params.nf_required_version` are found
- New `nf-core licences` subcommand to show licence for each conda package in a workflow
- `nf-core list` now has options for sorting pipeline nicely
- Latest version of conda used in nf-core base docker image
- Updated PyPI deployment to correctly parse the markdown readme (hopefully!)
- New GitHub contributing instructions and pull request template

## [v1.1](https://github.com/nf-core/tools/releases/tag/1.1) - [2018-08-14]

Very large release containing lots of work from the first nf-core hackathon, held in SciLifeLab Stockholm.

- The [Cookiecutter template](https://github.com/nf-core/cookiecutter) has been merged into tools
  - The old repo above has been archived
  - New pipelines are now created using the command `nf-core create`
  - The nf-core template and associated linting are now controlled under the same version system
- Large number of template updates and associated linting changes
  - New simplified cookiecutter variable usage
  - Refactored documentation - simplified and reduced duplication
  - Better `manifest` variables instead of `params` for pipeline name and version
  - New integrated nextflow version checking
  - Updated travis docker pull command to use tagging to allow release tests to pass
  - Reverted Docker and Singularity syntax to use `ENV` hack again
- Improved Python readme parsing for PyPI
- Updated Travis tests to check that the correct `dev` branch is being targeted
- New sync tool to automate pipeline updates
  - Once initial merges are complete, a nf-core bot account will create PRs for future template updates

## [v1.0.1](https://github.com/nf-core/tools/releases/tag/1.0.1) - [2018-07-18]

The version 1.0 of nf-core tools cannot be installed from PyPi. This patch fixes it, by getting rid of the requirements.txt plus declaring the dependent modules in the setup.py directly.

## [v1.0](https://github.com/nf-core/tools/releases/tag/1.0) - [2018-06-12]

Initial release of the nf-core helper tools package. Currently includes four subcommands:

- `nf-core list`: List nf-core pipelines with local info
- `nf-core download`: Download a pipeline and singularity container
- `nf-core lint`: Check pipeline against nf-core guidelines
- `nf-core release`: Update nf-core pipeline version number<|MERGE_RESOLUTION|>--- conflicted
+++ resolved
@@ -41,11 +41,8 @@
 - Add Refgenie integration: updating of nextflow config files with a refgenie database ([#1090](https://github.com/nf-core/tools/pull/1090))
 - Fix `--key` option in `nf-core lint` when supplying a module lint test name ([#1681](https://github.com/nf-core/tools/issues/1681))
 - Add `no_git=True` when creating a new pipeline and initialising a git repository is not needed in `nf-core lint` and `nf-core bump-version` ([#1709](https://github.com/nf-core/tools/pull/1709))
-<<<<<<< HEAD
 - Move `strip_ansi_code` function in lint to `utils.py`
-=======
-- Simplify control flow and don't use equality comparision for `None` and booleans
->>>>>>> 76f66f15
+- Simplify control flow and don't use equality comparison for `None` and booleans
 
 ### Modules
 
