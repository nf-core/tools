--- conflicted
+++ resolved
@@ -14,13 +14,11 @@
 
 ### Components
 
-<<<<<<< HEAD
+- The `modules_nfcore` tag in the `main.nf.test` file of modules/subworkflows now displays the organization name in custom modules repositories ([#3005](https://github.com/nf-core/tools/pull/3005))
+
 ### Configs
 
 - New command: `nf-core configs create wizard` for generating configs for nf-core pipelines ([#3001](https://github.com/nf-core/tools/pull/3001))
-=======
-- The `modules_nfcore` tag in the `main.nf.test` file of modules/subworkflows now displays the organization name in custom modules repositories ([#3005](https://github.com/nf-core/tools/pull/3005))
->>>>>>> 6d7e00d6
 
 ### General
 
