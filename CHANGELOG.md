# nf-core/tools: Changelog

## v3.3.0dev

### Template

- Remove the on `pull_request_target` trigger and `pull_request` types from the download test. Also drop `push` triggers on other CI tests. ([#3399](https://github.com/nf-core/tools/pull/3399))
- Add nf-core template version badges to README ([#3396](https://github.com/nf-core/tools/pull/3396))
- Basic pipeline level nf-test tests ([#3469](https://github.com/nf-core/tools/pull/3469))
- Add Bluesky badge to readme ([#3475](https://github.com/nf-core/tools/pull/3475))
- Run awsfulltest after release, and with dev revision on PRs to master ([#3485](https://github.com/nf-core/tools/pull/3485))
- Add .nftignore to trigger list ([#3508](https://github.com/nf-core/tools/pull/3508))
- run nf-test tests on runsOn runners ([#3525](https://github.com/nf-core/tools/pull/3525))
- Include the centralized nf-core configs also in offline mode, if a local copy is available. ([#3491](https://github.com/nf-core/tools/pull/3491))
- downgrade nf-schema to fix CI tests ([#3544](https://github.com/nf-core/tools/pull/3544))
<<<<<<< HEAD
- Make jobs automatically resubmit for exit code 175 ([#3564](https://github.com/nf-core/tools/pull/3564))
=======
- bump nf-schema back to 2.3.0 ([#3577](https://github.com/nf-core/tools/pull/3577))
>>>>>>> dd6c4bf1

### Linting

- Add linting for ifEmpty(null) ([#3411](https://github.com/nf-core/tools/pull/3411))
- Fix arbitrarily nested params schema linting ([#3443](https://github.com/nf-core/tools/pull/3443))
- Fix: linting with comments after the input directive ([#3458](https://github.com/nf-core/tools/pull/3458))
- EDAM ontology fixes ([#3460](https://github.com/nf-core/tools/pull/3460))
- Fix default linting of nf-core components when `nf-core pipelines lint` is ran ([#3480](https://github.com/nf-core/tools/pull/3480))
- Fix the unexpected warning and sychronize the `README.md` and `RO-crate-metadata.json` ([#3493](https://github.com/nf-core/tools/pull/3493))
- Adapt the linter to the new notation used to include the centralized nf-core configs ([#3491](https://github.com/nf-core/tools/pull/3491))
- Addressing more cases than can happen when processing input and output values ([#3541](https://github.com/nf-core/tools/pull/3541))

### Modules

- increase meta index for multiple input channels ([#3463](https://github.com/nf-core/tools/pull/3463))
- Configure the default module repository, branch, and path from environment variables. ([#3481](https://github.com/nf-core/tools/pull/3481))

### Subworkflows

### General

- remove hard coded key prefix for schema in launcher ([#3432](https://github.com/nf-core/tools/pull/3432))
- output passed to write_params_file as Path object ([#3435](https://github.com/nf-core/tools/pull/3435))
- chore(deps): update python:3.12-slim docker digest to 69ce3ae ([#3433](https://github.com/nf-core/tools/pull/3433))
- chore(deps): update dependency pytest-textual-snapshot to v1.1.0 ([#3439](https://github.com/nf-core/tools/pull/3439))
- chore(deps): update pre-commit hook astral-sh/ruff-pre-commit to v0.9.4 ([#3438](https://github.com/nf-core/tools/pull/3438))
- format name/value with YAML syntax ([#3442](https://github.com/nf-core/tools/pull/3442))
- chore(deps): update pre-commit hook editorconfig-checker/editorconfig-checker.python to v3.2.0 ([#3446](https://github.com/nf-core/tools/pull/3446))
- chore(deps): update pre-commit hook astral-sh/ruff-pre-commit to v0.9.5 ([#3445](https://github.com/nf-core/tools/pull/3445))
- chore(deps): update pre-commit hook pre-commit/mirrors-mypy to v1.15.0 ([#3447](https://github.com/nf-core/tools/pull/3447))
- Update prettier to 3.5.0 ([#3448](https://github.com/nf-core/tools/pull/3448))
- chore(deps): update python:3.12-slim docker digest to 34656cd ([#3450](https://github.com/nf-core/tools/pull/3450))
- Remove Twitter from README ([#3454](https://github.com/nf-core/tools/pull/3454))
- docs: fix contributing link in the main README ([#3459](https://github.com/nf-core/tools/pull/3459))
- Cleanup: Removed Redundant if Condition ([#3468](https://github.com/nf-core/tools/pull/3468))
- chore(deps): update gitpod/workspace-base docker digest to 7f35e40 ([#3473](https://github.com/nf-core/tools/pull/3473))
- chore(deps): update python:3.12-slim docker digest to aaa3f8c ([#3474](https://github.com/nf-core/tools/pull/3474))
- chore(deps): update pre-commit hook astral-sh/ruff-pre-commit to v0.9.9 ([#3470](https://github.com/nf-core/tools/pull/3470))
- chore(deps): update github actions ([#3488](https://github.com/nf-core/tools/pull/3488))
- chore(deps): update pre-commit hook astral-sh/ruff-pre-commit to v0.11.0 ([#3492](https://github.com/nf-core/tools/pull/3492))
- chore(deps): update dependency textual to v2 ([#3471](https://github.com/nf-core/tools/pull/3471))
- Install subworkflows with modules from different remotes ([#3083](https://github.com/nf-core/tools/pull/3083))
- chore(deps): update github actions ([#3498](https://github.com/nf-core/tools/pull/3498))
- Ontology fix comment yaml ([#3502](https://github.com/nf-core/tools/pull/3502))
- Bugfix - add back logo to the README ([#3504](https://github.com/nf-core/tools/pull/3504))
- Update dead link ([#3505](https://github.com/nf-core/tools/pull/3505))
- chore(deps): update actions/setup-python digest to 8d9ed9a ([#3518](https://github.com/nf-core/tools/pull/3518))
- Changing retrieval of file extension from EDAM ([#3512](https://github.com/nf-core/tools/pull/3512))
- Refactor adding EDAM ontologies and allowing detect more patterns (e.g., versions.yml) ([#3519](https://github.com/nf-core/tools/pull/3519))
- Add offline configs test action ([#3524](https://github.com/nf-core/tools/pull/3524))
- Adds `test-datasets` subcommand for listing/searching files in the nf-core/test-datasets repo from the cli ([#3487](https://github.com/nf-core/tools/issues/3487), [#3548](https://github.com/nf-core/tools/pull/3548), [#3566](https://github.com/nf-core/tools/pull/3566), [#3567](https://github.com/nf-core/tools/pull/3567))
- Update pre-commit hook astral-sh/ruff-pre-commit to v0.11.2 ([#3521](https://github.com/nf-core/tools/pull/3521))
- Fix indentation in included_configs API docs ([#3523](https://github.com/nf-core/tools/pull/3523))
- chore(deps): update python:3.12-slim docker digest to a866731 ([#3527](https://github.com/nf-core/tools/pull/3527))
- adding boundary in regex ([#3535](https://github.com/nf-core/tools/pull/3535))
- switch to using runsOn runners in nf-core/tools repo ([#3537](https://github.com/nf-core/tools/pull/3537))
- Handling issue with arity #3530 ([#3539](https://github.com/nf-core/tools/pull/3539))
- chore(deps): update actions/github-script action to v7 ([#3545](https://github.com/nf-core/tools/pull/3545))
- GitHub action for nightly tests with Nextflow from source ([#3553](https://github.com/nf-core/tools/pull/3553))
- chore(deps): pin dependencies ([#3554](https://github.com/nf-core/tools/pull/3554))
- Dev ([#3557](https://github.com/nf-core/tools/pull/3557))
- chore(deps): update python:3.12-slim docker digest to bae1a06 ([#3558](https://github.com/nf-core/tools/pull/3558))
- Update CI to test template pipelines with nf-test ([#3559](https://github.com/nf-core/tools/pull/3559))
- chore(deps): update pre-commit hook astral-sh/ruff-pre-commit to v0.11.9 ([#3563](https://github.com/nf-core/tools/pull/3563))
- chore(deps): update python:3.12-slim docker digest to 31a416d ([#3568](https://github.com/nf-core/tools/pull/3568))
- chore(deps): update codecov/codecov-action digest to 18283e0 ([#3575](https://github.com/nf-core/tools/pull/3575))

## [v3.2.1 - Pewter Pangolin Patch](https://github.com/nf-core/tools/releases/tag/3.2.1) - [2025-04-29]

### Template

- Run awsfulltest after release, and with dev revision on PRs to master/main ([#3485](https://github.com/nf-core/tools/pull/3485))
- Downgrade nf-schema to fix CI tests ([#3544](https://github.com/nf-core/tools/pull/3544))
- Fail nextflow run test gracefully for `latest everything` ([#3543](https://github.com/nf-core/tools/pull/3543))

## [v3.2.0 - Pewter Pangolin](https://github.com/nf-core/tools/releases/tag/3.2.0) - [2025-01-27]

### Template

- Remove automated release tweets ([#3419](https://github.com/nf-core/tools/pull/3419))
- Update template components ([#3426](https://github.com/nf-core/tools/pull/3426))
- Fix `process.shell` in `nextflow.config` ([#3416](https://github.com/nf-core/tools/pull/3416)) and split into new lines ([#3425](https://github.com/nf-core/tools/pull/3425))

### Modules

- Modules created in pipelines "local" dir now use the full template ([#3256](https://github.com/nf-core/tools/pull/3256))

### Subworkflows

- Subworkflows created in pipelines "local" dir now use the full template ([#3256](https://github.com/nf-core/tools/pull/3256))

### General

- Update pre-commit hook editorconfig-checker/editorconfig-checker.python to v3.1.2 ([#3414](https://github.com/nf-core/tools/pull/3414))
- Update python:3.12-slim Docker digest to 123be56 ([#3421](https://github.com/nf-core/tools/pull/3421))

## [v3.1.2 - Brass Boxfish Patch](https://github.com/nf-core/tools/releases/tag/3.1.2) - [2025-01-20]

### Template

- Bump nf-schema to `2.3.0` ([#3401](https://github.com/nf-core/tools/pull/3401))
- Remove jinja formatting which was deleting line breaks ([#3405](https://github.com/nf-core/tools/pull/3405))

### Download

- Allow `nf-core pipelines download -r` to download commits ([#3374](https://github.com/nf-core/tools/pull/3374))
- Fix faulty Download Test Action to ensure that setup and test run as one job and on the same runner ([#3389](https://github.com/nf-core/tools/pull/3389))

### Modules

- Fix bump-versions: only append module name if it is a dir and contains `main.nf` ([#3384](https://github.com/nf-core/tools/pull/3384))

### General

- `manifest.author` is not required anymore ([#3397](https://github.com/nf-core/tools/pull/3397))
- Parameters schema validation: allow `oneOf`, `anyOf` and `allOf` with `required` ([#3386](https://github.com/nf-core/tools/pull/3386))
- Run pre-comit when rendering template for pipelines sync ([#3371](https://github.com/nf-core/tools/pull/3371))
- Fix sync GHA by removing quotes from parsed branch name ([#3394](https://github.com/nf-core/tools/pull/3394))

## [v3.1.1 - Brass Boxfish Patch](https://github.com/nf-core/tools/releases/tag/3.1.1) - [2024-12-20]

### Template

- Use outputs instead of the environment to pass around values between steps in the Download Test Action ([#3351](https://github.com/nf-core/tools/pull/3351))
- Fix pre commit template ([#3358](https://github.com/nf-core/tools/pull/3358))
- Set LICENSE copyright to nf-core community ([#3366](https://github.com/nf-core/tools/pull/3366))
- Fix including modules.config ([#3356](https://github.com/nf-core/tools/pull/3356))

### Linting

- Linting of pipeline LICENSE file is a warning to allow for author/maintainer names ([#3366](https://github.com/nf-core/tools/pull/3366))

### General

- Add missing p ([#3357](https://github.com/nf-core/tools/pull/3357))
- Use `manifest.contributors` names if available, otherwise default to `manifest.author` ([#3362](https://github.com/nf-core/tools/pull/3362))
- Properly parse the names form `manifest.contributors` ([#3364](https://github.com/nf-core/tools/pull/3364))

## [v3.1.0 - Brass Boxfish](https://github.com/nf-core/tools/releases/tag/3.1.0) - [2024-12-09]

**Highlights**

- We added the new `contributors` field to the pipeline template `manifest`.
- The `nf-core pipelines download` command supports ORAS container URIs.
- New command `nf-core subworkflows patch`.

### Template

- Keep pipeline name in version.yml file ([#3223](https://github.com/nf-core/tools/pull/3223))
- Fix Manifest DOI text ([#3224](https://github.com/nf-core/tools/pull/3224))
- Do not assume pipeline name is url ([#3225](https://github.com/nf-core/tools/pull/3225))
- fix `workflow_dispatch` trigger and parse more review comments in awsfulltest ([#3235](https://github.com/nf-core/tools/pull/3235))
- Add resource limits to Gitpod profile([#3255](https://github.com/nf-core/tools/pull/3255))
- Fix a typo ([#3268](https://github.com/nf-core/tools/pull/3268))
- Remove `def` from `nextflow.config` and add `trace_report_suffix` param ([#3296](https://github.com/nf-core/tools/pull/3296))
- Move `includeConfig 'conf/modules.config'` next to `includeConfig 'conf/base.config'` to not overwrite tests profiles configurations ([#3301](https://github.com/nf-core/tools/pull/3301))
- Use `params.monochrome_logs` in the template and update nf-core components ([#3310](https://github.com/nf-core/tools/pull/3310))
- Fix some typos and improve writing in `usage.md` and `CONTRIBUTING.md` ([#3302](https://github.com/nf-core/tools/pull/3302))
- Add `manifest.contributors` to `nextflow.config` ([#3311](https://github.com/nf-core/tools/pull/3311))
- Update template components ([#3328](https://github.com/nf-core/tools/pull/3328))
- Template: Remove mention of GRCh37 if igenomes is skipped ([#3330](https://github.com/nf-core/tools/pull/3330))
- Be more verbose in approval check action ([#3338](https://github.com/nf-core/tools/pull/3338))
- Add `gpu` profile ([#3272](https://github.com/nf-core/tools/pull/3272))

### Download

- First steps towards fixing [#3179](https://github.com/nf-core/tools/issues/3179): Modify `prioritize_direct_download()` to retain Seqera Singularity `https://` Container URIs and hardcode Seqera Containers into `gather_registries()` ([#3244](https://github.com/nf-core/tools/pull/3244)).
- Further steps towards fixing [#3179](https://github.com/nf-core/tools/issues/3179): Enable limited support for `oras://` container paths (_only absolute URIs, no flexible registries like with Docker_) and prevent unnecessary image downloads for Seqera Container modules with `reconcile_seqera_container_uris()` ([#3293](https://github.com/nf-core/tools/pull/3293)).
- Update dawidd6/action-download-artifact action to v7 ([#3306](https://github.com/nf-core/tools/pull/3306))

### Linting

- allow mixed `str` and `dict` entries in lint config ([#3228](https://github.com/nf-core/tools/pull/3228))
- fix `meta_yml` linting test failing due to `module.process_name` always being `""` ([#3317](https://github.com/nf-core/tools/pull/3317))
- fix module section regex matching wrong things ([#3321](https://github.com/nf-core/tools/pull/3321))

### Modules

- add a panel around diff previews when updating ([#3246](https://github.com/nf-core/tools/pull/3246))

### Subworkflows

- Add `nf-core subworkflows patch` command ([#2861](https://github.com/nf-core/tools/pull/2861))
- Improve subworkflow nf-test migration warning ([#3298](https://github.com/nf-core/tools/pull/3298))

### General

- Include `.nf-core.yml` in `nf-core pipelines bump-version` ([#3220](https://github.com/nf-core/tools/pull/3220))
- create: add shortcut to toggle all switches ([#3226](https://github.com/nf-core/tools/pull/3226))
- Remove unrelated values when saving `.nf-core` file ([#3227](https://github.com/nf-core/tools/pull/3227))
- use correct `--profile` options for `nf-core subworkflows test` ([#3233](https://github.com/nf-core/tools/pull/3233))
- Update GitHub Actions ([#3237](https://github.com/nf-core/tools/pull/3237))
- add `--dir/-d` option to schema commands ([#3247](https://github.com/nf-core/tools/pull/3247))
- fix headers in api docs ([#3323](https://github.com/nf-core/tools/pull/3323))
- handle new schema structure in `nf-core pipelines create-params-file` ([#3276](https://github.com/nf-core/tools/pull/3276))
- Update Gitpod image to use Miniforge instead of Miniconda([#3274](https://github.com/nf-core/tools/pull/3274))
- Add hint to solve git errors with a synced repo ([#3279](https://github.com/nf-core/tools/pull/3279))
- Run pre-commit when testing linting the template pipeline ([#3280](https://github.com/nf-core/tools/pull/3280))
- Make CLI prompt less nf-core specific ([#3326](https://github.com/nf-core/tools/pull/3326))
- Update gitpod vscode extensions to use nf-core extension pack ([#3327](https://github.com/nf-core/tools/pull/3327))
- Remove toList() channel operation from inside onComplete block ([#3304](https://github.com/nf-core/tools/pull/3304))
- build: Setup VS Code tests ([#3292](https://github.com/nf-core/tools/pull/3292))
- Don't break gitpod.yml with template string ([#3332](https://github.com/nf-core/tools/pull/3332))
- rocrate: remove duplicated entries for name and version ([#3333](https://github.com/nf-core/tools/pull/3333))
- rocrate: Update crate with version bump and handle new contributor field ([#3334](https://github.com/nf-core/tools/pull/3334))
- set default_branch to master for now ([#3335](https://github.com/nf-core/tools/issues/3335))
- Set git defaultBranch to master in sync action ([#3337](https://github.com/nf-core/tools/pull/3337))
- Add verbose mode to sync action ([#3339](https://github.com/nf-core/tools/pull/3339))
- ci: Run checks on renovate branches to avoid creating and merging PRs ([#3018](https://github.com/nf-core/tools/pull/3018))

### Version updates

- chore(deps): update pre-commit hook pre-commit/mirrors-mypy to v1.12.0 ([#3230](https://github.com/nf-core/tools/pull/3230))
- Update codecov/codecov-action action to v5 ([#3283](https://github.com/nf-core/tools/pull/3283))
- Update gitpod/workspace-base Docker digest to 12853f7 ([#3309](https://github.com/nf-core/tools/pull/3309))
- Update pre-commit hook astral-sh/ruff-pre-commit to v0.8.2 ([#3325](https://github.com/nf-core/tools/pull/3325))

## [v3.0.2 - Titanium Tapir Patch](https://github.com/nf-core/tools/releases/tag/3.0.2) - [2024-10-11]

### Template

- Add null/ to .gitignore ([#3191](https://github.com/nf-core/tools/pull/3191))
- Parallelize pipeline GHA tests over docker/conda/singularity ([#3214](https://github.com/nf-core/tools/pull/3214))
- Fix `template_version_comment.yml` github action ([#3212](https://github.com/nf-core/tools/pull/3212))
- Fix pre-commit linting on pipeline template ([#3218](https://github.com/nf-core/tools/pull/3218))

### Linting

- Fix bug when linting schema params and when using `defaultIgnoreParams` ([#3213](https://github.com/nf-core/tools/pull/3213))

### General

- Use updated pipeline commands in docstrings ([#3215](https://github.com/nf-core/tools/pull/3215))
- Disable automatic sync on release, fix handling empty pipeline input ([#3217](https://github.com/nf-core/tools/pull/3217))

## [v3.0.1 - Titanium Tapir Patch](https://github.com/nf-core/tools/releases/tag/3.0.1) - [2024-10-09]

### Template

- Fixed an issue where the linting CI action didn't read the correct file ([#3202](https://github.com/nf-core/tools/pull/3202))
- Fixed condition for `awsfulltest` to run ([#3203](https://github.com/nf-core/tools/pull/3203))
- Fix too many empty lines added by jinja ([#3204](https://github.com/nf-core/tools/pull/3204) and [#3206](https://github.com/nf-core/tools/pull/3206))
- Fix header blocks in local subworkflow including git merge marker-like strings ([#3201](https://github.com/nf-core/tools/pull/3201))
- Update included subworkflows and modules ([#3208](https://github.com/nf-core/tools/pull/3208))

## [v3.0.0 - Titanium Tapir](https://github.com/nf-core/tools/releases/tag/3.0.0) - [2024-10-08]

**Highlights**

- Pipeline commands are renamed from `nf-core <command>` to `nf-core pipelines <command>` to follow the same command structure as modules and subworkflows commands.
- More customisation for pipeline templates. The template has been divided into features which can be skipped, e.g. you can create a new pipeline without any traces of FastQC in it.
- A new Text User Interface app when running `nf-core pipelines create` to help us guide you through the process better (no worries, you can still use the cli if you give all values as parameters)
- We replaced nf-validation with nf-schema in the pipeline template
- CI tests now lint with the nf-core tools version matching the template version of the pipeline, to minimise errors in opened PRs with every new tools release.
- `nf-core licences` command is deprecated.
- Changed default branch to `main`.
- The structure of nf-core/tools pytests has been updated.
- The structure of the API docs has been updated.

### Template

- Change paths to test data ([#2985](https://github.com/nf-core/tools/pull/2985))
- Run awsfulltest on PRs to `master` with two PR approvals ([#3042](https://github.com/nf-core/tools/pull/3042))
- Remove deprecated syntax ([#3046](https://github.com/nf-core/tools/pull/3046))
- Use filename in code block for `params.yml` ([#3055](https://github.com/nf-core/tools/pull/3055))
- Remove release announcement for non nf-core pipelines ([#3072](https://github.com/nf-core/tools/pull/3072))
- handle template features with a yaml file ([#3108](https://github.com/nf-core/tools/pull/3108), [#3112](https://github.com/nf-core/tools/pull/3112))
- add option to exclude code linters for custom pipeline template ([#3084](https://github.com/nf-core/tools/pull/3084))
- add option to exclude citations for custom pipeline template ([#3101](https://github.com/nf-core/tools/pull/3101) and [#3169](https://github.com/nf-core/tools/pull/3169))
- add option to exclude gitpod for custom pipeline template ([#3100](https://github.com/nf-core/tools/pull/3100))
- add option to exclude codespaces from pipeline template ([#3105](https://github.com/nf-core/tools/pull/3105))
- add option to exclude multiqc from pipeline template ([#3103](https://github.com/nf-core/tools/pull/3103))
- add option to exclude changelog from custom pipeline template ([#3104](https://github.com/nf-core/tools/pull/3104))
- add option to exclude license from pipeline template ([#3125](https://github.com/nf-core/tools/pull/3125))
- add option to exclude email from pipeline template ([#3126](https://github.com/nf-core/tools/pull/3126))
- add option to exclude nf-schema from the template ([#3116](https://github.com/nf-core/tools/pull/3116))
- add option to exclude fastqc from pipeline template ([#3129](https://github.com/nf-core/tools/pull/3129))
- add option to exclude documentation from pipeline template ([#3130](https://github.com/nf-core/tools/pull/3130))
- add option to exclude test configs from pipeline template ([#3133](https://github.com/nf-core/tools/pull/3133))
- add option to exclude tower.yml from pipeline template ([#3134](https://github.com/nf-core/tools/pull/3134))
- Use nf-schema instead of nf-validation ([#3116](https://github.com/nf-core/tools/pull/3116))
- test pipeline with conda and singularity on PRs to master ([#3149](https://github.com/nf-core/tools/pull/3149))
- run nf-core lint `--release` on PRs to master ([#3148](https://github.com/nf-core/tools/pull/3148))
- Add tests to ensure all files are part of a template customisation group and all groups are tested ([#3099](https://github.com/nf-core/tools/pull/3099))
- Update the syntax of `utils_nfcore_pipeline_pipeline` local subworkflow ([#3166](https://github.com/nf-core/tools/pull/3166))
- Remove if/else block to include `igenomes.config` ([#3168](https://github.com/nf-core/tools/pull/3168))
- Fixed release announcement hashtags for Mastodon ([#3099](https://github.com/nf-core/tools/pull/3176))
- Remove try/catch blocks from `nextflow.config` ([#3167](https://github.com/nf-core/tools/pull/3167))
- Extend `download_pipeline.yml` to count pre-downloaded container images. ([#3182](https://github.com/nf-core/tools/pull/3182))

### Linting

- Fix linting fail on nfcore_external_java_deps if nf_schema is used ([#2976](https://github.com/nf-core/tools/pull/2976))
- Conda module linting: Include package name in log file ([#3014](https://github.com/nf-core/tools/pull/3014))
- Remove defaults from conda `environment.yml` file. ([#3029](https://github.com/nf-core/tools/pull/3029))
- Restructure pipeline tests and move pipeline linting into subfolder ([#3070](https://github.com/nf-core/tools/pull/3070))
- Fix module linting warning for process_high_memory ([#3086](https://github.com/nf-core/tools/issues/3086))
- Linting will now fail when an unpinned plugin is used ([#3116](https://github.com/nf-core/tools/pull/3116))
- Linting will now check if the schema is correct for the used validation plugin ([#3116])(https://github.com/nf-core/tools/pull/3116)
- Linting will now check the use of the right validation plugin include statements in the workflow scripts ([#3116])(https://github.com/nf-core/tools/pull/3116)
- Full linting for correct use of nf-schema and nf-validation ([#3116](https://github.com/nf-core/tools/pull/3116))
- Handle cases where the directory path contains the name of the component ([#3147](https://github.com/nf-core/tools/pull/3147))
- Don't test conda `environment.yml` `name` attribute (which should no longer be there) ([#3161](https://github.com/nf-core/tools/pull/3161))

### Pipeline create command

- Allow more special characters on the pipeline name for non-nf-core pipelines ([#3008](https://github.com/nf-core/tools/pull/3008))
- Mock git cretentials to generate stable textual snapshots ([#3007](https://github.com/nf-core/tools/pull/3007))
- Display input textbox with equally spaced grid ([#3038](https://github.com/nf-core/tools/pull/3038))
- Allow numbers in custom pipeline name ([#3094](https://github.com/nf-core/tools/pull/3094))

### Components

- The `modules_nfcore` tag in the `main.nf.test` file of modules/subworkflows now displays the organization name in custom modules repositories ([#3005](https://github.com/nf-core/tools/pull/3005))
- Add `--migrate_pytest` option to `nf-core <modules|subworkflows> test` command ([#3085](https://github.com/nf-core/tools/pull/3085))
- Allow spaces at the beginning of include statements ([#3115](https://github.com/nf-core/tools/pull/3115))
- Add option `--fix` to update the `meta.yml` file of subworkflows ([#3077](https://github.com/nf-core/tools/pull/3077))

### Download

- Fully removed already deprecated `-t` / `--tower` flag.
- Refactored the CLI for consistency (short flag is usually second word, e.g. also for `--container-library` etc.):

| Old parameter                     | New parameter                     |
| --------------------------------- | --------------------------------- |
| `-d` / `--download-configuration` | `-c` / `--download-configuration` |
| `-p` / `--parallel-downloads`     | `-d` / `--parallel-downloads`     |
| new parameter                     | `-p` / (`--platform`)             |

### General

- Change default branch to `main` for the nf-core/tools repository
- Update output of generation script for API docs to new structure ([#2988](https://github.com/nf-core/tools/pull/2988))
- Remove `rich-codex.yml` action, images are now generated on the website repo ([#2989](https://github.com/nf-core/tools/pull/2989))
- Add no clobber and put bash options on their own line ([#2991](https://github.com/nf-core/tools/pull/2991))
- move pipeline subcommands for v3.0 ([#2983](https://github.com/nf-core/tools/pull/2983))
- return directory if base_dir is the root directory ([#3003](https://github.com/nf-core/tools/pull/3003))
- Remove nf-core licences command ([#3012](https://github.com/nf-core/tools/pull/3012))
- README - absolute image paths ([#3013](https://github.com/nf-core/tools/pull/3013))
- Add warning deprecation message to top-level commands ([#3036](https://github.com/nf-core/tools/pull/3036))
- move pipeline commands to functions to avoid duplication ([#3039](https://github.com/nf-core/tools/pull/3039))
- update output_dir for api docs to new website structure ([#3051](https://github.com/nf-core/tools/pull/3051))
- Add `--limit-output` argument for modules/subworkflow update ([#3047](https://github.com/nf-core/tools/pull/3047))
- update api docs to new structure ([#3054](https://github.com/nf-core/tools/pull/3054))
- handle new jsonschema error type ([#3061](https://github.com/nf-core/tools/pull/3061))
- Fix number of arguments for pipelines_create within the command_create function ([#3074](https://github.com/nf-core/tools/pull/3074))
- Add bot action to update textual snapshots and write bot documentation ([#3102](https://github.com/nf-core/tools/pull/3102))
- Update gitpod setup ([#3136](https://github.com/nf-core/tools/pull/3136))
- fix syncing a pipeline from current directory ([#3143](https://github.com/nf-core/tools/pull/3143))
- Patch gitpod conda setup to not use defaults channel ([#3159](https://github.com/nf-core/tools/pull/3159))

## Version updates

- Update pre-commit hook astral-sh/ruff-pre-commit to v0.6.0 ([#3122](https://github.com/nf-core/tools/pull/3122))
- Update gitpod/workspace-base Docker digest to 92dd1bc ([#2982](https://github.com/nf-core/tools/pull/2982))
- Update python:3.12-slim Docker digest to 59c7332 ([#3124](https://github.com/nf-core/tools/pull/3124))
- Update pre-commit hook pre-commit/mirrors-mypy to v1.11.1 ([#3091](https://github.com/nf-core/tools/pull/3091))
- Update to pytest v8 and move it to dev dependencies ([#3058](https://github.com/nf-core/tools/pull/3058))
- Update minimal textual version and snapshots ([#2998](https://github.com/nf-core/tools/pull/2998))

## [v2.14.1 - Tantalum Toad - Patch](https://github.com/nf-core/tools/releases/tag/2.14.1) - [2024-05-09]

### Template

- Don't cache pip in `linting.yml` ([#2961](https://github.com/nf-core/tools/pull/2961))
- Lint pipelines with the nf-core template version and post comment if it is outdated ([#2978](https://github.com/nf-core/tools/pull/2978))

### General

- Fix update github action for components in pipeline template ([#2968](https://github.com/nf-core/tools/pull/2968))
- Run sync after release on self hosted runners ([#2970](https://github.com/nf-core/tools/pull/2970))

## [v2.14.0 - Tantalum Toad](https://github.com/nf-core/tools/releases/tag/2.14.0) - [2024-05-08]

### Template

- Remove fasta default from nextflow.config ([#2828](https://github.com/nf-core/tools/pull/2828))
- Update templates to use nf-core/setup-nextflow v2 ([#2818](https://github.com/nf-core/tools/pull/2818))
- Link to troubleshooting docs when pipeline fails ([#2845](https://github.com/nf-core/tools/pull/2845))
- Add fallback to `download_pipeline.yml` in case the pipeline does not support stub runs ([#2846](https://github.com/nf-core/tools/pull/2846))
- Set topic variable correctly in the mastodon announcement ([#2848](https://github.com/nf-core/tools/pull/2848))
- Add a cleanup action to `download_pipeline.yml` to fix failures caused by inadequate storage space on the runner ([#2849](https://github.com/nf-core/tools/pull/2849))
- Update python to 3.12 ([#2805](https://github.com/nf-core/tools/pull/2805))
- Remove `pyproject.toml` from template root
- Shorten lines in pipeline template ([#2908](https://github.com/nf-core/tools/pull/2908))
- Add a new hidden `--pipelines_testdata_base_path` parameter to more easily switch locations of test data in test configs (#2931)[https://github.com/nf-core/tools/pull/2931]
- Permanently activated pipeline-specific institutional configs support for all pipelines without need for manual intervention ([#2936](https://github.com/nf-core/tools/pull/2936))
- Template config: `conda.channels`, not `channels` ([#2950](https://github.com/nf-core/tools/pull/2950))
- Handles multiple DOIs + doi.org resolver from manifest.doi ([#2946](https://github.com/nf-core/tools/pull/2946))
- Update included components ([#2949](https://github.com/nf-core/tools/pull/2949))
- Update .editorconfig ([#2953](https://github.com/nf-core/tools/pull/2953))

### Linting

- Only match assignments of params in `main.nf` and not references like `params.aligner == <something>` ([#2833](https://github.com/nf-core/tools/pull/2833))
- Include test for presence of versions in snapshot ([#2888](https://github.com/nf-core/tools/pull/2888))
- Components: set correct sha before running component lint tests ([#2952](https://github.com/nf-core/tools/pull/2952))
- Less strict logo comparison ([#2956](https://github.com/nf-core/tools/pull/2956))
- Handle request errors more gracefully for actions validation ([#2959](https://github.com/nf-core/tools/pull/2959))

### Download

- Replace `--tower` with `--platform`. The former will remain for backwards compatibility for now but will be removed in a future release. ([#2853](https://github.com/nf-core/tools/pull/2853))
- Better error message when GITHUB_TOKEN exists but is wrong/outdated
- New `--tag` argument to add custom tags during a pipeline download ([#2938](https://github.com/nf-core/tools/pull/2938))

### Components

- Handle more complete list of possible git URL forms (ssh:// and ftp:// prefixes specifically) ([#2945](https://github.com/nf-core/tools/pull/2945))
- Fix path in component update script ([#2823](https://github.com/nf-core/tools/pull/2823))

### General

- Update CI to use nf-core/setup-nextflow v2 ([#2819](https://github.com/nf-core/tools/pull/2819))
- Changelog bot: handle also patch version before dev suffix ([#2820](https://github.com/nf-core/tools/pull/2820))
- Add `force_pr` flag to sync, to force a PR even though there are no changes committed ([#2822](https://github.com/nf-core/tools/pull/2822))
- Update prettier to 3.2.5 ([#2830](https://github.com/nf-core/tools/pull/2830))
- Update GitHub Actions ([#2827](https://github.com/nf-core/tools/pull/2827)), ([#2902](https://github.com/nf-core/tools/pull/2902)), ([#2927](https://github.com/nf-core/tools/pull/2927)), ([#2939](https://github.com/nf-core/tools/pull/2939))
- Switch to setup-nf-test ([#2834](https://github.com/nf-core/tools/pull/2834))
- Add tests for assignment and referencing of params in main.nf ([#2841](https://github.com/nf-core/tools/pull/2841))
- Optimize layers in dockerfile ([#2842](https://github.com/nf-core/tools/pull/2842))
- Update python:3.11-slim Docker digest to a2eb07f ([#2847](https://github.com/nf-core/tools/pull/2847))
- Strip out mention of "Nextflow Tower" and replace with "Seqera Platform" wherever possible
- Fix issue with config resolution that was causing nested configs to behave unexpectedly ([#2862](https://github.com/nf-core/tools/pull/2862))
- Fix schema docs console output truncating ([#2880](https://github.com/nf-core/tools/pull/2880))
- Ensure path object converted to string before stripping quotes ([#2878](https://github.com/nf-core/tools/pull/2878))
- Fix incorrect assertions for called_with on mocks ([#2891](https://github.com/nf-core/tools/pull/2891))
- Make cli-provided module/subworkflow names case insensitive ([#2869](https://github.com/nf-core/tools/pull/2869))
- Get immediate parent path name for schema creation ([#2886](https://github.com/nf-core/tools/pull/2886))
- Remove old references to CUSTOMDUMPSOFTWAREVERSIONS and add linting checks ([#2897](https://github.com/nf-core/tools/pull/2897))
- Update pre-commit hook pre-commit/mirrors-mypy to v1.10.0 ([#2933](https://github.com/nf-core/tools/pull/2933))
- Update codecov/codecov-action digest to 5ecb98a ([#2948](https://github.com/nf-core/tools/pull/2948))
- Update gitpod/workspace-base Docker digest to 124f2b8 ([#2943](https://github.com/nf-core/tools/pull/2943))
- fix(collectfile): sort true for methods_description_mqc.yaml ([#2947](https://github.com/nf-core/tools/pull/2947))
- chore(deps): update pre-commit hook astral-sh/ruff-pre-commit to v0.4.3 ([#2951](https://github.com/nf-core/tools/pull/2951))
- Restructure CHANGELOG.md ([#2954](https://github.com/nf-core/tools/pull/2954))
- fix: ensure path object converted to string before stripping quotes ([#2878](https://github.com/nf-core/tools/pull/2878))
- Test data uses paths instead of config map ([#2877](https://github.com/nf-core/tools/pull/2877))

## [v2.13.1 - Tin Puppy Patch](https://github.com/nf-core/tools/releases/tag/2.13) - [2024-02-29]

### Template

- Remove obsolete editor settings in `devcontainer.json` and `gitpod.yml` ([#2795](https://github.com/nf-core/tools/pull/2795))
- Add nf-test test instructions to contributing and PR template ([#2807](https://github.com/nf-core/tools/pull/2807))
- Fix topic extraction step for hashtags in toots ([#2810](https://github.com/nf-core/tools/pull/2810))
- Update modules and subworkflows in the template ([#2811](https://github.com/nf-core/tools/pull/2811))
- Unpin setup-nextflow and action-tower-launch ([#2806](https://github.com/nf-core/tools/pull/2806))
- Add nf-core-version to `.nf-core.yml` ([#2874](https://github.com/nf-core/tools/pull/2874))

### Download

- Improved offline container image resolution by introducing symlinks, fixes issues [#2751](https://github.com/nf-core/tools/issues/2751), [#2644](https://github.com/nf-core/tools/issues/2644) and [demultiplex#164](https://github.com/nf-core/demultiplex/issues/164): ([#2768](https://github.com/nf-core/tools/pull/2768))

### Linting

### Components

### General

- chore(deps): update codecov/codecov-action digest to 0cfda1d ([#2794](https://github.com/nf-core/tools/pull/2794))
- chore(deps): update gitpod/workspace-base docker digest to c15ee2f ([#2799](https://github.com/nf-core/tools/pull/2799))

## [v2.13 - Tin Puppy](https://github.com/nf-core/tools/releases/tag/2.13) - [2024-02-20]

### Template

- Add empty line in README.md to fix badges. ([#2729](https://github.com/nf-core/tools/pull/2729))
- Replace automatic branch detection in `nf-core download` CI test with hardcoded `dev` and input. ([#2727](https://github.com/nf-core/tools/pull/2727))
- Add Github Action to automatically cleanup ubuntu-latest runners to fix runner running out of diskspace errors([#2755](https://github.com/nf-core/tools/issues/2755))
- Fix GitHub Actions CI and Linting badges links ([#2757](https://github.com/nf-core/tools/pull/2757))
- Add hashtags to release announcement on mastodon ([#2761](https://github.com/nf-core/tools/pull/2761))
- update fastqc and multiqc in template ([#2776](https://github.com/nf-core/tools/pull/2776))
- template refactoring: remove the `lib` directory and use nf-core subworkflows ([#2736](https://github.com/nf-core/tools/pull/2736))
- use nf-validation to create an input channel from a sample sheet ([#2736](https://github.com/nf-core/tools/pull/2736))

### Linting

- Make creat-lint-wf composable ([#2733](https://github.com/nf-core/tools/pull/2733))
- Add looser comparison when pipeline logos ([#2744](https://github.com/nf-core/tools/pull/2744))
- Handle multiple aliases in module imports correctly during linting ([#2762](https://github.com/nf-core/tools/pull/2762))
- Switch to markdown based API and error docs ([#2758](https://github.com/nf-core/tools/pull/2758))

### Modules

- Handle dirty local module repos by force checkout of commits and branches if needed ([#2734](https://github.com/nf-core/tools/pull/2734))
- Patch: handle file not found when it is an added file to a module ([#2771](https://github.com/nf-core/tools/pull/2771))
- Handle symlinks when migrating pytest ([#2770](https://github.com/nf-core/tools/pull/2770))
- Add `--profile` parameter to nf-test command ([#2767](https://github.com/nf-core/tools/pull/2767))
- Reduce the sha length in the `nf-core modules list local` and add links to the specific commit ([#2870](https://github.com/nf-core/tools/pull/2870))
- Add links the nf-core module page and to open the local file in VSCode for module lint results ([#2870](https://github.com/nf-core/tools/pull/2870))

### General

- fix ignoring changes in partially templated files (e.g. `.gitignore`) ([#2722](https://github.com/nf-core/tools/pull/2722))
- update ruff to 0.2.0 and add it to pre-commit step ([#2725](https://github.com/nf-core/tools/pull/2725))
- Update codecov/codecov-action digest to e0b68c6 ([#2728](https://github.com/nf-core/tools/pull/2728))
- Update pre-commit hook astral-sh/ruff-pre-commit to v0.2.1 ([#2730](https://github.com/nf-core/tools/pull/2730))
- Update python:3.11-slim Docker digest to 2a746e2 ([#2743](https://github.com/nf-core/tools/pull/2743))
- Update actions/setup-python action to v5 ([#2739](https://github.com/nf-core/tools/pull/2739))
- Update gitpod/workspace-base Docker digest to 45e7617 ([#2747](https://github.com/nf-core/tools/pull/2747))
- chore(deps): pin jlumbroso/free-disk-space action to 54081f1 ([#2756](https://github.com/nf-core/tools/pull/2756))
- chore(deps): update actions/github-script action to v7 ([#2766](https://github.com/nf-core/tools/pull/2766))
- chore(deps): update pre-commit hook astral-sh/ruff-pre-commit to v0.2.2 ([#2769](https://github.com/nf-core/tools/pull/2769))
- Update gitpod/workspace-base Docker digest to 728e1fa ([#2780](https://github.com/nf-core/tools/pull/2780))

## [v2.12.1 - Aluminium Wolf - Patch](https://github.com/nf-core/tools/releases/tag/2.12.1) - [2024-02-01]

### Linting

- Handle default values of type number from nextflow schema ([#2703](https://github.com/nf-core/tools/pull/2703))
- fix ignoring files_unchanged ([#2707](https://github.com/nf-core/tools/pull/2707))

### General

- Update pre-commit hook astral-sh/ruff-pre-commit to v0.1.15 ([#2705](https://github.com/nf-core/tools/pull/2705))
- use types for default value comparison ([#2712](https://github.com/nf-core/tools/pull/2712))
- fix changelog titles ([#2708](https://github.com/nf-core/tools/pull/2708))
- Print relative path not absolute path in logo cmd log output ([#2709](https://github.com/nf-core/tools/pull/2709))
- Update codecov/codecov-action action to v4 ([#2713](https://github.com/nf-core/tools/pull/2713))
- Ignore nf-core-bot in renovate PRs ([#2716](https://github.com/nf-core/tools/pull/2716))

## [v2.12 - Aluminium Wolf](https://github.com/nf-core/tools/releases/tag/2.12) - [2024-01-29]

### Template

- Add a Github Action Workflow to the pipeline template that tests a successful download with `nf-core download` ([#2618](https://github.com/nf-core/tools/pull/2618))
- Use `pre-commit` to lint files in GitHub CI ([#2635](https://github.com/nf-core/tools/pull/2635))
- Use pdiff also on gitpod for nf-test ([#2640](https://github.com/nf-core/tools/pull/2640))
- switch to new image syntax in readme ([#2645](https://github.com/nf-core/tools/pull/2645))
- Add conda channel order to nextflow.config ([#2094](https://github.com/nf-core/tools/pull/2094))
- Fix tyop in pipeline nextflow.config ([#2664](https://github.com/nf-core/tools/pull/2664))
- Remove `nfcore_external_java_deps.jar` from lib directory in pipeline template ([#2675](https://github.com/nf-core/tools/pull/2675))
- Add function to check `-profile` is well formatted ([#2678](https://github.com/nf-core/tools/pull/2678))
- Add new pipeline error message pointing to docs when 'requirement exceeds available memory' error message ([#2680](https://github.com/nf-core/tools/pull/2680))
- add 👀👍🏻🎉😕 reactions to fix-linting-bot action ([#2692](https://github.com/nf-core/tools/pull/2692))

### Linting

- Fix linting of a pipeline with patched custom module ([#2669](https://github.com/nf-core/tools/pull/2669))
- linting a pipeline also lints the installed subworkflows ([#2677](https://github.com/nf-core/tools/pull/2677))
- environment.yml name must be lowercase ([#2676](https://github.com/nf-core/tools/pull/2676))
- allow ignoring specific files when template_strings ([#2686](https://github.com/nf-core/tools/pull/2686))
- lint `nextflow.config` default values match the ones specified in `nextflow_schema.json` ([#2684](https://github.com/nf-core/tools/pull/2684))

### Modules

- Fix empty json output for `nf-core list local` ([#2668](https://github.com/nf-core/tools/pull/2668))

### General

- Run CI-pytests for nf-core tools on self-hosted runners ([#2550](https://github.com/nf-core/tools/pull/2550))
- Add Ruff linter and formatter replacing Black, isort and pyupgrade ([#2620](https://github.com/nf-core/tools/pull/2620))
- Set pdiff as nf-test differ in Docker image for Gitpod ([#2642](https://github.com/nf-core/tools/pull/2642))
- Fix Renovate Dockerfile updating issues ([#2648](https://github.com/nf-core/tools/pull/2648) and [#2651](https://github.com/nf-core/tools/pull/2651))
- Add new subcommand `nf-core tui`, which launches a TUI (terminal user interface) to intuitively explore the command line flags, built using [Trogon](https://github.com/Textualize/trogon) ([#2655](https://github.com/nf-core/tools/pull/2655))
- Add new subcommand: `nf-core logo-create` to output an nf-core logo for a pipeline (instead of going through the website) ([#2662](https://github.com/nf-core/tools/pull/2662))
- Handle api redirects from the old site ([#2672](https://github.com/nf-core/tools/pull/2672))
- Remove redundanct v in pipeline version for emails ([#2667](https://github.com/nf-core/tools/pull/2667))
- add function to check `-profile` is well formatted ([#2678](https://github.com/nf-core/tools/pull/2678))
- Update pre-commit hook astral-sh/ruff-pre-commit to v0.1.14 ([#2674](https://github.com/nf-core/tools/pull/2674))
- Update pre-commit hook pre-commit/mirrors-mypy to v1.8.0 ([#2630](https://github.com/nf-core/tools/pull/2630))
- Update mshick/add-pr-comment action to v2 ([#2632](https://github.com/nf-core/tools/pull/2632))
- update python image version in docker file ([#2636](https://github.com/nf-core/tools/pull/2636))
- Update actions/cache action to v4 ([#2666](https://github.com/nf-core/tools/pull/2666))
- Update peter-evans/create-or-update-comment action to v4 ([#2683](https://github.com/nf-core/tools/pull/2683))
- Update peter-evans/create-or-update-comment action to v4 ([#2695](https://github.com/nf-core/tools/pull/2695))

## [v2.11.1 - Magnesium Dragon Patch](https://github.com/nf-core/tools/releases/tag/2.11) - [2023-12-20]

### Template

- Rename `release-announcments.yml` to `release-announcements.yml` ([#2610](https://github.com/nf-core/tools/pull/2610))
- Fix `nextflow.config` `docker.runOptions` ([#2607](https://github.com/nf-core/tools/pull/2607))

### General

- Only dump `modules.json` when it is modified ([#2609](https://github.com/nf-core/tools/pull/2609))

## [v2.11 - Magnesium Dragon](https://github.com/nf-core/tools/releases/tag/2.11) - [2023-12-19]

### Template

- Fix writing files to a remote outdir in the NfcoreTemplate helper functions ([#2465](https://github.com/nf-core/tools/pull/2465))
- Fancier syntax highlighting for example samplesheets in the usage.md template ([#2503](https://github.com/nf-core/tools/pull/2503))
- Use closure for multiqc ext.args ([#2509](https://github.com/nf-core/tools/pull/2509))
- Fix how the modules template references the conda environment file ([#2540](https://github.com/nf-core/tools/pull/2540))
- Unset env variable JAVA_TOOL_OPTIONS in gitpod ([#2569](https://github.com/nf-core/tools/pull/2569))
- Pin the version of nf-validation ([#2579](https://github.com/nf-core/tools/pull/2579))
- Disable process selector warnings by default ([#2161](https://github.com/nf-core/tools/issues/2161))
- Remove `docker.userEmulation` from nextflow.config in pipeline template ([#2580](https://github.com/nf-core/tools/pull/2580))

### Download

- Add `docker://` prefix for absolute container URIs as well ([#2576](https://github.com/nf-core/tools/pull/2576)).
- Bugfix for AttributeError: `ContainerError` object has no attribute `absoluteURI` ([#2543](https://github.com/nf-core/tools/pull/2543)).

### Linting

- Fix incorrectly failing linting if 'modules' was not found in meta.yml ([#2447](https://github.com/nf-core/tools/pull/2447))
- Correctly pass subworkflow linting test if `COMPONENT.out.versions` is used in the script ([#2448](https://github.com/nf-core/tools/pull/2448))
- Add pyupgrade to pre-commit config and dev requirements as mentioned in [#2200](https://github.com/nf-core/tools/issues/2200)
- Check for spaces in modules container URLs ([#2452](https://github.com/nf-core/tools/issues/2452))
- Correctly ignore `timeline.enabled`, `report.enabled`, `trace.enabled`, `dag.enabled` variables when linting a pipeline. ([#2507](https://github.com/nf-core/tools/pull/2507))
- Lint nf-test main.nf.test tags include all used components in chained tests ([#2572](https://github.com/nf-core/tools/pull/2572))
- Don't fail linting if md5sum for empty files are found in a stub test ([#2571](https://github.com/nf-core/tools/pull/2571))
- Check for existence of test profile ([#2478](https://github.com/nf-core/tools/pull/2478))

### Modules

- Added stub test creation to `create_test_yml` ([#2476](https://github.com/nf-core/tools/pull/2476))
- Replace ModulePatch by ComponentPatch ([#2482](https://github.com/nf-core/tools/pull/2482))
- Fixed `nf-core modules lint` to work with new module structure for nf-test ([#2494](https://github.com/nf-core/tools/pull/2494))
- Add option `--migrate-pytest` to create a module with nf-test taking into account an existing module ([#2549](https://github.com/nf-core/tools/pull/2549))
- When installing modules and subworkflows, automatically create the `./modules` directory if it doesn't exist ([#2563](https://github.com/nf-core/tools/issues/2563))
- When `.nf-core.yml` is not found create it in the current directory instead of the root filesystem ([#2237](https://github.com/nf-core/tools/issues/2237))
- Modules `--migrate-pytest` copies template scripts ([#2568](https://github.com/nf-core/tools/pull/2568))

### Subworkflows

- Added stub test creation to `create_test_yml` ([#2476](https://github.com/nf-core/tools/pull/2476))
- Fixed `nf-core subworkflows lint` to work with new module structure for nf-test ([#2494](https://github.com/nf-core/tools/pull/2494))
- Add option `--migrate-pytest` to create a subworkflow with nf-test taking into account an existing subworkflow ([#2549](https://github.com/nf-core/tools/pull/2549))

### General

- Update `schema build` functionality to automatically update defaults which have changed in the `nextflow.config`([#2479](https://github.com/nf-core/tools/pull/2479))
- Change testing framework for modules and subworkflows from pytest to nf-test ([#2490](https://github.com/nf-core/tools/pull/2490))
- `bump_version` keeps now the indentation level of the updated version entries ([#2514](https://github.com/nf-core/tools/pull/2514))
- Add mypy to pre-commit config for the tools repo ([#2545](https://github.com/nf-core/tools/pull/2545))
- Use Path objects for ComponentCreate and update the structure of components templates ([#2551](https://github.com/nf-core/tools/pull/2551)).
- GitPod base image: swap tool installation back to `conda` from `mamba` ([#2566](https://github.com/nf-core/tools/pull/2566)).
- Sort the `installed_by` list in `modules.json` ([#2570](https://github.com/nf-core/tools/pull/2570)).
- Unset env variable JAVA_TOOL_OPTIONS in gitpod ([#2569](https://github.com/nf-core/tools/pull/2569))

## [v2.10 - Nickel Ostrich](https://github.com/nf-core/tools/releases/tag/2.10) + [2023-09-25]

### Template

- Fix links in `multiqc_config.yml` ([#2372](https://github.com/nf-core/tools/pull/2372) and [#2412](https://github.com/nf-core/tools/pull/2412))
- Remove default false from nextflow_schema.json ([#2376](https://github.com/nf-core/tools/pull/2376))
- Add module MULTIQC to modules.config ([#2377](https://github.com/nf-core/tools/pull/2377))
- Add GitHub workflow for automated release announcements ([#2382](https://github.com/nf-core/tools/pull/2382))
- Update the Code of Conduct ([#2381](https://github.com/nf-core/tools/pull/2381))
- Save template information to `.nf-core.yml` and deprecate argument `--template-yaml` for `nf-core sync` ([#2388](https://github.com/nf-core/tools/pull/2388) and [#2389](https://github.com/nf-core/tools/pull/2389))
- ([#2397](https://github.com/nf-core/tools/pull/2397)) Remove fixed Ubuntu test and added to standard testing matrix
- ([#2396](https://github.com/nf-core/tools/pull/2396)) Reduce container finding error to warning since the registries are not consistent.
- ([#2415](https://github.com/nf-core/tools/pull/2415#issuecomment-1709847086)) Add autoMounts for apptainer.
- Remove `igenomes_base` from the schema, so that nf-validation doesn't create a file path and throw errors offline for s3 objects.
- Modified devcontainer permissions so that singularity can be run in Codespaces/VS Code devcontainers ([Commit a103f44](https://github.com/CarsonJM/tools/commit/a103f4484eca8c6d668e4653a4ed8d20faf1b41d))
- Update Gitpod profile resources to reflect base environment settings.
- ([#747](https://github.com/nf-core/tools/issues/747)) Add to the template the code to dump the selected pipeline parameters into a json file.

### Download

- Improved container image resolution and prioritization of http downloads over Docker URIs ([#2364](https://github.com/nf-core/tools/pull/2364)).
- Registries provided with `-l`/`--container-library` will be ignored for modules with explicit container registry specifications ([#2403](https://github.com/nf-core/tools/pull/2403)).
- Fix unintentional downloading of containers in test for the Tower download functionality. Bug reported by @adamrtalbot and @awgymer ([#2434](https://github.com/nf-core/tools/pull/2434)).

### Linting

- Add new command `nf-core subworkflows lint` ([#2379](https://github.com/nf-core/tools/pull/2379))

### Modules

### Subworkflows

- Fix bug: missing subworkflow name when using `nf-core subworkflows create` ([#2435](https://github.com/nf-core/tools/pull/2435))

### General

- Initialise `docker_image_name` to fix `UnboundLocalError` error ([#2374](https://github.com/nf-core/tools/pull/2374))
- Fix prompt pipeline revision during launch ([#2375](https://github.com/nf-core/tools/pull/2375))
- Add a `create-params-file` command to create a YAML parameter file for a pipeline containing parameter documentation and defaults. ([#2362](https://github.com/nf-core/tools/pull/2362))
- Update the Code of Conduct ([#2381](https://github.com/nf-core/tools/pull/2381))
- Remove `--no-git` option from `nf-core create` ([#2394](https://github.com/nf-core/tools/pull/2394))
- Throw warning when custom workflow name contains special characters ([#2401](https://github.com/nf-core/tools/pull/2401))
- Bump version of nf-test snapshot files with `nf-core bump-version` ([#2410](https://github.com/nf-core/tools/pull/2410))

## [v2.9 - Chromium Falcon](https://github.com/nf-core/tools/releases/tag/2.9) + [2023-06-29]

### Template

- `params.max_multiqc_email_size` is no longer required ([#2273](https://github.com/nf-core/tools/pull/2273))
- Remove `cleanup = true` from `test_full.config` in pipeline template ([#2279](https://github.com/nf-core/tools/pull/2279))
- Fix usage docs for specifying `params.yaml` ([#2279](https://github.com/nf-core/tools/pull/2279))
- Added stub in modules template ([#2277](https://github.com/nf-core/tools/pull/2277)) [Contributed by @nvnieuwk]
- Move registry definitions out of profile scope ([#2286])(https://github.com/nf-core/tools/pull/2286)
- Remove `aws_tower` profile ([#2287])(https://github.com/nf-core/tools/pull/2287)
- Fixed the Slack report to include the pipeline name ([#2291](https://github.com/nf-core/tools/pull/2291))
- Fix link in the MultiQC report to point to exact version of output docs ([#2298](https://github.com/nf-core/tools/pull/2298))
- Updates seqeralabs/action-tower-launch to v2.0.0 ([#2301](https://github.com/nf-core/tools/pull/2301))
- Remove schema validation from `lib` folder and use Nextflow [nf-validation plugin](https://nextflow-io.github.io/nf-validation/) instead ([#1771](https://github.com/nf-core/tools/pull/1771/))
- Fix parsing of container directive when it is not typical nf-core format ([#2306](https://github.com/nf-core/tools/pull/2306))
- Add ability to specify custom registry for linting modules, defaults to quay.io ([#2313](https://github.com/nf-core/tools/pull/2313))
- Add `singularity.registry = 'quay.io'` in pipeline template ([#2305](https://github.com/nf-core/tools/pull/2305))
- Add `apptainer.registry = 'quay.io'` in pipeline template ([#2352](https://github.com/nf-core/tools/pull/2352))
- Bump minimum required NF version in pipeline template from `22.10.1` -> `23.04.0` ([#2305](https://github.com/nf-core/tools/pull/2305))
- Add ability to interpret `docker.registry` from `nextflow.config` file. If not found defaults to quay.io. ([#2318](https://github.com/nf-core/tools/pull/2318))
- Add functions to dynamically include pipeline tool citations in MultiQC methods description section for better reporting. ([#2326](https://github.com/nf-core/tools/pull/2326))
- Remove `--tracedir` parameter ([#2290](https://github.com/nf-core/tools/pull/2290))
- Incorrect config parameter warnings when customising pipeline template ([#2333](https://github.com/nf-core/tools/pull/2333))
- Use markdown syntax in the description for the meta map channels ([#2358](https://github.com/nf-core/tools/pull/2358))

### Download

- Introduce a `--tower` flag for `nf-core download` to obtain pipelines in an offline format suited for [seqeralabs® Nextflow Tower](https://cloud.tower.nf/) ([#2247](https://github.com/nf-core/tools/pull/2247)).
- Refactored the CLI for `--singularity-cache` in `nf-core download` from a flag to an argument. The prior options were renamed to `amend` (container images are only saved in the `$NXF_SINGULARITY_CACHEDIR`) and `copy` (a copy of the image is saved with the download). `remote` was newly introduced and allows to provide a table of contents of a remote cache via an additional argument `--singularity-cache-index` ([#2247](https://github.com/nf-core/tools/pull/2247)).
- Refactored the CLI parameters related to container images. Although downloading other images than those of the Singularity/Apptainer container system is not supported for the time being, a generic name for the parameters seemed preferable. So the new parameter `--singularity-cache-index` introduced in [#2247](https://github.com/nf-core/tools/pull/2247) has been renamed to `--container-cache-index` prior to release ([#2336](https://github.com/nf-core/tools/pull/2336)).
- To address issue [#2311](https://github.com/nf-core/tools/issues/2311), a new parameter `--container-library` was created allowing to specify the container library (registry) from which container images in OCI format (Docker) should be pulled ([#2336](https://github.com/nf-core/tools/pull/2336)).
- Container detection in configs was improved. This allows for DSL2-like container definitions inside the container parameter value provided to process scopes [#2346](https://github.com/nf-core/tools/pull/2346).
- Add apptainer to the list of false positive container strings ([#2353](https://github.com/nf-core/tools/pull/2353)).

#### Updated CLI parameters

| Old parameter         | New parameter                                  |
| --------------------- | ---------------------------------------------- |
| new parameter         | `-d` / `--download-configuration`              |
| new parameter         | `-t` / `--tower`                               |
| `-c`/ `--container`   | `-s` / `--container-system <VALUE>`            |
| new parameter         | `-l` / `--container-library <VALUE>`           |
| `--singularity-cache` | `-u` / `--container-cache-utilisation <VALUE>` |
| new parameter         | `-i` / `--container-cache-index <VALUE>`       |

_In addition, `-r` / `--revision` has been changed to a parameter that can be provided multiple times so several revisions can be downloaded at once._

### Linting

- Warn if container access is denied ([#2270](https://github.com/nf-core/tools/pull/2270))
- Error if module container specification has quay.io as prefix when it shouldn't have ([#2278](https://github.com/nf-core/tools/pull/2278/files)
- Detect if container is 'simple name' and try to contact quay.io server by default ([#2281](https://github.com/nf-core/tools/pull/2281))
- Warn about null/None/empty default values in `nextflow_schema.json` ([#3328](https://github.com/nf-core/tools/pull/2328))
- Fix linting when creating a pipeline skipping some parts of the template and add CI test ([#2330](https://github.com/nf-core/tools/pull/2330))

### Modules

- Don't update `modules_json` object if a module is not updated ([#2323](https://github.com/nf-core/tools/pull/2323))

### Subworkflows

### General

- GitPod base image: Always self-update to the latest version of Nextflow. Add [pre-commit](https://pre-commit.com/) dependency.
- GitPod configs: Update Nextflow as an init task, init pre-commit in pipeline config.
- Refgenie: Create `nxf_home/nf-core/refgenie_genomes.config` path if it doesn't exist ([#2312](https://github.com/nf-core/tools/pull/2312))
- Add CI tests to test running a pipeline when it's created from a template skipping different areas

## [v2.8 - Ruthenium Monkey](https://github.com/nf-core/tools/releases/tag/2.8) - [2023-04-27]

### Template

- Explicitly disable `conda` when a container profile ([#2140](https://github.com/nf-core/tools/pull/2140))
- Turn on automatic clean up of intermediate files in `work/` on successful pipeline completion in full-test config ([#2163](https://github.com/nf-core/tools/pull/2163)) [Contributed by @jfy133]
- Add documentation to `usage.md` on how to use `params.yml` files, based on nf-core/ampliseq text ([#2173](https://github.com/nf-core/tools/pull/2173/)) [Contributed by @jfy133, @d4straub]
- Make jobs automatically resubmit for a much wider range of exit codes (now `104` and `130..145`) ([#2170](https://github.com/nf-core/tools/pull/2170))
- Add a clean-up GHA which closes issues and PRs with specific labels ([#2183](https://github.com/nf-core/tools/pull/2183))
- Remove problematic sniffer code in samplesheet_check.py that could give false positive 'missing header' errors ([https://github.com/nf-core/tools/pull/2194]) [Contributed by @Midnighter, @jfy133]
- Consistent syntax for branch checks in PRs ([#2202](https://github.com/nf-core/tools/issues/2202))
- Fixed minor Jinja2 templating bug that caused the PR template to miss a newline
- Updated AWS tests to use newly moved `seqeralabs/action-tower-launch` instead of `nf-core/tower-action`
- Remove `.cff` files from `.editorconfig` ([#2145](https://github.com/nf-core/tools/pull/2145))
- Simplify pipeline README ([#2186](https://github.com/nf-core/tools/issues/2186))
- Added support for the apptainer container engine via `-profile apptainer`. ([#2244](https://github.com/nf-core/tools/issues/2244)) [Contributed by @jfy133]
- Added config `docker.registry` to pipeline template for a configurable default container registry when using Docker containers. Defaults to `quay.io` ([#2133](https://github.com/nf-core/tools/pull/2133))
- Add tower.yml file to the pipeline template ([#2251](https://github.com/nf-core/tools/pull/2251))
- Add mastodon badge to README ([#2253](https://github.com/nf-core/tools/pull/2253))
- Removed `quay.io` from all module Docker container references as this is now supplied at pipeline level. ([#2249](https://github.com/nf-core/tools/pull/2249))
- Remove `CITATION.cff` file from pipeline template, to avoid that pipeline Zenodo entries reference the nf-core publication instead of the pipeline ([#2059](https://github.com/nf-core/tools/pull/2059)).

### Linting

- Update modules lint test to fail if enable_conda is found ([#2213](https://github.com/nf-core/tools/pull/2213))
- Read module lint configuration from `.nf-core.yml`, not `.nf-core-lint.yml` ([#2221](https://github.com/nf-core/tools/pull/2221))
- `nf-core schema lint` now defaults to linting `nextflow_schema.json` if no filename is provided ([#2225](https://github.com/nf-core/tools/pull/2225))
- Warn if `/zenodo.XXXXXX` is present in the Readme ([#2254](https://github.com/nf-core/tools/pull/2254))
- Lint all labels in a module ([#2227](https://github.com/nf-core/tools/pull/2227))

### Modules

- Add an `--empty-template` option to create a module without TODO statements or examples ([#2175](https://github.com/nf-core/tools/pull/2175) & [#2177](https://github.com/nf-core/tools/pull/2177))
- Removed the `nf-core modules mulled` command and all its code dependencies ([2199](https://github.com/nf-core/tools/pull/2199)).
- Take into account the provided `--git_remote` URL when linting all modules ([2243](https://github.com/nf-core/tools/pull/2243)).

### Subworkflows

- Fixing problem when a module included in a subworkflow had a name change from TOOL to TOOL/SUBTOOL ([#2177](https://github.com/nf-core/tools/pull/2177))
- Fix `nf-core subworkflows test` not running subworkflow tests ([#2181](https://github.com/nf-core/tools/pull/2181))
- Add tests for `nf-core subworkflows create-test-yml` ([#2219](https://github.com/nf-core/tools/pull/2219))

### General

- Deprecate Python 3.7 support because it reaches EOL ([#2210](https://github.com/nf-core/tools/pull/2210))
- `nf-core modules/subworkflows info` now prints the include statement for the module/subworkflow ([#2182](https://github.com/nf-core/tools/pull/2182)).
- Add a clean-up GHA which closes issues and PRs with specific labels ([#2183](https://github.com/nf-core/tools/pull/2183))
- update minimum version of rich to 13.3.1 ([#2185](https://github.com/nf-core/tools/pull/2185))
- Add the Nextflow version to Gitpod container matching the minimal Nextflow version for nf-core (according to `nextflow.config`) ([#2196](https://github.com/nf-core/tools/pull/2196))
- Use `nfcore/gitpod:dev` container in the dev branch ([#2196](https://github.com/nf-core/tools/pull/2196))
- Replace requests_mock with responses in test mocks ([#2165](https://github.com/nf-core/tools/pull/2165)).
- Add warning when installing a module from an `org_path` that exists in multiple remotes in `modules.json` ([#2228](https://github.com/nf-core/tools/pull/2228) [#2239](https://github.com/nf-core/tools/pull/2239)).
- Add the possibility to translate refgenie asset aliases to the ones used in a pipeline with an alias_translations.yaml file ([#2242](https://github.com/nf-core/tools/pull/2242)).
- Add initial CHM13 support ([1988](https://github.com/nf-core/tools/issues/1988))

## [v2.7.2 - Mercury Eagle Patch](https://github.com/nf-core/tools/releases/tag/2.7.2) - [2022-12-19]

### Template

- Fix the syntax of github_output in GitHub actions ([#2114](https://github.com/nf-core/tools/pull/2114))
- Fix a bug introduced in 2.7 that made pipelines hang ([#2132](https://github.com/nf-core/tools/issues/2132))

### Linting

- Allow specifying containers in less than three lines ([#2121](https://github.com/nf-core/tools/pull/2121))
- Run prettier after dumping a json schema file ([#2124](https://github.com/nf-core/tools/pull/2124))

### General

- Only check that a pipeline name doesn't contain dashes if the name is provided by prompt of `--name`. Don't check if a template file is used. ([#2123](https://github.com/nf-core/tools/pull/2123))
- Deprecate `--enable_conda` parameter. Use `conda.enable` instead ([#2131](https://github.com/nf-core/tools/pull/2131))
- Handle `json.load()` exceptions ([#2134](https://github.com/nf-core/tools/pull/2134))

## [v2.7.1 - Mercury Eagle Patch](https://github.com/nf-core/tools/releases/tag/2.7.1) - [2022-12-08]

- Patch release to fix pipeline sync ([#2110](https://github.com/nf-core/tools/pull/2110))

## [v2.7 - Mercury Eagle](https://github.com/nf-core/tools/releases/tag/2.7) - [2022-12-07]

Another big release with lots of new features and bug fixes. Thanks to all contributors!

**Highlights**

- New `nf-core subworkflows` subcommand for creating, removing, testing, updating and finding subworkflows, see the [documentation](https://nf-co.re/tools/#subworkflows) for more information.
- Every pipeline has now it's own GitHub codespace template, which can be used to develop the pipeline directly in the browser.
- Improved handling of modules and subworkflows from other repos than nf-core/modules.
- Pre-commit is now installed as a dependency, which allows us, besides other things, to run prettier on the fly even if it is not manually installed.
- Shell completion for nf-core commands, more information [here](https://nf-co.re/tools#shell-completion).

### Template

#### Features

- Ignore files in `bin/` directory when running prettier ([#2080](https://github.com/nf-core/tools/pull/1957)).
- Add GitHub codespaces template ([#1957](https://github.com/nf-core/tools/pull/1957))
- `nextflow run <pipeline> --version` will now print the workflow version from the manifest and exit ([#1951](https://github.com/nf-core/tools/pull/1951)).
- Add profile for running `docker` with the ARM chips (including Apple silicon) ([#1942](https://github.com/nf-core/tools/pull/1942) and [#2034](https://github.com/nf-core/tools/pull/2034)).
- Flip execution order of parameter summary printing and parameter validation to prevent 'hiding' of parameter errors ([#2033](https://github.com/nf-core/tools/pull/2033)).
- Change colour of 'pipeline completed successfully, but some processes failed' from red to yellow ([#2096](https://github.com/nf-core/tools/pull/2096)).

#### Bug fixes

- Fix lint warnings for `samplesheet_check.nf` module ([#1875](https://github.com/nf-core/tools/pull/1875)).
- Check that the workflow name provided with a template doesn't contain dashes ([#1822](https://github.com/nf-core/tools/pull/1822))

### Linting

#### Features

- Add `--sort-by` option to linting which allows ordering module lint warnings/errors by either test name or module name ([#2077](https://github.com/nf-core/tools/pull/2077)).

#### Bug fixes

- Don't lint pipeline name if `manifest.name` in `.nf-core.yml` ([#2035](https://github.com/nf-core/tools/pull/2035))
- Don't check for `docker pull` commands in `actions_ci` lint test (leftover from DSL1) ([#2055](https://github.com/nf-core/tools/pull/2055)).

### General

#### Features

- Use pre-commit run prettier if prettier is not available ([#1983](https://github.com/nf-core/tools/pull/1983)) and initialize pre-commit in gitpod and codespaces ([#1957](https://github.com/nf-core/tools/pull/1957)).
- Refactor CLI flag `--hide-progress` to be at the top-level group, like `--verbose` ([#2016](https://github.com/nf-core/tools/pull/2016))
- `nf-core sync` now supports the template YAML file using `-t/--template-yaml` ([#1880](https://github.com/nf-core/tools/pull/1880)).
- The default branch can now be specified when creating a new pipeline repo [#1959](https://github.com/nf-core/tools/pull/1959).
- Only warn when checking that the pipeline directory contains a `main.nf` and a `nextflow.config` file if the pipeline is not an nf-core pipeline [#1964](https://github.com/nf-core/tools/pull/1964)
- Bump promoted Python version from 3.7 to 3.8 ([#1971](https://github.com/nf-core/tools/pull/1971)).
- Extended the chat notifications to Slack ([#1829](https://github.com/nf-core/tools/pull/1829)).
- Don't print source file + line number on logging messages (except when verbose) ([#2015](https://github.com/nf-core/tools/pull/2015))
- Automatically format `test.yml` content with Prettier ([#2078](https://github.com/nf-core/tools/pull/2078))
- Automatically format `modules.json` content with Prettier ([#2074](https://github.com/nf-core/tools/pull/2074))
- Add shell completion for nf-core tools commands([#2070](https://github.com/nf-core/tools/pull/2070))

#### Bug fixes, maintenance and tests

- Fix error in tagging GitPod docker images during releases ([#1874](https://github.com/nf-core/tools/pull/1874)).
- Fix bug when updating modules from old version in old folder structure ([#1908](https://github.com/nf-core/tools/pull/1908)).
- Don't remove local copy of modules repo, only update it with fetch ([#1881](https://github.com/nf-core/tools/pull/1881)).
- Improve test coverage of `sync.py` and `__main__.py` ([#1936](https://github.com/nf-core/tools/pull/1936), [#1965](https://github.com/nf-core/tools/pull/1965)).
- Add file `versions.yml` when generating `test.yml` with `nf-core modules create-test-yml` but don't check for md5sum [#1963](https://github.com/nf-core/tools/pull/1963).
- Mock biocontainers and anaconda api calls in modules and subworkflows tests [#1967](https://github.com/nf-core/tools/pull/1967)
- Run tests with Python 3.11 ([#1970](https://github.com/nf-core/tools/pull/1970)).
- Run test with a realistic version of git ([#2043](https://github.com/nf-core/tools/pull/2043)).
- Fix incorrect file deletion in `nf-core launch` when `--params_in` has the same name as `--params_out` ([#1986](https://github.com/nf-core/tools/pull/1986)).
- Updated GitHub actions ([#1998](https://github.com/nf-core/tools/pull/1998), [#2001](https://github.com/nf-core/tools/pull/2001))
- Code maintenance ([#1818](https://github.com/nf-core/tools/pull/1818), [#2032](https://github.com/nf-core/tools/pull/2032), [#2073](https://github.com/nf-core/tools/pull/2073)).
- Track from where modules and subworkflows are installed ([#1999](https://github.com/nf-core/tools/pull/1999)).
- Substitute ModulesCommand and SubworkflowsCommand by ComponentsCommand ([#2000](https://github.com/nf-core/tools/pull/2000)).
- Prevent installation with unsupported Python versions ([#2075](https://github.com/nf-core/tools/pull/2075)).
- Allow other remote URLs not starting with `http` ([#2061](https://github.com/nf-core/tools/pull/2061))

### Modules

- Update patch file paths if the modules directory has the old structure ([#1878](https://github.com/nf-core/tools/pull/1878)).
- Don't write to `modules.json` file when applying a patch file during `nf-core modules update` ([#2017](https://github.com/nf-core/tools/pull/2017)).

### Subworkflows

- Add subworkflow commands `create-test-yml`, `create` and `install` ([#1897](https://github.com/nf-core/tools/pull/1897)).
- Update subworkflows install so it installs also imported modules and subworkflows ([#1904](https://github.com/nf-core/tools/pull/1904)).
- `check_up_to_date()` function from `modules_json.py` also checks for subworkflows ([#1934](https://github.com/nf-core/tools/pull/1934)).
- Add tests for `nf-core subworkflows install` command ([#1996](https://github.com/nf-core/tools/pull/1996)).
- Function `create()` from `modules_json.py` adds also subworkflows to `modules.json` file ([#2005](https://github.com/nf-core/tools/pull/2005)).
- Add `nf-core subworkflows update` command ([#2019](https://github.com/nf-core/tools/pull/2019)).

## [v2.6 - Tin Octopus](https://github.com/nf-core/tools/releases/tag/2.6) - [2022-10-04]

### Template

- Add template for subworkflows
- Add `actions/upload-artifact` step to the awstest workflows, to expose the debug log file
- Add `prettier` as a requirement to Gitpod Dockerimage
- Bioconda incompatible conda channel setups now result in more informative error messages ([#1812](https://github.com/nf-core/tools/pull/1812))
- Improve template customisation documentation ([#1821](https://github.com/nf-core/tools/pull/1821))
- Update MultiQC module, update supplying MultiQC default and custom config and logo files to module
- Add a 'recommend' methods description text to MultiQC to help pipeline users report pipeline usage in publications ([#1749](https://github.com/nf-core/tools/pull/1749))
- Fix template spacing modified by JINJA ([#1830](https://github.com/nf-core/tools/pull/1830))
- Fix MultiQC execution on template ([#1855](https://github.com/nf-core/tools/pull/1855))
- Don't skip including `base.config` when skipping nf-core/configs

### Linting

- Pipelines: Check that the old renamed `lib` files are not still present:
  - `Checks.groovy` -> `Utils.groovy`
  - `Completion.groovy` -> `NfcoreTemplate.groovy`
  - `Workflow.groovy` -> `WorkflowMain.groovy`

### General

- Add function to enable chat notifications on MS Teams, accompanied by `hook_url` param to enable it.
- Schema: Remove `allOf` if no definition groups are left.
- Use contextlib to temporarily change working directories ([#1819](https://github.com/nf-core/tools/pull/1819))
- More helpful error messages if `nf-core download` can't parse a singularity image download
- Add `nf-core subworkflows create` command

### Modules

- If something is wrong with the local repo cache, offer to delete it and try again ([#1850](https://github.com/nf-core/tools/issues/1850))
- Restructure code to work with the directory restructuring in [modules](https://github.com/nf-core/modules/pull/2141) ([#1859](https://github.com/nf-core/tools/pull/1859))
- Make `label: process_single` default when creating a new module

## [v2.5.1 - Gold Otter Patch](https://github.com/nf-core/tools/releases/tag/2.5.1) - [2022-08-31]

- Patch release to fix black linting in pipelines ([#1789](https://github.com/nf-core/tools/pull/1789))
- Add isort options to pyproject.toml ([#1792](https://github.com/nf-core/tools/pull/1792))
- Lint pyproject.toml file exists and content ([#1795](https://github.com/nf-core/tools/pull/1795))
- Update GitHub PyPI package release action to v1 ([#1785](https://github.com/nf-core/tools/pull/1785))

### Template

- Update GitHub actions to use nodejs16 ([#1944](https://github.com/nf-core/tools/pull/1944))

## [v2.5 - Gold Otter](https://github.com/nf-core/tools/releases/tag/2.5) - [2022-08-30]

### Template

- Bumped Python version to 3.7 in the GitHub linting in the workflow template ([#1680](https://github.com/nf-core/tools/pull/1680))
- Fix bug in pipeline readme logo URL ([#1590](https://github.com/nf-core/tools/pull/1590))
- Switch CI to use [setup-nextflow](https://github.com/nf-core/setup-nextflow) action to install Nextflow ([#1650](https://github.com/nf-core/tools/pull/1650))
- Add `CITATION.cff` [#361](https://github.com/nf-core/tools/issues/361)
- Add Gitpod and Mamba profiles to the pipeline template ([#1673](https://github.com/nf-core/tools/pull/1673))
- Remove call to `getGenomeAttribute` in `main.nf` when running `nf-core create` without iGenomes ([#1670](https://github.com/nf-core/tools/issues/1670))
- Make `nf-core create` fail if Git default branch name is dev or TEMPLATE ([#1705](https://github.com/nf-core/tools/pull/1705))
- Convert `console` snippets to `bash` snippets in the template where applicable ([#1729](https://github.com/nf-core/tools/pull/1729))
- Add `branch` field to module entries in `modules.json` to record what branch a module was installed from ([#1728](https://github.com/nf-core/tools/issues/1728))
- Add customisation option to remove all GitHub support with `nf-core create` ([#1766](https://github.com/nf-core/tools/pull/1766))

### Linting

- Check that the `.prettierignore` file exists and that starts with the same content.
- Update `readme.py` nf version badge validation regexp to accept any signs before version number ([#1613](https://github.com/nf-core/tools/issues/1613))
- Add isort configuration and GitHub workflow ([#1538](https://github.com/nf-core/tools/pull/1538))
- Use black also to format python files in workflows ([#1563](https://github.com/nf-core/tools/pull/1563))
- Add check for mimetype in the `input` parameter. ([#1647](https://github.com/nf-core/tools/issues/1647))
- Check that the singularity and docker tags are parsable. Add `--fail-warned` flag to `nf-core modules lint` ([#1654](https://github.com/nf-core/tools/issues/1654))
- Handle exception in `nf-core modules lint` when process name doesn't start with process ([#1733](https://github.com/nf-core/tools/issues/1733))

### General

- Remove support for Python 3.6 ([#1680](https://github.com/nf-core/tools/pull/1680))
- Add support for Python 3.9 and 3.10 ([#1680](https://github.com/nf-core/tools/pull/1680))
- Invoking Python with optimizations no longer affects the program control flow ([#1685](https://github.com/nf-core/tools/pull/1685))
- Update `readme` to drop `--key` option from `nf-core modules list` and add the new pattern syntax
- Add `--fail-warned` flag to `nf-core lint` to make warnings fail ([#1593](https://github.com/nf-core/tools/pull/1593))
- Add `--fail-warned` flag to pipeline linting workflow ([#1593](https://github.com/nf-core/tools/pull/1593))
- Updated the nf-core package requirements ([#1620](https://github.com/nf-core/tools/pull/1620), [#1757](https://github.com/nf-core/tools/pull/1757), [#1756](https://github.com/nf-core/tools/pull/1756))
- Remove dependency of the mock package and use unittest.mock instead ([#1696](https://github.com/nf-core/tools/pull/1696))
- Fix and improve broken test for Singularity container download ([#1622](https://github.com/nf-core/tools/pull/1622))
- Use [`$XDG_CACHE_HOME`](https://specifications.freedesktop.org/basedir-spec/basedir-spec-latest.html) or `~/.cache` instead of `$XDG_CONFIG_HOME` or `~/config/` as base directory for API cache
- Switch CI to use [setup-nextflow](https://github.com/nf-core/setup-nextflow) action to install Nextflow ([#1650](https://github.com/nf-core/tools/pull/1650))
- Add tests for `nf-core modules update` and `ModulesJson`.
- Add CI for GitLab remote [#1646](https://github.com/nf-core/tools/issues/1646)
- Add `CITATION.cff` [#361](https://github.com/nf-core/tools/issues/361)
- Allow customization of the `nf-core` pipeline template when using `nf-core create` ([#1548](https://github.com/nf-core/tools/issues/1548))
- Add Refgenie integration: updating of nextflow config files with a refgenie database ([#1090](https://github.com/nf-core/tools/pull/1090))
- Fix `--key` option in `nf-core lint` when supplying a module lint test name ([#1681](https://github.com/nf-core/tools/issues/1681))
- Add `no_git=True` when creating a new pipeline and initialising a git repository is not needed in `nf-core lint` and `nf-core bump-version` ([#1709](https://github.com/nf-core/tools/pull/1709))
- Move `strip_ansi_code` function in lint to `utils.py`
- Simplify control flow and don't use equality comparison for `None` and booleans
- Replace use of the deprecated `distutils` Version object with that from `packaging` ([#1735](https://github.com/nf-core/tools/pull/1735))
- Add code to cancel CI run if a new run starts ([#1760](https://github.com/nf-core/tools/pull/1760))
- CI for the API docs generation now uses the ubuntu-latest base image ([#1762](https://github.com/nf-core/tools/pull/1762))
- Add option to hide progress bars in `nf-core lint` and `nf-core modules lint` with `--hide-progress`.

### Modules

- Add `--fix-version` flag to `nf-core modules lint` command to update modules to the latest version ([#1588](https://github.com/nf-core/tools/pull/1588))
- Fix a bug in the regex extracting the version from biocontainers URLs ([#1598](https://github.com/nf-core/tools/pull/1598))
- Update how we interface with git remotes. ([#1626](https://github.com/nf-core/tools/issues/1626))
- Add prompt for module name to `nf-core modules info` ([#1644](https://github.com/nf-core/tools/issues/1644))
- Update docs with example of custom git remote ([#1645](https://github.com/nf-core/tools/issues/1645))
- Command `nf-core modules test` obtains module name suggestions from installed modules ([#1624](https://github.com/nf-core/tools/pull/1624))
- Add `--base-path` flag to `nf-core modules` to specify the base path for the modules in a remote. Also refactored `modules.json` code. ([#1643](https://github.com/nf-core/tools/issues/1643)) Removed after ([#1754](https://github.com/nf-core/tools/pull/1754))
- Rename methods in `ModulesJson` to remove explicit reference to `modules.json`
- Fix inconsistencies in the `--save-diff` flag `nf-core modules update`. Refactor `nf-core modules update` ([#1536](https://github.com/nf-core/tools/pull/1536))
- Fix bug in `ModulesJson.check_up_to_date` causing it to ask for the remote of local modules
- Handle errors when updating module version with `nf-core modules update --fix-version` ([#1671](https://github.com/nf-core/tools/pull/1671))
- Make `nf-core modules update --save-diff` work when files were created or removed ([#1694](https://github.com/nf-core/tools/issues/1694))
- Get the latest common build for Docker and Singularity containers of a module ([#1702](https://github.com/nf-core/tools/pull/1702))
- Add short option for `--no-pull` option in `nf-core modules`
- Add `nf-core modules patch` command ([#1312](https://github.com/nf-core/tools/issues/1312))
- Add support for patch in `nf-core modules update` command ([#1312](https://github.com/nf-core/tools/issues/1312))
- Add support for patch in `nf-core modules lint` command ([#1312](https://github.com/nf-core/tools/issues/1312))
- Add support for custom remotes in `nf-core modules lint` ([#1715](https://github.com/nf-core/tools/issues/1715))
- Make `nf-core modules` commands work with arbitrary git remotes ([#1721](https://github.com/nf-core/tools/issues/1721))
- Add links in `README.md` for `info` and `patch` commands ([#1722](https://github.com/nf-core/tools/issues/1722)])
- Fix misc. issues with `--branch` and `--base-path` ([#1726](https://github.com/nf-core/tools/issues/1726))
- Add `branch` field to module entries in `modules.json` to record what branch a module was installed from ([#1728](https://github.com/nf-core/tools/issues/1728))
- Fix broken link in `nf-core modules info`([#1745](https://github.com/nf-core/tools/pull/1745))
- Fix unbound variable issues and minor refactoring [#1742](https://github.com/nf-core/tools/pull/1742/)
- Recreate modules.json file instead of complaining about incorrectly formatted file. ([#1741](https://github.com/nf-core/tools/pull/1741)
- Add support for patch when creating `modules.json` file ([#1752](https://github.com/nf-core/tools/pull/1752))

## [v2.4.1 - Cobolt Koala Patch](https://github.com/nf-core/tools/releases/tag/2.4) - [2022-05-16]

- Patch release to try to fix the template sync ([#1585](https://github.com/nf-core/tools/pull/1585))
- Avoid persistent temp files from pytests ([#1566](https://github.com/nf-core/tools/pull/1566))
- Add option to trigger sync manually on just nf-core/testpipeline

## [v2.4 - Cobolt Koala](https://github.com/nf-core/tools/releases/tag/2.4) - [2022-05-16]

### Template

- Read entire lines when sniffing the samplesheet format (fix [#1561](https://github.com/nf-core/tools/issues/1561))
- Add actions workflow to respond to `@nf-core-bot fix linting` comments on pipeline PRs
- Fix Prettier formatting bug in completion email HTML template ([#1509](https://github.com/nf-core/tools/issues/1509))
- Fix bug in pipeline readme logo URL
- Set the default DAG graphic output to HTML to have a default that does not depend on Graphviz being installed on the host system ([#1512](https://github.com/nf-core/tools/pull/1512)).
- Removed retry strategy for AWS tests CI, as Nextflow now handles spot instance retries itself
- Add `.prettierignore` file to stop Prettier linting tests from running over test files
- Made module template test command match the default used in `nf-core modules create-test-yml` ([#1562](https://github.com/nf-core/tools/issues/1562))
- Removed black background from Readme badges now that GitHub has a dark mode, added Tower launch badge.
- Don't save md5sum for `versions.yml` when running `nf-core modules create-test-yml` ([#1511](https://github.com/nf-core/tools/pull/1511))

### General

- Add actions workflow to respond to `@nf-core-bot fix linting` comments on nf-core/tools PRs
- Use [`$XDG_CONFIG_HOME`](https://specifications.freedesktop.org/basedir-spec/basedir-spec-latest.html) or `~/.config/nf-core` instead of `~/.nfcore` for API cache (the latter can be safely deleted)
- Consolidate GitHub API calls into a shared function that uses authentication from the [`gh` GitHub cli tool](https://cli.github.com/) or `GITHUB_AUTH_TOKEN` to avoid rate limiting ([#1499](https://github.com/nf-core/tools/pull/1499))
- Add an empty line to `modules.json`, `params.json` and `nextflow-schema.json` when dumping them to avoid prettier errors.
- Remove empty JSON schema definition groups to avoid usage errors ([#1419](https://github.com/nf-core/tools/issues/1419))
- Bumped the minimum version of `rich` from `v10` to `v10.7.0`

### Modules

- Add a new command `nf-core modules mulled` which can generate the name for a multi-tool container image.
- Add a new command `nf-core modules test` which runs pytests locally.
- Print include statement to terminal when `modules install` ([#1520](https://github.com/nf-core/tools/pull/1520))
- Allow follow links when generating `test.yml` file with `nf-core modules create-test-yml` ([1570](https://github.com/nf-core/tools/pull/1570))
- Escaped test run output before logging it, to avoid a rich `MarkupError`

### Linting

- Don't allow a `.nf-core.yaml` file, should be `.yml` ([#1515](https://github.com/nf-core/tools/pull/1515)).
- `shell` blocks now recognised to avoid error `when: condition has too many lines` ([#1557](https://github.com/nf-core/tools/issues/1557))
- Fixed error when using comments after `input` tuple lines ([#1542](https://github.com/nf-core/tools/issues/1542))
- Don't lint the `shell` block when `script` is used ([1558](https://github.com/nf-core/tools/pull/1558))
- Check that `template` is used in `script` blocks
- Tweaks to CLI output display of lint results

## [v2.3.2 - Mercury Vulture Fixed Formatting](https://github.com/nf-core/tools/releases/tag/2.3.2) - [2022-03-24]

Very minor patch release to fix the full size AWS tests and re-run the template sync, which partially failed due to GitHub pull-requests being down at the time of release.

### Template

- Updated the AWS GitHub actions to let nf-core/tower-action use it's defaults for pipeline and git sha ([#1488](https://github.com/nf-core/tools/pull/1488))
- Add prettier editor extension to `gitpod.yml` in template ([#1485](https://github.com/nf-core/tools/pull/1485))
- Remove traces of markdownlint in the template ([#1486](https://github.com/nf-core/tools/pull/1486)
- Remove accidentally added line in `CHANGELOG.md` in the template ([#1487](https://github.com/nf-core/tools/pull/1487))
- Update linting to check that `.editorconfig` is there and `.yamllint.yml` isn't.

## [v2.3.1 - Mercury Vulture Formatting](https://github.com/nf-core/tools/releases/tag/2.3.1) - [2022-03-23]

This patch release is primarily to address problems that we had in the v2.3 release with code linting.
Instead of resolving those specific issues, we chose to replace the linting tools (`markdownlint`, `yamllint`) with a new tool: [_Prettier_](https://prettier.io)

This is a fairly major change and affects a lot of files. However, it will hopefully simplify future usage.
Prettier can auto-format many different file formats (for pipelines the most relevant are markdown and YAML) and is extensible with plugins ([Nextflow](https://github.com/nf-core/prettier-plugin-nextflow), anyone?).
It tends to be a bit less strict than `markdownlint` and `yamllint` and importantly _can fix files for you_ rather than just complaining.

The sync PR may be a little big because of many major changes (whitespace, quotation mark styles etc).
To help with the merge, _**we highly recommend running Prettier on your pipeline's codebase before attempting the template merge**_.
If you take this approach, please copy `.editorconfig` and `.prettierrc.yml` from the template to your pipeline root first,
as they configure the behaviour of Prettier.

To run Prettier, go to the base of the repository where `.editorconfig` and `.prettierrc.yml` are located.
Make sure your `git status` is clean so that the changes don't affect anything you're working on and run:

```bash
prettier --write .
```

This runs Prettier and tells it to fix any issues it finds in place.

Please note that there are many excellent integrations for Prettier available, for example VSCode can be set up to automatically format files on save.

### Template

- Replace `markdownlint` and `yamllint` with [_Prettier_](https://prettier.io) for linting formatting / whitespace ([#1470](https://github.com/nf-core/tools/pull/1470))
- Add CI test using `editorconfig-checker` for other file types to look for standardised indentation and formatting ([#1476](https://github.com/nf-core/tools/pull/1476))
- Add md5sum check of `versions.yml` to `test.yml` on the modules template.
- Update bundled module wrappers to latest versions ([#1462](https://github.com/nf-core/tools/pull/1462))
- Renamed `assets/multiqc_config.yaml` to `assets/multiqc_config.yml` (`yml` not `yaml`) ([#1471](https://github.com/nf-core/tools/pull/1471))

### General

- Convert nf-core/tools API / lint test documentation to MyST ([#1245](https://github.com/nf-core/tools/pull/1245))
- Build documentation for the `nf-core modules lint` tests ([#1250](https://github.com/nf-core/tools/pull/1250))
- Fix some colours in the nf-core/tools API docs ([#1467](https://github.com/nf-core/tools/pull/1467))
- Install tools inside GitPod Docker using the repo itself and not from Conda.
- Rewrite GitHub Actions workflow for publishing the GitPod Docker image.
- Improve config for PyTest so that you can run `pytest` instead of `pytest tests/` ([#1461](https://github.com/nf-core/tools/pull/1461))
- New pipeline lint test `multiqc_config` that checks YAML structure instead of basic file contents ([#1461](https://github.com/nf-core/tools/pull/1461))
- Updates to the GitPod docker image to install the latest version of nf-core/tools

## [v2.3 - Mercury Vulture](https://github.com/nf-core/tools/releases/tag/2.3) - [2022-03-15]

### Template

- Removed mention of `--singularity_pull_docker_container` in pipeline `README.md`
- Replaced equals with ~ in nf-core headers, to stop false positive unresolved conflict errors when committing with VSCode.
- Add retry strategy for AWS megatests after releasing [nf-core/tower-action v2.2](https://github.com/nf-core/tower-action/releases/tag/v2.2)
- Added `.nf-core.yml` file with `repository_type: pipeline` for modules commands
- Update igenomes path to the `BWAIndex` to fetch the whole `version0.6.0` folder instead of only the `genome.fa` file
- Remove pinned Node version in the GitHub Actions workflows, to fix errors with `markdownlint`
- Bumped `nf-core/tower-action` to `v3` and removed `pipeline` and `revision` from the AWS workflows, which were not needed
- Add yamllint GitHub Action.
- Add `.yamllint.yml` to avoid line length and document start errors ([#1407](https://github.com/nf-core/tools/issues/1407))
- Add `--publish_dir_mode` back into the pipeline template ([nf-core/rnaseq#752](https://github.com/nf-core/rnaseq/issues/752#issuecomment-1039451607))
- Add optional loading of of pipeline-specific institutional configs to `nextflow.config`
- Make `--outdir` a mandatory parameter ([nf-core/tools#1415](https://github.com/nf-core/tools/issues/1415))
- Add pipeline description and authors between triple quotes to avoid errors with apostrophes ([#2066](https://github.com/nf-core/tools/pull/2066), [#2104](https://github.com/nf-core/tools/pull/2104))

### General

- Updated `nf-core download` to work with latest DSL2 syntax for containers ([#1379](https://github.com/nf-core/tools/issues/1379))
- Made `nf-core modules create` detect repository type with explicit `.nf-core.yml` instead of random readme stuff ([#1391](https://github.com/nf-core/tools/pull/1391))
- Added a Gitpod environment and Dockerfile ([#1384](https://github.com/nf-core/tools/pull/1384))
  - Adds conda, Nextflow, nf-core, pytest-workflow, mamba, and pip to base Gitpod Docker image.
  - Adds GH action to build and push Gitpod Docker image.
  - Adds Gitpod environment to template.
  - Adds Gitpod environment to tools with auto build of nf-core tool.
- Shiny new command-line help formatting ([#1403](https://github.com/nf-core/tools/pull/1403))
- Call the command line help with `-h` as well as `--help` (was formerly just the latter) ([#1404](https://github.com/nf-core/tools/pull/1404))
- Add `.yamllint.yml` config file to avoid line length and document start errors in the tools repo itself.
- Switch to `yamllint-github-action`to be able to configure yaml lint exceptions ([#1404](https://github.com/nf-core/tools/issues/1413))
- Prevent module linting KeyError edge case ([#1321](https://github.com/nf-core/tools/issues/1321))
- Bump-versions: Don't trim the trailing newline on files, causes editorconfig linting to fail ([#1265](https://github.com/nf-core/tools/issues/1265))
- Handle exception in `nf-core list` when a broken git repo is found ([#1273](https://github.com/nf-core/tools/issues/1273))
- Updated URL for pipeline lint test docs ([#1348](https://github.com/nf-core/tools/issues/1348))
- Updated `nf-core create` to tolerate failures and retry when fetching pipeline logos from the website ([#1369](https://github.com/nf-core/tools/issues/1369))
- Modified the CSS overriding `sphinx_rtd_theme` default colors to fix some glitches in the API documentation ([#1294](https://github.com/nf-core/tools/issues/1294))

### Modules

- New command `nf-core modules info` that prints nice documentation about a module to the terminal :sparkles: ([#1427](https://github.com/nf-core/tools/issues/1427))
- Linting a pipeline now fails instead of warning if a local copy of a module does not match the remote ([#1313](https://github.com/nf-core/tools/issues/1313))
- Fixed linting bugs where warning was incorrectly generated for:
  - `Module does not emit software version`
  - `Container versions do not match`
  - `input:` / `output:` not being specified in module
  - Allow for containers from other biocontainers resource as defined [here](https://github.com/nf-core/modules/blob/cde237e7cec07798e5754b72aeca44efe89fc6db/modules/cat/fastq/main.nf#L7-L8)
- Fixed traceback when using `stageAs` syntax as defined [here](https://github.com/nf-core/modules/blob/cde237e7cec07798e5754b72aeca44efe89fc6db/modules/cat/fastq/main.nf#L11)
- Added `nf-core schema docs` command to output pipeline parameter documentation in Markdown format for inclusion in GitHub and other documentation systems ([#741](https://github.com/nf-core/tools/issues/741))
- Allow conditional process execution from the configuration file ([#1393](https://github.com/nf-core/tools/pull/1393))
- Add linting for when condition([#1397](https://github.com/nf-core/tools/pull/1397))
- Added modules ignored table to `nf-core modules bump-versions`. ([#1234](https://github.com/nf-core/tools/issues/1234))
- Added `--conda-package-version` flag for specifying version of conda package in `nf-core modules create`. ([#1238](https://github.com/nf-core/tools/issues/1238))
- Add option of writing diffs to file in `nf-core modules update` using either interactive prompts or the new `--diff-file` flag.
- Fixed edge case where module names that were substrings of other modules caused both to be installed ([#1380](https://github.com/nf-core/tools/issues/1380))
- Tweak handling of empty files when generating the test YAML ([#1376](https://github.com/nf-core/tools/issues/1376))
  - Fail linting if a md5sum for an empty file is found (instead of a warning)
  - Don't skip the md5 when generating a test file if an empty file is found (so that linting fails and can be manually checked)
- Linting checks test files for `TODO` statements as well as the main module code ([#1271](https://github.com/nf-core/tools/issues/1271))
- Handle error if `manifest` isn't set in `nextflow.config` ([#1418](https://github.com/nf-core/tools/issues/1418))

## [v2.2 - Lead Liger](https://github.com/nf-core/tools/releases/tag/2.2) - [2021-12-14]

### Template

- Update repo logos to utilize [GitHub's `#gh-light/dark-mode-only`](https://docs.github.com/en/github/writing-on-github/getting-started-with-writing-and-formatting-on-github/basic-writing-and-formatting-syntax#specifying-the-theme-an-image-is-shown-to), to switch between logos optimized for light or dark themes. The old repo logos have to be removed (in `docs/images` and `assets/`).
- Deal with authentication with private repositories
- Bump minimum Nextflow version to 21.10.3
- Convert pipeline template to updated Nextflow DSL2 syntax
- Solve circular import when importing `nf_core.modules.lint`
- Disable cache in `nf_core.utils.fetch_wf_config` while performing `test_wf_use_local_configs`.
- Modify software version channel handling to support multiple software version emissions (e.g. from mulled containers), and multiple software versions.
- Update `dumpsoftwareversion` module to correctly report versions with trailing zeros.
- Remove `params.hostnames` from the pipeline template ([#1304](https://github.com/nf-core/tools/issues/1304))
- Update `.gitattributes` to mark installed modules and subworkflows as `linguist-generated` ([#1311](https://github.com/nf-core/tools/issues/1311))
- Adding support for [Julia](https://julialang.org) package environments to `nextflow.config`([#1317](https://github.com/nf-core/tools/pull/1317))
- New YAML issue templates for pipeline bug reports and feature requests, with a much richer interface ([#1165](https://github.com/nf-core/tools/pull/1165))
- Update AWS test GitHub Actions to use v2 of [nf-core/tower-action](https://github.com/nf-core/tower-action)
- Post linting comment even when `linting.yml` fails
- Update `CONTRIBUTION.md` bullets to remove points related to `scrape_software_versions.py`
- Update AWS test to set Nextflow version to 21.10.3

### General

- Made lint check for parameters defaults stricter [[#992](https://github.com/nf-core/tools/issues/992)]
  - Default values in `nextflow.config` must match the defaults given in the schema (anything with `{` in, or in `main.nf` is ignored)
  - Defaults in `nextflow.config` must now match the variable _type_ specified in the schema
  - If you want the parameter to not have a default value, use `null`
  - Strings set to `false` or an empty string in `nextflow.config` will now fail linting
- Bump minimum Nextflow version to 21.10.3
- Changed `questionary` `ask()` to `unsafe_ask()` to not catch `KeyboardInterrupts` ([#1237](https://github.com/nf-core/tools/issues/1237))
- Fixed bug in `nf-core launch` due to revisions specified with `-r` not being added to nextflow command. ([#1246](https://github.com/nf-core/tools/issues/1246))
- Update regex in `readme` test of `nf-core lint` to agree with the pipeline template ([#1260](https://github.com/nf-core/tools/issues/1260))
- Update 'fix' message in `nf-core lint` to conform to the current command line options. ([#1259](https://github.com/nf-core/tools/issues/1259))
- Fixed bug in `nf-core list` when `NXF_HOME` is set
- Run CI test used to create and lint/run the pipeline template with minimum and latest edge release of NF ([#1304](https://github.com/nf-core/tools/issues/1304))
- New YAML issue templates for tools bug reports and feature requests, with a much richer interface ([#1165](https://github.com/nf-core/tools/pull/1165))
- Handle syntax errors in Nextflow config nicely when running `nf-core schema build` ([#1267](https://github.com/nf-core/tools/pull/1267))
- Erase temporary files and folders while performing Python tests (pytest)
- Remove base `Dockerfile` used for DSL1 pipeline container builds
- Run tests with Python 3.10
- [#1363](https://github.com/nf-core/tools/pull/1363) Fix tools CI workflow nextflow versions.

### Modules

- Fixed typo in `modules_utils.py`.
- Fixed failing lint test when process section was missing from module. Also added the local failing tests to the warned section of the output table. ([#1235](https://github.com/nf-core/tools/issues/1235))
- Added `--diff` flag to `nf-core modules update` which shows the diff between the installed files and the versions
- Update `nf-core modules create` help texts which were not changed with the introduction of the `--dir` flag
- Check if README is from modules repo
- Update module template to DSL2 v2.0 (remove `functions.nf` from modules template and updating `main.nf` ([#1289](https://github.com/nf-core/tools/pull/))
- Substitute get process/module name custom functions in module `main.nf` using template replacement ([#1284](https://github.com/nf-core/tools/issues/1284))
- Check test YML file for md5sums corresponding to empty files ([#1302](https://github.com/nf-core/tools/issues/1302))
- Exit with an error if empty files are found when generating the test YAML file ([#1302](https://github.com/nf-core/tools/issues/1302))

## [v2.1 - Zinc Zebra](https://github.com/nf-core/tools/releases/tag/2.1) - [2021-07-27]

### Template

- Correct regex pattern for file names in `nextflow_schema.json`
- Remove `.` from nf-core/tools command examples
- Update Nextflow installation link in pipeline template ([#1201](https://github.com/nf-core/tools/issues/1201))
- Command `hostname` is not portable [[#1212](https://github.com/nf-core/tools/pull/1212)]
- Changed how singularity and docker links are written in template to avoid duplicate links

### General

- Changed names of some flags with `-r` as short options to make the flags more consistent between commands.

### Modules

- Added consistency checks between installed modules and `modules.json` ([#1199](https://github.com/nf-core/tools/issues/1199))
- Added support excluding or specifying version of modules in `.nf-core.yml` when updating with `nf-core modules install --all` ([#1204](https://github.com/nf-core/tools/issues/1204))
- Created `nf-core modules update` and removed updating options from `nf-core modules install`
- Added missing function call to `nf-core lint` ([#1198](https://github.com/nf-core/tools/issues/1198))
- Fix `nf-core lint` not filtering modules test when run with `--key` ([#1203](https://github.com/nf-core/tools/issues/1203))
- Fixed `nf-core modules install` not working when installing from branch with `-b` ([#1218](https://github.com/nf-core/tools/issues/1218))
- Added prompt to choose between updating all modules or named module in `nf-core modules update`
- Check if modules is installed before trying to update in `nf-core modules update`
- Verify that a commit SHA provided with `--sha` exists for `install/update` commands
- Add new-line to `main.nf` after `bump-versions` command to make ECLint happy

## [v2.0.1 - Palladium Platypus Junior](https://github.com/nf-core/tools/releases/tag/2.0.1) - [2021-07-13]

### Template

- Critical tweak to add `--dir` declaration to `nf-core lint` GitHub Actions `linting.yml` workflow

### General

- Add `--dir` declaration to `nf-core sync` GitHub Actions `sync.yml` workflow

## [v2.0 - Palladium Platypus](https://github.com/nf-core/tools/releases/tag/2.0) - [2021-07-13]

### :warning: Major enhancements & breaking changes

This marks the first Nextflow DSL2-centric release of `tools` which means that some commands won't work in full with DSL1 pipelines anymore. Please use a `v1.x` version of `tools` for such pipelines or better yet join us to improve our DSL2 efforts! Here are the most important changes:

- The pipeline template has been completely re-written in DSL2
- A module template has been added to auto-create best-practice DSL2 modules to speed up development
- A whole suite of commands have been added to streamline the creation, installation, removal, linting and version bumping of DSL2 modules either installed within pipelines or the nf-core/modules repo

### Template

- Move TODO item of `contains:` map in a YAML string [[#1082](https://github.com/nf-core/tools/issues/1082)]
- Trigger AWS tests via Tower API [[#1160](https://github.com/nf-core/tools/pull/1160)]

### General

- Fixed a bug in the Docker image build for tools that failed due to an extra hyphen. [[#1069](https://github.com/nf-core/tools/pull/1069)]
- Regular release sync fix - this time it was to do with JSON serialisation [[#1072](https://github.com/nf-core/tools/pull/1072)]
- Fixed bug in schema validation that ignores upper/lower-case typos in parameters [[#1087](https://github.com/nf-core/tools/issues/1087)]
- Bugfix: Download should use path relative to workflow for configs
- Remove lint checks for files related to conda and docker as not needed anymore for DSL2
- Removed `params_used` lint check because of incompatibility with DSL2
- Added`modules bump-versions` command to `README.md`
- Update docs for v2.0 release

### Modules

- Update comment style of modules `functions.nf` template file [[#1076](https://github.com/nf-core/tools/issues/1076)]
- Changed working directory to temporary directory for `nf-core modules create-test-yml` [[#908](https://github.com/nf-core/tools/issues/908)]
- Use Biocontainers API instead of quayi.io API for `nf-core modules create` [[#875](https://github.com/nf-core/tools/issues/875)]
- Update `nf-core modules install` to handle different versions of modules [#1116](https://github.com/nf-core/tools/pull/1116)
- Added `nf-core modules bump-versions` command to update all versions in the `nf-core/modules` repository [[#1123](https://github.com/nf-core/tools/issues/1123)]
- Updated `nf-core modules lint` to check whether a `git_sha` exists in the `modules.json` file or whether a new version is available [[#1114](https://github.com/nf-core/tools/issues/1114)]
- Refactored `nf-core modules` command into one file per command [#1124](https://github.com/nf-core/tools/pull/1124)
- Updated `nf-core modules remove` to also remove entry in `modules.json` file ([#1115](https://github.com/nf-core/tools/issues/1115))
- Bugfix: Interactive prompt for `nf-core modules install` was receiving too few arguments
- Added progress bar to creation of 'modules.json'
- Updated `nf-core modules list` to show versions of local modules
- Improved exit behavior by replacing `sys.exit` with exceptions
- Updated `nf-core modules remove` to remove module entry in `modules.json` if module directory is missing
- Create extra tempdir as work directory for `nf-core modules create-test-yml` to avoid adding the temporary files to the `test.yml`
- Refactored passing of command line arguments to `nf-core` commands and subcommands ([#1139](https://github.com/nf-core/tools/issues/1139), [#1140](https://github.com/nf-core/tools/issues/1140))
- Check for `modules.json` for entries of modules that are not actually installed in the pipeline [[#1141](https://github.com/nf-core/tools/issues/1141)]
- Added `<keywords>` argument to `nf-core modules list` for filtering the listed modules. ([#1139](https://github.com/nf-core/tools/issues/1139)
- Added support for a `bump-versions` configuration file [[#1142](https://github.com/nf-core/tools/issues/1142)]
- Fixed `nf-core modules create-test-yml` so it doesn't break when the output directory is supplied [[#1148](https://github.com/nf-core/tools/issues/1148)]
- Updated `nf-core modules lint` to work with new directory structure [[#1159](https://github.com/nf-core/tools/issues/1159)]
- Updated `nf-core modules install` and `modules.json` to work with new directory structure ([#1159](https://github.com/nf-core/tools/issues/1159))
- Updated `nf-core modules remove` to work with new directory structure [[#1159](https://github.com/nf-core/tools/issues/1159)]
- Restructured code and removed old table style in `nf-core modules list`
- Fixed bug causing `modules.json` creation to loop indefinitely
- Added `--all` flag to `nf-core modules install`
- Added `remote` and `local` subcommands to `nf-core modules list`
- Fix bug due to restructuring in modules template
- Added checks for verifying that the remote repository is well formed
- Added checks to `ModulesCommand` for verifying validity of remote repositories
- Misc. changes to `modules install`: check that module exist in remote, `--all` is has `--latest` by default.

#### Sync

- Don't set the default value to `"null"` when a parameter is initialised as `null` in the config [[#1074](https://github.com/nf-core/tools/pull/1074)]

#### Tests

- Added a test for the `version_consistency` lint check
- Refactored modules tests into separate files, and removed direct comparisons with number of tests in `lint` tests ([#1158](https://github.com/nf-core/tools/issues/1158))

## [v1.14 - Brass Chicken :chicken:](https://github.com/nf-core/tools/releases/tag/1.14) - [2021-05-11]

### Template

- Add the implicit workflow declaration to `main.nf` DSL2 template [[#1056](https://github.com/nf-core/tools/issues/1056)]
- Fixed an issue regarding explicit disabling of unused container engines [[#972](https://github.com/nf-core/tools/pull/972)]
- Removed trailing slash from `params.igenomes_base` to yield valid s3 paths (previous paths work with Nextflow but not aws cli)
- Added a timestamp to the trace + timetime + report + dag filenames to fix overwrite issue on AWS
- Rewrite the `params_summary_log()` function to properly ignore unset params and have nicer formatting [[#971](https://github.com/nf-core/tools/issues/971)]
- Fix overly strict `--max_time` formatting regex in template schema [[#973](https://github.com/nf-core/tools/issues/973)]
- Convert `d` to `day` in the `cleanParameters` function to make Duration objects like `2d` pass the validation [[#858](https://github.com/nf-core/tools/issues/858)]
- Added nextflow version to quick start section and adjusted `nf-core bump-version` [[#1032](https://github.com/nf-core/tools/issues/1032)]
- Use latest stable Nextflow version `21.04.0` for CI tests instead of the `-edge` release

### Download

- Fix bug in `nf-core download` where image names were getting a hyphen in `nf-core` which was breaking things.
- Extensive new interactive prompts for all command line flags [[#1027](https://github.com/nf-core/tools/issues/1027)]
  - It is now recommended to run `nf-core download` without any cli options and follow prompts (though flags can be used to run non-interactively if you wish)
- New helper code to set `$NXF_SINGULARITY_CACHEDIR` and add to `.bashrc` if desired [[#1027](https://github.com/nf-core/tools/issues/1027)]

### Launch

- Strip values from `nf-core launch` web response which are `False` and have no default in the schema [[#976](https://github.com/nf-core/tools/issues/976)]
- Improve API caching code when polling the website, fixes noisy log message when waiting for a response [[#1029](https://github.com/nf-core/tools/issues/1029)]
- New interactive prompts for pipeline name [[#1027](https://github.com/nf-core/tools/issues/1027)]

### Modules

- Added `tool_name_underscore` to the module template to allow TOOL_SUBTOOL in `main.nf` [[#1011](https://github.com/nf-core/tools/issues/1011)]
- Added `--conda-name` flag to `nf-core modules create` command to allow sidestepping questionary [[#988](https://github.com/nf-core/tools/issues/988)]
- Extended `nf-core modules lint` functionality to check tags in `test.yml` and to look for a entry in the `pytest_software.yml` file
- Update `modules` commands to use new test tag format `tool/subtool`
- New modules lint test comparing the `functions.nf` file to the template version
- Modules installed from alternative sources are put in folders based on the name of the source repository

### Linting

- Fix bug in nf-core lint config skipping for the `nextflow_config` test [[#1019](https://github.com/nf-core/tools/issues/1019)]
- New `-k`/`--key` cli option for `nf-core lint` to allow you to run only named lint tests, for faster local debugging
- Merge markers lint test - ignore binary files, allow config to ignore specific files [[#1040](https://github.com/nf-core/tools/pull/1040)]
- New lint test to check if all defined pipeline parameters are mentioned in `main.nf` [[#1038](https://github.com/nf-core/tools/issues/1038)]
- Added fix to remove warnings about params that get converted from camelCase to camel-case [[#1035](https://github.com/nf-core/tools/issues/1035)]
- Added pipeline schema lint checks for missing parameter description and parameters outside of groups [[#1017](https://github.com/nf-core/tools/issues/1017)]

### General

- Try to fix the fix for the automated sync when we submit too many PRs at once [[#970](https://github.com/nf-core/tools/issues/970)]
- Rewrite how the tools documentation is deployed to the website, to allow multiple versions
- Created new Docker image for the tools cli package - see installation docs for details [[#917](https://github.com/nf-core/tools/issues/917)]
- Ignore permission errors for setting up requests cache directories to allow starting with an invalid or read-only `HOME` directory

## [v1.13.3 - Copper Crocodile Resurrection :crocodile:](https://github.com/nf-core/tools/releases/tag/1.13.2) - [2021-03-24]

- Running tests twice with `nf-core modules create-test-yml` to catch unreproducible md5 sums [[#890](https://github.com/nf-core/tools/issues/890)]
- Fix sync error again where the Nextflow edge release needs to be used for some pipelines
- Fix bug with `nf-core lint --release` (`NameError: name 'os' is not defined`)
- Added linebreak to linting comment so that markdown header renders on PR comment properly
- `nf-core modules create` command - if no bioconda package is found, prompt user for a different bioconda package name
- Updated module template `main.nf` with new test data paths

## [v1.13.2 - Copper Crocodile CPR :crocodile: :face_with_head_bandage:](https://github.com/nf-core/tools/releases/tag/1.13.2) - [2021-03-23]

- Make module template pass the EC linter [[#953](https://github.com/nf-core/tools/pull/953)]
- Added better logging message if a user doesn't specify the directory correctly with `nf-core modules` commands [[#942](https://github.com/nf-core/tools/pull/942)]
- Fixed parameter validation bug caused by JSONObject [[#937](https://github.com/nf-core/tools/issues/937)]
- Fixed template creation error regarding file permissions [[#932](https://github.com/nf-core/tools/issues/932)]
- Split the `create-lint-wf` tests up into separate steps in GitHub Actions to make the CI results easier to read
- Added automated PR comments to the Markdown, YAML and Python lint CI tests to explain failures (tools and pipeline template)
- Make `nf-core lint` summary table borders coloured according to overall pass / fail status
- Attempted a fix for the automated sync when we submit too many PRs at once [[#911](https://github.com/nf-core/tools/issues/911)]

## [v1.13.1 - Copper Crocodile Patch :crocodile: :pirate_flag:](https://github.com/nf-core/tools/releases/tag/1.13.1) - [2021-03-19]

- Fixed bug in pipeline linting markdown output that gets posted to PR comments [[#914]](https://github.com/nf-core/tools/issues/914)
- Made text for the PR branch CI check less verbose with a TLDR in bold at the top
- A number of minor tweaks to the new `nf-core modules lint` code

## [v1.13 - Copper Crocodile](https://github.com/nf-core/tools/releases/tag/1.13) - [2021-03-18]

### Template

- **Major new feature** - Validation of pipeline parameters [[#426]](https://github.com/nf-core/tools/issues/426)
  - The addition runs as soon as the pipeline launches and checks the pipeline input parameters two main things:
    - No parameters are supplied that share a name with core Nextflow options (eg. `--resume` instead of `-resume`)
    - Supplied parameters validate against the pipeline JSON schema (eg. correct variable types, required values)
  - If either parameter validation fails or the pipeline has errors, a warning is given about any unexpected parameters found which are not described in the pipeline schema.
  - This behaviour can be disabled by using `--validate_params false`
- Added profiles to support the [Charliecloud](https://hpc.github.io/charliecloud/) and [Shifter](https://nersc.gitlab.io/development/shifter/how-to-use/) container engines [[#824](https://github.com/nf-core/tools/issues/824)]
  - Note that Charliecloud requires Nextflow version `v21.03.0-edge` or later.
- Profiles for container engines now explicitly _disable_ all other engines [[#867](https://github.com/nf-core/tools/issues/867)]
- Fixed typo in nf-core-lint CI that prevented the markdown summary from being automatically posted on PRs as a comment.
- Changed default for `--input` from `data/*{1,2}.fastq.gz` to `null`, as this is now validated by the schema as a required value.
- Removed support for `--name` parameter for custom run names.
  - The same functionality for MultiQC still exists with the core Nextflow `-name` option.
- Added to template docs about how to identify process name for resource customisation
- The parameters `--max_memory` and `--max_time` are now validated against a regular expression [[#793](https://github.com/nf-core/tools/issues/793)]
  - Must be written in the format `123.GB` / `456.h` with any of the prefixes listed in the [Nextflow docs](https://www.nextflow.io/docs/latest/process.html#memory)
  - Bare numbers no longer allowed, avoiding people from trying to specify GB and actually specifying bytes.
- Switched from cookiecutter to Jinja2 [[#880]](https://github.com/nf-core/tools/pull/880)
- Finally dropped the wonderful [cookiecutter](https://github.com/cookiecutter/cookiecutter) library that was behind the first pipeline template that led to nf-core [[#880](https://github.com/nf-core/tools/pull/880)]
  - Now rendering templates directly using [Jinja](https://jinja.palletsprojects.com/), which is what cookiecutter was doing anyway

### Modules

Initial addition of a number of new helper commands for working with DSL2 modules:

- `modules list` - List available modules
- `modules install` - Install a module from nf-core/modules
- `modules remove` - Remove a module from a pipeline
- `modules create` - Create a module from the template
- `modules create-test-yml` - Create the `test.yml` file for a module with md5 sums, tags, commands and names added
- `modules lint` - Check a module against nf-core guidelines

You can read more about each of these commands in the main tools documentation (see `README.md` or <https://nf-co.re/tools>)

### Tools helper code

- Fixed some bugs in the command line interface for `nf-core launch` and improved formatting [[#829](https://github.com/nf-core/tools/pull/829)]
- New functionality for `nf-core download` to make it compatible with DSL2 pipelines [[#832](https://github.com/nf-core/tools/pull/832)]
  - Singularity images in module files are now discovered and fetched
  - Direct downloads of Singularity images in python allowed (much faster than running `singularity pull`)
  - Downloads now work with `$NXF_SINGULARITY_CACHEDIR` so that pipelines sharing containers have efficient downloads
- Changed behaviour of `nf-core sync` command [[#787](https://github.com/nf-core/tools/issues/787)]
  - Instead of opening or updating a PR from `TEMPLATE` directly to `dev`, a new branch is now created from `TEMPLATE` and a PR opened from this to `dev`.
  - This is to make it easier to fix merge conflicts without accidentally bringing the entire pipeline history back into the `TEMPLATE` branch (which makes subsequent sync merges much more difficult)

### Linting

- Major refactor and rewrite of pipieline linting code
  - Much better code organisation and maintainability
  - New automatically generated documentation using Sphinx
  - Numerous new tests and functions, removal of some unnecessary tests
- Added lint check for merge markers [[#321]](https://github.com/nf-core/tools/issues/321)
- Added new option `--fix` to automatically correct some problems detected by linting
- Added validation of default params to `nf-core schema lint` [[#823](https://github.com/nf-core/tools/issues/823)]
- Added schema validation of GitHub action workflows to lint function [[#795](https://github.com/nf-core/tools/issues/795)]
- Fixed bug in schema title and description validation
- Added second progress bar for conda dependencies lint check, as it can be slow [[#299](https://github.com/nf-core/tools/issues/299)]
- Added new lint test to check files that should be unchanged from the pipeline.
- Added the possibility to ignore lint tests using a `nf-core-lint.yml` config file [[#809](https://github.com/nf-core/tools/pull/809)]

## [v1.12.1 - Silver Dolphin](https://github.com/nf-core/tools/releases/tag/1.12.1) - [2020-12-03]

### Template

- Finished switch from `$baseDir` to `$projectDir` in `iGenomes.conf` and `main.nf`
  - Main fix is for `smail_fields` which was a bug introduced in the previous release. Sorry about that!
- Ported a number of small content tweaks from nf-core/eager to the template [[#786](https://github.com/nf-core/tools/issues/786)]
  - Better contributing documentation, more placeholders in documentation files, more relaxed markdownlint exceptions for certain HTML tags, more content for the PR and issue templates.

### Tools helper code

- Pipeline schema: make parameters of type `range` to `number`. [[#738](https://github.com/nf-core/tools/issues/738)]
- Respect `$NXF_HOME` when looking for pipelines with `nf-core list` [[#798](https://github.com/nf-core/tools/issues/798)]
- Swapped PyInquirer with questionary for command line questions in `launch.py` [[#726](https://github.com/nf-core/tools/issues/726)]
  - This should fix conda installation issues that some people had been hitting
  - The change also allows other improvements to the UI
- Fix linting crash when a file deleted but not yet staged in git [[#796](https://github.com/nf-core/tools/issues/796)]

## [v1.12 - Mercury Weasel](https://github.com/nf-core/tools/releases/tag/1.12) - [2020-11-19]

### Tools helper code

- Updated `nf_core` documentation generator for building [https://nf-co.re/tools-docs/](https://nf-co.re/tools-docs/)

### Template

- Make CI comments work with PRs from forks [[#765](https://github.com/nf-core/tools/issues/765)]
  - Branch protection and linting results should now show on all PRs
- Updated GitHub issue templates, which had stopped working
- Refactored GitHub Actions so that the AWS full-scale tests are triggered after docker build is finished
  - DockerHub push workflow split into two - one for dev, one for releases
- Updated actions to no longer use `set-env` which is now depreciating [[#739](https://github.com/nf-core/tools/issues/739)]
- Added config import for `test_full` in `nextflow.config`
- Switched depreciated `$baseDir` to `$projectDir`
- Updated minimum Nextflow version to `20.04.10`
- Make Nextflow installation less verbose in GitHub Actions [[#780](https://github.com/nf-core/tools/pull/780)]

### Linting

- Updated code to display colours in GitHub Actions log output
- Allow tests to pass with `dev` version of nf-core/tools (previous failure due to base image version)
- Lint code no longer tries to post GitHub PR comments. This is now done in a GitHub Action only.

## [v1.11 - Iron Tiger](https://github.com/nf-core/tools/releases/tag/1.11) - [2020-10-27]

### Template

- Fix command error in `awstest.yml` GitHub Action workflow.
- Allow manual triggering of AWS test GitHub Action workflows.
- Remove TODO item, which was proposing the usage of additional files beside `usage.md` and `output.md` for documentation.
- Added a Podman profile, which enables Podman as container.
- Updated linting for GitHub actions AWS tests workflows.

### Linting

- Made a base-level `Dockerfile` a warning instead of failure
- Added a lint failure if the old `bin/markdown_to_html.r` script is found
- Update `rich` package dependency and use new markup escaping to change `[[!]]` back to `[!]` again

### Other

- Pipeline sync - fetch full repo when checking out before sync
- Sync - Add GitHub actions manual trigger option

## [v1.10.2 - Copper Camel _(brought back from the dead)_](https://github.com/nf-core/tools/releases/tag/1.10.2) - [2020-07-31]

Second patch release to address some small errors discovered in the pipeline template.
Apologies for the inconvenience.

- Fix syntax error in `/push_dockerhub.yml` GitHub Action workflow
- Change `params.readPaths` -> `params.input_paths` in `test_full.config`
- Check results when posting the lint results as a GitHub comment
  - This feature is unfortunately not possible when making PRs from forks outside of the nf-core organisation for now.
- More major refactoring of the automated pipeline sync
  - New GitHub Actions matrix parallelisation of sync jobs across pipelines [[#673](https://github.com/nf-core/tools/issues/673)]
  - Removed the `--all` behaviour from `nf-core sync` as we no longer need it
  - Sync now uses a new list of pipelines on the website which does not include archived pipelines [[#712](https://github.com/nf-core/tools/issues/712)]
  - When making a PR it checks if a PR already exists - if so it updates it [[#710](https://github.com/nf-core/tools/issues/710)]
  - More tests and code refactoring for more stable code. Hopefully fixes 404 error [[#711](https://github.com/nf-core/tools/issues/711)]

## [v1.10.1 - Copper Camel _(patch)_](https://github.com/nf-core/tools/releases/tag/1.10.1) - [2020-07-30]

Patch release to fix the automatic template synchronisation, which failed in the v1.10 release.

- Improved logging: `nf-core --log-file log.txt` now saves a verbose log to disk.
- nf-core/tools GitHub Actions pipeline sync now uploads verbose log as an artifact.
- Sync - fixed several minor bugs, made logging less verbose.
- Python Rich library updated to `>=4.2.1`
- Hopefully fix git config for pipeline sync so that commit comes from @nf-core-bot
- Fix sync auto-PR text indentation so that it doesn't all show as code
- Added explicit flag `--show-passed` for `nf-core lint` instead of taking logging verbosity

## [v1.10 - Copper Camel](https://github.com/nf-core/tools/releases/tag/1.10) - [2020-07-30]

### Pipeline schema

This release of nf-core/tools introduces a major change / new feature: pipeline schema.
These are [JSON Schema](https://json-schema.org/) files that describe all of the parameters for a given
pipeline with their ID, a description, a longer help text, an optional default value, a variable _type_
(eg. `string` or `boolean`) and more.

The files will be used in a number of places:

- Automatic validation of supplied parameters when running pipelines
  - Pipeline execution can be immediately stopped if a required `param` is missing,
    or does not conform to the patterns / allowed values in the schema.
- Generation of pipeline command-line help
  - Running `nextflow run <pipeline> --help` will use the schema to generate a help text automatically
- Building online documentation on the [nf-core website](https://nf-co.re)
- Integration with 3rd party graphical user interfaces

To support these new schema files, nf-core/tools now comes with a new set of commands: `nf-core schema`.

- Pipeline schema can be generated or updated using `nf-core schema build` - this takes the parameters from
  the pipeline config file and prompts the developer for any mismatch between schema and pipeline.
  - Once a skeleton Schema file has been built, the command makes use of a new nf-core website tool to provide
    a user friendly graphical interface for developers to add content to their schema: [https://nf-co.re/pipeline_schema_builder](https://nf-co.re/pipeline_schema_builder)
- Pipelines will be automatically tested for valid schema that describe all pipeline parameters using the
  `nf-core schema lint` command (also included as part of the main `nf-core lint` command).
- Users can validate their set of pipeline inputs using the `nf-core schema validate` command.

In addition to the new schema commands, the `nf-core launch` command has been completely rewritten from
scratch to make use of the new pipeline schema. This command can use either an interactive command-line
prompt or a rich web interface to help users set parameters for a pipeline run.

The parameter descriptions and help text are fully used and embedded into the launch interfaces to make
this process as user-friendly as possible. We hope that it's particularly well suited to those new to nf-core.

Whilst we appreciate that this new feature will add a little work for pipeline developers, we're excited at
the possibilities that it brings. If you have any feedback or suggestions, please let us know either here on
GitHub or on the nf-core [`#json-schema` Slack channel](https://nfcore.slack.com/channels/json-schema).

### Python code formatting

We have adopted the use of the [Black Python code formatter](https://black.readthedocs.io/en/stable/).
This ensures a harmonised code formatting style throughout the package, from all contributors.
If you are editing any Python code in nf-core/tools you must now pass the files through Black when
making a pull-request. See [`.github/CONTRIBUTING.md`](.github/CONTRIBUTING.md) for details.

### Template

- Add `--publish_dir_mode` parameter [#585](https://github.com/nf-core/tools/issues/585)
- Isolate R library paths to those in container [#541](https://github.com/nf-core/tools/issues/541)
- Added new style of pipeline parameters JSON schema to pipeline template
- Add ability to attach MultiQC reports to completion emails when using `mail`
- Update `output.md` and add in 'Pipeline information' section describing standard NF and pipeline reporting.
- Build Docker image using GitHub Actions, then push to Docker Hub (instead of building on Docker Hub)
- Add Slack channel badge in pipeline README
- Allow multiple container tags in `ci.yml` if performing multiple tests in parallel
- Add AWS CI tests and full tests GitHub Actions workflows
- Update AWS CI tests and full tests secrets names
- Added `macs_gsize` for danRer10, based on [this post](https://biostar.galaxyproject.org/p/18272/)
- Add information about config files used for workflow execution (`workflow.configFiles`) to summary
- Fix `markdown_to_html.py` to work with Python 2 and 3.
- Change `params.reads` -> `params.input`
- Adding TODOs and MultiQC process in DSL2 template
- Change `params.readPaths` -> `params.input_paths`
- Added a `.github/.dockstore.yml` config file for automatic workflow registration with [dockstore.org](https://dockstore.org/)

### Linting

- Refactored PR branch tests to be a little clearer.
- Linting error docs explain how to add an additional branch protection rule to the `branch.yml` GitHub Actions workflow.
- Adapted linting docs to the new PR branch tests.
- Failure for missing the readme bioconda badge is now a warn, in case this badge is not relevant
- Added test for template `{{ cookiecutter.var }}` placeholders
- Fix failure when providing version along with build id for Conda packages
- New `--json` and `--markdown` options to print lint results to JSON / markdown files
- Linting code now automatically posts warning / failing results to GitHub PRs as a comment if it can
- Added AWS GitHub Actions workflows linting
- Fail if `params.input` isn't defined.
- Beautiful new progress bar to look at whilst linting is running and awesome new formatted output on the command line :heart_eyes:
  - All made using the excellent [`rich` python library](https://github.com/willmcgugan/rich) - check it out!
- Tests looking for `TODO` strings should now ignore editor backup files. [#477](https://github.com/nf-core/tools/issues/477)

### nf-core/tools Continuous Integration

- Added CI test to check for PRs against `master` in tools repo
- CI PR branch tests fixed & now automatically add a comment on the PR if failing, explaining what is wrong
- Move some of the issue and PR templates into HTML `<!-- comments -->` so that they don't show in issues / PRs

### Other

- Describe alternative installation method via conda with `conda env create`
- nf-core/tools version number now printed underneath header artwork
- Bumped Conda version shipped with nfcore/base to 4.8.2
- Added log message when creating new pipelines that people should talk to the community about their plans
- Fixed 'on completion' emails sent using the `mail` command not containing body text.
- Improved command-line help text for nf-core/tools
- `nf-core list` now hides archived pipelines unless `--show_archived` flag is set
- Command line tools now checks if there is a new version of nf-core/tools available
  - Disable this by setting the environment variable `NFCORE_NO_VERSION_CHECK`, eg. `export NFCORE_NO_VERSION_CHECK=1`
- Better command-line output formatting of nearly all `nf-core` commands using [`rich`](https://github.com/willmcgugan/rich)

## [v1.9 - Platinum Pigeon](https://github.com/nf-core/tools/releases/tag/1.9) - [2020-02-20]

### Continuous integration

- Travis CI tests are now deprecated in favor of GitHub Actions within the pipeline template.
  - `nf-core bump-version` support has been removed for `.travis.yml`
  - `nf-core lint` now fails if a `.travis.yml` file is found
- Ported nf-core/tools Travis CI automation to GitHub Actions.
- Fixed the build for the nf-core/tools API documentation on the website

### Template

- Rewrote the documentation markdown > HTML conversion in Python instead of R
- Fixed rendering of images in output documentation [#391](https://github.com/nf-core/tools/issues/391)
- Removed the requirement for R in the conda environment
- Make `params.multiqc_config` give an _additional_ MultiQC config file instead of replacing the one that ships with the pipeline
- Ignore only `tests/` and `testing/` directories in `.gitignore` to avoid ignoring `test.config` configuration file
- Rephrase docs to promote usage of containers over Conda to ensure reproducibility
- Stage the workflow summary YAML file within MultiQC work directory

### Linting

- Removed linting for CircleCI
- Allow any one of `params.reads` or `params.input` or `params.design` before warning
- Added whitespace padding to lint error URLs
- Improved documentation for lint errors
- Allow either `>=` or `!>=` in nextflow version checks (the latter exits with an error instead of just warning) [#506](https://github.com/nf-core/tools/issues/506)
- Check that `manifest.version` ends in `dev` and throw a warning if not
  - If running with `--release` check the opposite and fail if not
- Tidied up error messages and syntax for linting GitHub actions branch tests
- Add YAML validator
- Don't print test results if we have a critical error

### Other

- Fix automatic synchronisation of the template after releases of nf-core/tools
- Improve documentation for installing `nf-core/tools`
- Replace preprint by the new nf-core publication in Nature Biotechnology :champagne:
- Use `stderr` instead of `stdout` for header artwork
- Tolerate unexpected output from `nextflow config` command
- Add social preview image
- Added a [release checklist](.github/RELEASE_CHECKLIST.md) for the tools repo

## [v1.8 - Black Sheep](https://github.com/nf-core/tools/releases/tag/1.8) - [2020-01-27]

### Continuous integration

- GitHub Actions CI workflows are now included in the template pipeline
  - Please update these files to match the existing tests that you have in `.travis.yml`
- Travis CI tests will be deprecated from the next `tools` release
- Linting will generate a warning if GitHub Actions workflows do not exist and if applicable to remove Travis CI workflow file i.e. `.travis.yml`.

### Tools helper code

- Refactored the template synchronisation code to be part of the main nf-core tool
- `nf-core bump-version` now also bumps the version string of the exported conda environment in the Dockerfile
- Updated Blacklist of synced pipelines
- Ignore pre-releases in `nf-core list`
- Updated documentation for `nf-core download`
- Fixed typo in `nf-core launch` final command
- Handle missing pipeline descriptions in `nf-core list`
- Migrate tools package CI to GitHub Actions

### Linting

- Adjusted linting to enable `patch` branches from being tested
- Warn if GitHub Actions workflows do not exist, warn if `.travis.yml` and circleCI are there
- Lint for `Singularity` file and raise error if found [#458](https://github.com/nf-core/tools/issues/458)
- Added linting of GitHub Actions workflows `linting.yml`, `ci.yml` and `branch.yml`
- Warn if pipeline name contains upper case letters or non alphabetical characters [#85](https://github.com/nf-core/tools/issues/85)
- Make CI tests of lint code pass for releases

### Template pipeline

- Fixed incorrect paths in iGenomes config as described in issue [#418](https://github.com/nf-core/tools/issues/418)
- Fixed incorrect usage of non-existent parameter in the template [#446](https://github.com/nf-core/tools/issues/446)
- Add UCSC genomes to `igenomes.config` and add paths to all genome indices
- Change `maxMultiqcEmailFileSize` parameter to `max_multiqc_email_size`
- Export conda environment in Docker file [#349](https://github.com/nf-core/tools/issues/349)
- Change remaining parameters from `camelCase` to `snake_case` [#39](https://github.com/nf-core/hic/issues/39)
  - `--singleEnd` to `--single_end`
  - `--igenomesIgnore` to `--igenomes_ignore`
  - Having the old camelCase versions of these will now throw an error
- Add `autoMounts=true` to default singularity profile
- Add in `markdownlint` checks that were being ignored by default
- Disable ansi logging in the travis CI tests
- Move `params`section from `base.config` to `nextflow.config`
- Use `env` scope to export `PYTHONNOUSERSITE` in `nextflow.config` to prevent conflicts with host Python environment
- Bump minimum Nextflow version to `19.10.0` - required to properly use `env` scope in `nextflow.config`
- Added support for nf-tower in the travis tests, using public mailbox <nf-core@mailinator.com>
- Add link to [Keep a Changelog](http://keepachangelog.com/en/1.0.0/) and [Semantic Versioning](http://semver.org/spec/v2.0.0.html) to CHANGELOG
- Adjusted `.travis.yml` checks to allow for `patch` branches to be tested
- Add Python 3.7 dependency to the `environment.yml` file
- Remove `awsbatch` profile cf [nf-core/configs#71](https://github.com/nf-core/configs/pull/71)
- Make `scrape_software_versions.py` compatible with Python3 to enable miniconda3 in [base image PR](https://github.com/nf-core/tools/pull/462)
- Add GitHub Actions workflows and respective linting
- Add `NXF_ANSI_LOG` as global environment variable to template GitHub Actions CI workflow
- Fixed global environment variable in GitHub Actions CI workflow
- Add `--awscli` parameter
- Add `README.txt` path for genomes in `igenomes.config` [nf-core/atacseq#75](https://github.com/nf-core/atacseq/issues/75)
- Fix buggy ANSI codes in pipeline summary log messages
- Add a `TODO` line in the new GitHub Actions CI test files

### Base Docker image

- Use miniconda3 instead of miniconda for a Python 3k base environment
  - If you still need Python 2 for your pipeline, add `conda-forge::python=2.7.4` to the dependencies in your `environment.yml`
- Update conda version to 4.7.12

### Other

- Updated Base Dockerfile to Conda 4.7.10
- Entirely switched from Travis-Ci.org to Travis-Ci.com for template and tools
- Improved core documentation (`-profile`)

## [v1.7 - Titanium Kangaroo](https://github.com/nf-core/tools/releases/tag/1.7) - [2019-10-07]

### Tools helper code

- The tools `create` command now sets up a `TEMPLATE` and a `dev` branch for syncing
- Fixed issue [379](https://github.com/nf-core/tools/issues/379)
- nf-core launch now uses stable parameter schema version 0.1.0
- Check that PR from patch or dev branch is acceptable by linting
- Made code compatible with Python 3.7
- The `download` command now also fetches institutional configs from nf-core/configs
- When listing pipelines, a nicer message is given for the rare case of a detached `HEAD` ref in a locally pulled pipeline. [#297](https://github.com/nf-core/tools/issues/297)
- The `download` command can now compress files into a single archive.
- `nf-core create` now fetches a logo for the pipeline from the nf-core website
- The readme should now be rendered properly on PyPI.

### Syncing

- Can now sync a targeted pipeline via command-line
- Updated Blacklist of synced pipelines
- Removed `chipseq` from Blacklist of synced pipelines
- Fixed issue [#314](https://github.com/nf-core/tools/issues/314)

### Linting

- If the container slug does not contain the nf-core organisation (for example during development on a fork), linting will raise a warning, and an error with release mode on

### Template pipeline

- Add new code for Travis CI to allow PRs from patch branches too
- Fix small typo in central readme of tools for future releases
- Small code polishing + typo fix in the template main.nf file
- Header ANSI codes no longer print `[2m` to console when using `-with-ansi`
- Switched to yaml.safe_load() to fix PyYAML warning that was thrown because of a possible [exploit](<https://github.com/yaml/pyyaml/wiki/PyYAML-yaml.load(input)-Deprecation>)
- Add `nf-core` citation
- Add proper `nf-core` logo for tools
- Add `Quick Start` section to main README of template
- Fix [Docker RunOptions](https://github.com/nf-core/tools/pull/351) to get UID and GID set in the template
- `Dockerfile` now specifically uses the proper release tag of the nfcore/base image
- Use [`file`](https://github.com/nf-core/tools/pull/354) instead of `new File`
  to avoid weird behavior such as making an `s3:/` directory locally when using
  an AWS S3 bucket as the `--outdir`.
- Fix workflow.onComplete() message when finishing pipeline
- Update URL for joining the nf-core slack to [https://nf-co.re/join/slack](https://nf-co.re/join/slack)
- Add GitHub Action for CI and Linting
- [Increased default time limit](https://github.com/nf-core/tools/issues/370) to 4h
- Add direct link to the pipeline slack channel in the contribution guidelines
- Add contributions and support heading with links to contribution guidelines and link to the pipeline slack channel in the main README
- Fix Parameters JSON due to new versionized structure
- Added conda-forge::r-markdown=1.1 and conda-forge::r-base=3.6.1 to environment
- Plain-text email template now has nf-core ASCII artwork
- Template configured to use logo fetched from website
- New option `--email_on_fail` which only sends emails if the workflow is not successful
- Add file existence check when checking software versions
- Fixed issue [#165](https://github.com/nf-core/tools/issues/165) - Use `checkIfExists`
- Consistent spacing for `if` statements
- Add sensible resource labels to `base.config`

### Other

- Bump `conda` to 4.6.14 in base nf-core Dockerfile
- Added a Code of Conduct to nf-core/tools, as only the template had this before
- TravisCI tests will now also start for PRs from `patch` branches, [to allow fixing critical issues](https://github.com/nf-core/tools/pull/392) without making a new major release

## [v1.6 - Brass Walrus](https://github.com/nf-core/tools/releases/tag/1.6) - [2020-04-09]

### Syncing

- Code refactoring to make the script more readable
- No travis build failure anymore on sync errors
- More verbose logging

### Template pipeline

- awsbatch `work-dir` checking moved to nextflow itself. Removed unsatisfiable check in main.nf template.
- Fixed markdown linting
- Tools CI testing now runs markdown lint on compiled template pipeline
- Migrated large portions of documentation to the [nf-core website](https://github.com/nf-core/nf-co.re/pull/93)
- Removed Gitter references in `.github/` directories for `tools/` and pipeline template.
- Changed `scrape_software_versions.py` to output `.csv` file
- Added `export_plots` parameter to multiqc config
- Corrected some typos as listed [here](https://github.com/nf-core/tools/issues/348) to Guidelines

### Tools helper code

- Drop [nf-core/rnaseq](https://github.com/nf-core/rnaseq]) from `blacklist.json` to make template sync available
- Updated main help command to sort the subcommands in a more logical order
- Updated readme to describe the new `nf-core launch` command
- Fix bugs in `nf-core download`
  - The _latest_ release is now fetched by default if not specified
  - Downloaded pipeline files are now properly executable.
- Fixed bugs in `nf-core list`
  - Sorting now works again
  - Output is partially coloured (better highlighting out of date pipelines)
  - Improved documentation
- Fixed bugs in `nf-core lint`
  - The order of conda channels is now correct, avoiding occasional erroneous errors that packages weren't found ([#207](https://github.com/nf-core/tools/issues/207))
  - Allow edge versions in nf-core pipelines
- Add reporting of ignored errored process
  - As a solution for [#103](https://github.com/nf-core/tools/issues/103))
- Add Bowtie2 and BWA in iGenome config file template

## [v1.5 - Iron Shark](https://github.com/nf-core/tools/releases/tag/1.5) - [2019-03-13]

### Template pipeline

- Dropped Singularity file
- Summary now logs details of the cluster profile used if from [nf-core/configs](https://github.com/nf-core/configs)
- Dockerhub is used in favor of Singularity Hub for pulling when using the Singularity profile
- Changed default container tag from latest to dev
- Brought the logo to life
- Change the default filenames for the pipeline trace files
- Remote fetch of nf-core/configs profiles fails gracefully if offline
- Remove `params.container` and just directly define `process.container` now
- Completion email now includes MultiQC report if not too big
- `params.genome` is now checked if set, to ensure that it's a valid iGenomes key
- Together with nf-core/configs, helper function now checks hostname and suggests a valid config profile
- `awsbatch` executor requires the `tracedir` not to be set to an `s3` bucket.

### Tools helper code

- New `nf-core launch` command to interactively launch nf-core pipelines from command-line
  - Works with a `parameters.settings.json` file shipped with each pipeline
  - Discovers additional `params` from the pipeline dynamically
- Drop Python 3.4 support
- `nf-core list` now only shows a value for _"is local latest version"_ column if there is a local copy.
- Lint markdown formatting in automated tests
  - Added `markdownlint-cli` for checking Markdown syntax in pipelines and tools repo
- Syncing now reads from a `blacklist.json` in order to exclude pipelines from being synced if necessary.
- Added nf-core tools API description to assist developers with the classes and functions available.
  - Docs are automatically built by Travis CI and updated on the nf-co.re website.
- Introduced test for filtering remote workflows by keyword.
- Build tools python API docs

  - Use Travis job for api doc generation and publish

- `nf-core bump-version` now stops before making changes if the linting fails
- Code test coverage
  - Introduced test for filtering remote workflows by keyword
- Linting updates
  - Now properly searches for conda packages in default channels
  - Now correctly validates version pinning for packages from PyPI
  - Updates for changes to `process.container` definition

### Other

- Bump `conda` to 4.6.7 in base nf-core Dockerfile

## [v1.4 - Tantalum Butterfly](https://github.com/nf-core/tools/releases/tag/1.4) - [2018-12-12]

### Template pipeline

- Institutional custom config profiles moved to github `nf-core/configs`
  - These will now be maintained centrally as opposed to being shipped with the pipelines in `conf/`
  - Load `base.config` by default for all profiles
  - Removed profiles named `standard` and `none`
  - Added parameter `--igenomesIgnore` so `igenomes.config` is not loaded if parameter clashes are observed
  - Added parameter `--custom_config_version` for custom config version control. Can use this parameter to provide commit id for reproducibility. Defaults to `master`
  - Deleted custom configs from template in `conf/` directory i.e. `uzh.config`, `binac.config` and `cfc.config`
- `multiqc_config` and `output_md` are now put into channels instead of using the files directly (see issue [#222](https://github.com/nf-core/tools/issues/222))
- Added `local.md` to cookiecutter template in `docs/configuration/`. This was referenced in `README.md` but not present.
- Major overhaul of docs to add/remove parameters, unify linking of files and added description for providing custom configs where necessary
- Travis: Pull the `dev` tagged docker image for testing
- Removed UPPMAX-specific documentation from the template.

### Tools helper code

- Make Travis CI tests fail on pull requests if the `CHANGELOG.md` file hasn't been updated
- Minor bugfixing in Python code (eg. removing unused import statements)
- Made the web requests caching work on multi-user installations
- Handle exception if nextflow isn't installed
- Linting: Update for Travis: Pull the `dev` tagged docker image for testing

## [v1.3 - Citreous Swordfish](https://github.com/nf-core/tools/releases/tag/1.3) - [2018-11-21]

- `nf-core create` command line interface updated
  - Interactive prompts for required arguments if not given
  - New flag for workflow author
- Updated channel order for bioconda/conda-forge channels in environment.yaml
- Increased code coverage for sub command `create` and `licenses`
- Fixed nasty dependency hell issue between `pytest` and `py` package in Python 3.4.x
- Introduced `.coveragerc` for pytest-cov configuration, which excludes the pipeline template now from being reported
- Fix [189](https://github.com/nf-core/tools/issues/189): Check for given conda and PyPi package dependencies, if their versions exist
- Added profiles for `cfc`,`binac`, `uzh` that can be synced across pipelines
  - Ordering alphabetically for profiles now
- Added `pip install --upgrade pip` to `.travis.yml` to update pip in the Travis CI environment

## [v1.2](https://github.com/nf-core/tools/releases/tag/1.2) - [2018-10-01]

- Updated the `nf-core release` command
  - Now called `nf-core bump-versions` instead
  - New flag `--nextflow` to change the required nextflow version instead
- Template updates
  - Simpler installation of the `nf-core` helper tool, now directly from PyPI
  - Bump minimum nextflow version to `0.32.0` - required for built in `manifest.nextflowVersion` check and access to `workflow.manifest` variables from within nextflow scripts
  - New `withName` syntax for configs
  - Travis tests fail if PRs come against the `master` branch, slightly refactored
  - Improved GitHub contributing instructions and pull request / issue templates
- New lint tests
  - `.travis.yml` test for PRs made against the `master` branch
  - Automatic `--release` option not used if the travis repo is `nf-core/tools`
  - Warnings if depreciated variables `params.version` and `params.nf_required_version` are found
- New `nf-core licences` subcommand to show licence for each conda package in a workflow
- `nf-core list` now has options for sorting pipeline nicely
- Latest version of conda used in nf-core base docker image
- Updated PyPI deployment to correctly parse the markdown readme (hopefully!)
- New GitHub contributing instructions and pull request template

## [v1.1](https://github.com/nf-core/tools/releases/tag/1.1) - [2018-08-14]

Very large release containing lots of work from the first nf-core hackathon, held in SciLifeLab Stockholm.

- The [Cookiecutter template](https://github.com/nf-core/cookiecutter) has been merged into tools
  - The old repo above has been archived
  - New pipelines are now created using the command `nf-core create`
  - The nf-core template and associated linting are now controlled under the same version system
- Large number of template updates and associated linting changes
  - New simplified cookiecutter variable usage
  - Refactored documentation - simplified and reduced duplication
  - Better `manifest` variables instead of `params` for pipeline name and version
  - New integrated nextflow version checking
  - Updated travis docker pull command to use tagging to allow release tests to pass
  - Reverted Docker and Singularity syntax to use `ENV` hack again
- Improved Python readme parsing for PyPI
- Updated Travis tests to check that the correct `dev` branch is being targeted
- New sync tool to automate pipeline updates
  - Once initial merges are complete, a nf-core bot account will create PRs for future template updates

## [v1.0.1](https://github.com/nf-core/tools/releases/tag/1.0.1) - [2018-07-18]

The version 1.0 of nf-core tools cannot be installed from PyPi. This patch fixes it, by getting rid of the requirements.txt plus declaring the dependent modules in the setup.py directly.

## [v1.0](https://github.com/nf-core/tools/releases/tag/1.0) - [2018-06-12]

Initial release of the nf-core helper tools package. Currently includes four subcommands:

- `nf-core list`: List nf-core pipelines with local info
- `nf-core download`: Download a pipeline and singularity container
- `nf-core lint`: Check pipeline against nf-core guidelines
- `nf-core release`: Update nf-core pipeline version number<|MERGE_RESOLUTION|>--- conflicted
+++ resolved
@@ -13,11 +13,8 @@
 - run nf-test tests on runsOn runners ([#3525](https://github.com/nf-core/tools/pull/3525))
 - Include the centralized nf-core configs also in offline mode, if a local copy is available. ([#3491](https://github.com/nf-core/tools/pull/3491))
 - downgrade nf-schema to fix CI tests ([#3544](https://github.com/nf-core/tools/pull/3544))
-<<<<<<< HEAD
 - Make jobs automatically resubmit for exit code 175 ([#3564](https://github.com/nf-core/tools/pull/3564))
-=======
 - bump nf-schema back to 2.3.0 ([#3577](https://github.com/nf-core/tools/pull/3577))
->>>>>>> dd6c4bf1
 
 ### Linting
 
