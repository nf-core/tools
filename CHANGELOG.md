# nf-core/tools: Changelog

## 1.14dev

### Tools

* Strip values from `nf-core launch` web response which are False and have no default in the schema [[#976](https://github.com/nf-core/tools/issues/976)]
* Try to fix the fix for the automated sync when we submit too many PRs at once [[#970](https://github.com/nf-core/tools/issues/970)]
* Added `--conda-name` flag to `nf-core modules create` command to allow sidestepping questionary [[#988](https://github.com/nf-core/tools/issues/988)]
* Extended `nf-core modules lint` functionality to check tags in `test.yml` and to look for a entry in the `pytest_software.yml` file
* Update `modules` commands to use new test tag format `tool/subtool`
* Rewrite how the tools documentation is deployed to the website, to allow multiple versions
* Created new Docker image for the tools cli package - see installation docs for details [[#917](https://github.com/nf-core/tools/issues/917)]
* Fix bug in nf-core lint config skipping for the `nextflow_config` test [[#1019](https://github.com/nf-core/tools/issues/1019)]
* New `-k`/`--key` cli option for `nf-core lint` to allow you to run only named lint tests, for faster local debugging
* Ignore permission errors for setting up requests cache directories to allow starting with an invalid or read-only HOME directory
<<<<<<< HEAD
* Merge markers lint test - ignore binary files, allow config to ignore specific files [[#1040](https://github.com/nf-core/tools/pull/1040)]
=======
* New lint test to check if params in `nextflow config` are mentioned in `main.nf` [[#1038](https://github.com/nf-core/tools/issues/1038)]
>>>>>>> 29a8b5bb

### Template

* Fixed an issue regarding explicit disabling of unused container engines [[#972](https://github.com/nf-core/tools/pull/972)]
* Removed trailing slash from `params.igenomes_base` to yield valid s3 paths (previous paths work with Nextflow but not aws cli)
* Added a timestamp to the trace + timetime + report + dag filenames to fix overwrite issue on AWS
* Rewrite the `params_summary_log()` function to properly ignore unset params and have nicer formatting [[#971](https://github.com/nf-core/tools/issues/971)]
* Fix overly strict `--max_time` formatting regex in template schema [[#973](https://github.com/nf-core/tools/issues/973)]
* Added `tool_name_underscore` to the module template to allow TOOL_SUBTOOL in `main.nf` [[#1011](https://github.com/nf-core/tools/issues/1011)]
* Convert `d` to `day` in the `cleanParameters` function to make Duration objects like `2d` pass the validation [[#858](https://github.com/nf-core/tools/issues/858)]

## [v1.13.3 - Copper Crocodile Resurrection :crocodile:](https://github.com/nf-core/tools/releases/tag/1.13.2) - [2021-03-24]

* Running tests twice with `nf-core modules create-test-yml` to catch unreproducible md5 sums [[#890](https://github.com/nf-core/tools/issues/890)]
* Fix sync error again where the Nextflow edge release needs to be used for some pipelines
* Fix bug with `nf-core lint --release` (`NameError: name 'os' is not defined`)
* Added linebreak to linting comment so that markdown header renders on PR comment properly
* `nf-core modules create` command - if no bioconda package is found, prompt user for a different bioconda package name
* Updated module template `main.nf` with new test data paths

## [v1.13.2 - Copper Crocodile CPR :crocodile: :face_with_head_bandage:](https://github.com/nf-core/tools/releases/tag/1.13.2) - [2021-03-23]

* Make module template pass the EC linter [[#953](https://github.com/nf-core/tools/pull/953)]
* Added better logging message if a user doesn't specificy the directory correctly with `nf-core modules` commands [[#942](https://github.com/nf-core/tools/pull/942)]
* Fixed parameter validation bug caused by JSONObject [[#937](https://github.com/nf-core/tools/issues/937)]
* Fixed template creation error regarding file permissions [[#932](https://github.com/nf-core/tools/issues/932)]
* Split the `create-lint-wf` tests up into separate steps in GitHub Actions to make the CI results easier to read
* Added automated PR comments to the Markdown, YAML and Python lint CI tests to explain failures (tools and pipeline template)
* Make `nf-core lint` summary table borders coloured according to overall pass / fail status
* Attempted a fix for the automated sync when we submit too many PRs at once [[#911](https://github.com/nf-core/tools/issues/911)]

## [v1.13.1 - Copper Crocodile Patch :crocodile: :pirate_flag:](https://github.com/nf-core/tools/releases/tag/1.13.1) - [2021-03-19]

* Fixed bug in pipeline linting markdown output that gets posted to PR comments [[#914]](https://github.com/nf-core/tools/issues/914)
* Made text for the PR branch CI check less verbose with a TLDR in bold at the top
* A number of minor tweaks to the new `nf-core modules lint` code

## [v1.13 - Copper Crocodile](https://github.com/nf-core/tools/releases/tag/1.13) - [2021-03-18]

### Template

* **Major new feature** - Validation of pipeline parameters [[#426]](https://github.com/nf-core/tools/issues/426)
  * The addition runs as soon as the pipeline launches and checks the pipeline input parameters two main things:
    * No parameters are supplied that share a name with core Nextflow options (eg. `--resume` instead of `-resume`)
    * Supplied parameters validate against the pipeline JSON schema (eg. correct variable types, required values)
  * If either parameter validation fails or the pipeline has errors, a warning is given about any unexpected parameters found which are not described in the pipeline schema.
  * This behaviour can be disabled by using `--validate_params false`
* Added profiles to support the [Charliecloud](https://hpc.github.io/charliecloud/) and [Shifter](https://nersc.gitlab.io/development/shifter/how-to-use/) container engines [[#824](https://github.com/nf-core/tools/issues/824)]
  * Note that Charliecloud requires Nextflow version `v21.03.0-edge` or later.
* Profiles for container engines now explicitly _disable_ all other engines [[#867](https://github.com/nf-core/tools/issues/867)]
* Fixed typo in nf-core-lint CI that prevented the markdown summary from being automatically posted on PRs as a comment.
* Changed default for `--input` from `data/*{1,2}.fastq.gz` to `null`, as this is now validated by the schema as a required value.
* Removed support for `--name` parameter for custom run names.
  * The same functionality for MultiQC still exists with the core Nextflow `-name` option.
* Added to template docs about how to identify process name for resource customisation
* The parameters `--max_memory` and `--max_time` are now validated against a regular expression [[#793](https://github.com/nf-core/tools/issues/793)]
  * Must be written in the format `123.GB` / `456.h` with any of the prefixes listed in the [Nextflow docs](https://www.nextflow.io/docs/latest/process.html#memory)
  * Bare numbers no longer allowed, avoiding people from trying to specify GB and actually specifying bytes.
* Switched from cookiecutter to Jinja2 [[#880]](https://github.com/nf-core/tools/pull/880)
* Finally dropped the wonderful [cookiecutter](https://github.com/cookiecutter/cookiecutter) library that was behind the first pipeline template that led to nf-core [[#880](https://github.com/nf-core/tools/pull/880)]
  * Now rendering templates directly using [Jinja](https://jinja.palletsprojects.com/), which is what cookiecutter was doing anyway

### Modules

Initial addition of a number of new helper commands for working with DSL2 modules:

* `modules list` - List available modules
* `modules install` - Install a module from nf-core/modules
* `modules remove` - Remove a module from a pipeline
* `modules create` - Create a module from the template
* `modules create-test-yml` - Create the `test.yml` file for a module with md5 sums, tags, commands and names added
* `modules lint` - Check a module against nf-core guidelines

You can read more about each of these commands in the main tools documentation (see `README.md` or <https://nf-co.re/tools>)

### Tools helper code

* Fixed some bugs in the command line interface for `nf-core launch` and improved formatting [[#829](https://github.com/nf-core/tools/pull/829)]
* New functionality for `nf-core download` to make it compatible with DSL2 pipelines [[#832](https://github.com/nf-core/tools/pull/832)]
  * Singularity images in module files are now discovered and fetched
  * Direct downloads of Singularity images in python allowed (much faster than running `singularity pull`)
  * Downloads now work with `$NXF_SINGULARITY_CACHEDIR` so that pipelines sharing containers have efficient downloads
* Changed behaviour of `nf-core sync` command [[#787](https://github.com/nf-core/tools/issues/787)]
  * Instead of opening or updating a PR from `TEMPLATE` directly to `dev`, a new branch is now created from `TEMPLATE` and a PR opened from this to `dev`.
  * This is to make it easier to fix merge conflicts without accidentally bringing the entire pipeline history back into the `TEMPLATE` branch (which makes subsequent sync merges much more difficult)

### Linting

* Major refactor and rewrite of pipieline linting code
  * Much better code organisation and maintainability
  * New automatically generated documentation using Sphinx
  * Numerous new tests and functions, removal of some unnecessary tests
* Added lint check for merge markers [[#321]](https://github.com/nf-core/tools/issues/321)
* Added new option `--fix` to automatically correct some problems detected by linting
* Added validation of default params to `nf-core schema lint` [[#823](https://github.com/nf-core/tools/issues/823)]
* Added schema validation of GitHub action workflows to lint function [[#795](https://github.com/nf-core/tools/issues/795)]
* Fixed bug in schema title and description validation
* Added second progress bar for conda dependencies lint check, as it can be slow [[#299](https://github.com/nf-core/tools/issues/299)]
* Added new lint test to check files that should be unchanged from the pipeline.
* Added the possibility to ignore lint tests using a `nf-core-lint.yml` config file [[#809](https://github.com/nf-core/tools/pull/809)]

## [v1.12.1 - Silver Dolphin](https://github.com/nf-core/tools/releases/tag/1.12.1) - [2020-12-03]

### Template

* Finished switch from `$baseDir` to `$projectDir` in `iGenomes.conf` and `main.nf`
  * Main fix is for `smail_fields` which was a bug introduced in the previous release. Sorry about that!
* Ported a number of small content tweaks from nf-core/eager to the template [[#786](https://github.com/nf-core/tools/issues/786)]
  * Better contributing documentation, more placeholders in documentation files, more relaxed markdownlint exceptions for certain HTML tags, more content for the PR and issue templates.

### Tools helper code

* Pipeline schema: make parameters of type `range` to `number`. [[#738](https://github.com/nf-core/tools/issues/738)]
* Respect `$NXF_HOME` when looking for pipelines with `nf-core list` [[#798](https://github.com/nf-core/tools/issues/798)]
* Swapped PyInquirer with questionary for command line questions in `launch.py` [[#726](https://github.com/nf-core/tools/issues/726)]
  * This should fix conda installation issues that some people had been hitting
  * The change also allows other improvements to the UI
* Fix linting crash when a file deleted but not yet staged in git [[#796](https://github.com/nf-core/tools/issues/796)]

## [v1.12 - Mercury Weasel](https://github.com/nf-core/tools/releases/tag/1.12) - [2020-11-19]

### Tools helper code

* Updated `nf_core` documentation generator for building [https://nf-co.re/tools-docs/](https://nf-co.re/tools-docs/)

### Template

* Make CI comments work with PRs from forks [[#765](https://github.com/nf-core/tools/issues/765)]
  * Branch protection and linting results should now show on all PRs
* Updated GitHub issue templates, which had stopped working
* Refactored GitHub Actions so that the AWS full-scale tests are triggered after docker build is finished
  * DockerHub push workflow split into two - one for dev, one for releases
* Updated actions to no longer use `set-env` which is now depreciating [[#739](https://github.com/nf-core/tools/issues/739)]
* Added config import for `test_full` in `nextflow.config`
* Switched depreciated `$baseDir` to `$projectDir`
* Updated minimum Nextflow version to `20.04.10`
* Make Nextflow installation less verbose in GitHub Actions [[#780](https://github.com/nf-core/tools/pull/780)]

### Linting

* Updated code to display colours in GitHub Actions log output
* Allow tests to pass with `dev` version of nf-core/tools (previous failure due to base image version)
* Lint code no longer tries to post GitHub PR comments. This is now done in a GitHub Action only.

## [v1.11 - Iron Tiger](https://github.com/nf-core/tools/releases/tag/1.11) - [2020-10-27]

### Template

* Fix command error in `awstest.yml` GitHub Action workflow.
* Allow manual triggering of AWS test GitHub Action workflows.
* Remove TODO item, which was proposing the usage of additional files beside `usage.md` and `output.md` for documentation.
* Added a Podman profile, which enables Podman as container.
* Updated linting for GitHub actions AWS tests workflows.

### Linting

* Made a base-level `Dockerfile` a warning instead of failure
* Added a lint failure if the old `bin/markdown_to_html.r` script is found
* Update `rich` package dependency and use new markup escaping to change `[[!]]` back to `[!]` again

### Other

* Pipeline sync - fetch full repo when checking out before sync
* Sync - Add GitHub actions manual trigger option

## [v1.10.2 - Copper Camel _(brought back from the dead)_](https://github.com/nf-core/tools/releases/tag/1.10.2) - [2020-07-31]

Second patch release to address some small errors discovered in the pipeline template.
Apologies for the inconvenience.

* Fix syntax error in `/push_dockerhub.yml` GitHub Action workflow
* Change `params.readPaths` -> `params.input_paths` in `test_full.config`
* Check results when posting the lint results as a GitHub comment
  * This feature is unfortunately not possible when making PRs from forks outside of the nf-core organisation for now.
* More major refactoring of the automated pipeline sync
  * New GitHub Actions matrix parallelisation of sync jobs across pipelines [[#673](https://github.com/nf-core/tools/issues/673)]
  * Removed the `--all` behaviour from `nf-core sync` as we no longer need it
  * Sync now uses a new list of pipelines on the website which does not include archived pipelines [[#712](https://github.com/nf-core/tools/issues/712)]
  * When making a PR it checks if a PR already exists - if so it updates it [[#710](https://github.com/nf-core/tools/issues/710)]
  * More tests and code refactoring for more stable code. Hopefully fixes 404 error [[#711](https://github.com/nf-core/tools/issues/711)]

## [v1.10.1 - Copper Camel _(patch)_](https://github.com/nf-core/tools/releases/tag/1.10.1) - [2020-07-30]

Patch release to fix the automatic template synchronisation, which failed in the v1.10 release.

* Improved logging: `nf-core --log-file log.txt` now saves a verbose log to disk.
* nf-core/tools GitHub Actions pipeline sync now uploads verbose log as an artifact.
* Sync - fixed several minor bugs, made logging less verbose.
* Python Rich library updated to `>=4.2.1`
* Hopefully fix git config for pipeline sync so that commit comes from @nf-core-bot
* Fix sync auto-PR text indentation so that it doesn't all show as code
* Added explicit flag `--show-passed` for `nf-core lint` instead of taking logging verbosity

## [v1.10 - Copper Camel](https://github.com/nf-core/tools/releases/tag/1.10) - [2020-07-30]

### Pipeline schema

This release of nf-core/tools introduces a major change / new feature: pipeline schema.
These are [JSON Schema](https://json-schema.org/) files that describe all of the parameters for a given
pipeline with their ID, a description, a longer help text, an optional default value, a variable _type_
(eg. `string` or `boolean`) and more.

The files will be used in a number of places:

* Automatic validation of supplied parameters when running pipelines
  * Pipeline execution can be immediately stopped if a required `param` is missing,
    or does not conform to the patterns / allowed values in the schema.
* Generation of pipeline command-line help
  * Running `nextflow run <pipeline> --help` will use the schema to generate a help text automatically
* Building online documentation on the [nf-core website](https://nf-co.re)
* Integration with 3rd party graphical user interfaces

To support these new schema files, nf-core/tools now comes with a new set of commands: `nf-core schema`.

* Pipeline schema can be generated or updated using `nf-core schema build` - this takes the parameters from
  the pipeline config file and prompts the developer for any mismatch between schema and pipeline.
  * Once a skeleton Schema file has been built, the command makes use of a new nf-core website tool to provide
    a user friendly graphical interface for developers to add content to their schema: [https://nf-co.re/pipeline_schema_builder](https://nf-co.re/pipeline_schema_builder)
* Pipelines will be automatically tested for valid schema that describe all pipeline parameters using the
  `nf-core schema lint` command (also included as part of the main `nf-core lint` command).
* Users can validate their set of pipeline inputs using the `nf-core schema validate` command.

In addition to the new schema commands, the `nf-core launch` command has been completely rewritten from
scratch to make use of the new pipeline schema. This command can use either an interactive command-line
prompt or a rich web interface to help users set parameters for a pipeline run.

The parameter descriptions and help text are fully used and embedded into the launch interfaces to make
this process as user-friendly as possible. We hope that it's particularly well suited to those new to nf-core.

Whilst we appreciate that this new feature will add a little work for pipeline developers, we're excited at
the possibilities that it brings. If you have any feedback or suggestions, please let us know either here on
GitHub or on the nf-core [`#json-schema` Slack channel](https://nfcore.slack.com/channels/json-schema).

### Python code formatting

We have adopted the use of the [Black Python code formatter](https://black.readthedocs.io/en/stable/).
This ensures a harmonised code formatting style throughout the package, from all contributors.
If you are editing any Python code in nf-core/tools you must now pass the files through Black when
making a pull-request. See [`.github/CONTRIBUTING.md`](.github/CONTRIBUTING.md) for details.

### Template

* Add `--publish_dir_mode` parameter [#585](https://github.com/nf-core/tools/issues/585)
* Isolate R library paths to those in container [#541](https://github.com/nf-core/tools/issues/541)
* Added new style of pipeline parameters JSON schema to pipeline template
* Add ability to attach MultiQC reports to completion emails when using `mail`
* Update `output.md` and add in 'Pipeline information' section describing standard NF and pipeline reporting.
* Build Docker image using GitHub Actions, then push to Docker Hub (instead of building on Docker Hub)
* Add Slack channel badge in pipeline README
* Allow multiple container tags in `ci.yml` if performing multiple tests in parallel
* Add AWS CI tests and full tests GitHub Actions workflows
* Update AWS CI tests and full tests secrets names
* Added `macs_gsize` for danRer10, based on [this post](https://biostar.galaxyproject.org/p/18272/)
* Add information about config files used for workflow execution (`workflow.configFiles`) to summary
* Fix `markdown_to_html.py` to work with Python 2 and 3.
* Change `params.reads` -> `params.input`
* Change `params.readPaths` -> `params.input_paths`
* Added a `.github/.dockstore.yml` config file for automatic workflow registration with [dockstore.org](https://dockstore.org/)

### Linting

* Refactored PR branch tests to be a little clearer.
* Linting error docs explain how to add an additional branch protecton rule to the `branch.yml` GitHub Actions workflow.
* Adapted linting docs to the new PR branch tests.
* Failure for missing the readme bioconda badge is now a warn, in case this badge is not relevant
* Added test for template `{{ cookiecutter.var }}` placeholders
* Fix failure when providing version along with build id for Conda packages
* New `--json` and `--markdown` options to print lint results to JSON / markdown files
* Linting code now automatically posts warning / failing results to GitHub PRs as a comment if it can
* Added AWS GitHub Actions workflows linting
* Fail if `params.input` isn't defined.
* Beautiful new progress bar to look at whilst linting is running and awesome new formatted output on the command line :heart_eyes:
  * All made using the excellent [`rich` python library](https://github.com/willmcgugan/rich) - check it out!
* Tests looking for `TODO` strings should now ignore editor backup files. [#477](https://github.com/nf-core/tools/issues/477)

### nf-core/tools Continuous Integration

* Added CI test to check for PRs against `master` in tools repo
* CI PR branch tests fixed & now automatically add a comment on the PR if failing, explaining what is wrong
* Move some of the issue and PR templates into HTML `<!-- comments -->` so that they don't show in issues / PRs

### Other

* Describe alternative installation method via conda with `conda env create`
* nf-core/tools version number now printed underneath header artwork
* Bumped Conda version shipped with nfcore/base to 4.8.2
* Added log message when creating new pipelines that people should talk to the community about their plans
* Fixed 'on completion' emails sent using the `mail` command not containing body text.
* Improved command-line help text for nf-core/tools
* `nf-core list` now hides archived pipelines unless `--show_archived` flag is set
* Command line tools now checks if there is a new version of nf-core/tools available
  * Disable this by setting the environment variable `NFCORE_NO_VERSION_CHECK`, eg. `export NFCORE_NO_VERSION_CHECK=1`
* Better command-line output formatting of nearly all `nf-core` commands using [`rich`](https://github.com/willmcgugan/rich)

## [v1.9 - Platinum Pigeon](https://github.com/nf-core/tools/releases/tag/1.9) - [2020-02-20]

### Continuous integration

* Travis CI tests are now deprecated in favor of GitHub Actions within the pipeline template.
  * `nf-core bump-version` support has been removed for `.travis.yml`
  * `nf-core lint` now fails if a `.travis.yml` file is found
* Ported nf-core/tools Travis CI automation to GitHub Actions.
* Fixed the build for the nf-core/tools API documentation on the website

### Template

* Rewrote the documentation markdown > HTML conversion in Python instead of R
* Fixed rendering of images in output documentation [#391](https://github.com/nf-core/tools/issues/391)
* Removed the requirement for R in the conda environment
* Make `params.multiqc_config` give an _additional_ MultiQC config file instead of replacing the one that ships with the pipeline
* Ignore only `tests/` and `testing/` directories in `.gitignore` to avoid ignoring `test.config` configuration file
* Rephrase docs to promote usage of containers over Conda to ensure reproducibility
* Stage the workflow summary YAML file within MultiQC work directory

### Linting

* Removed linting for CircleCI
* Allow any one of `params.reads` or `params.input` or `params.design` before warning
* Added whitespace padding to lint error URLs
* Improved documentation for lint errors
* Allow either `>=` or `!>=` in nextflow version checks (the latter exits with an error instead of just warning) [#506](https://github.com/nf-core/tools/issues/506)
* Check that `manifest.version` ends in `dev` and throw a warning if not
  * If running with `--release` check the opposite and fail if not
* Tidied up error messages and syntax for linting GitHub actions branch tests
* Add YAML validator
* Don't print test results if we have a critical error

### Other

* Fix automatic synchronisation of the template after releases of nf-core/tools
* Improve documentation for installing `nf-core/tools`
* Replace preprint by the new nf-core publication in Nature Biotechnology :champagne:
* Use `stderr` instead of `stdout` for header artwork
* Tolerate unexpected output from `nextflow config` command
* Add social preview image
* Added a [release checklist](.github/RELEASE_CHECKLIST.md) for the tools repo

## [v1.8 - Black Sheep](https://github.com/nf-core/tools/releases/tag/1.8) - [2020-01-27]

### Continuous integration

* GitHub Actions CI workflows are now included in the template pipeline
  * Please update these files to match the existing tests that you have in `.travis.yml`
* Travis CI tests will be deprecated from the next `tools` release
* Linting will generate a warning if GitHub Actions workflows do not exist and if applicable to remove Travis CI workflow file i.e. `.travis.yml`.

### Tools helper code

* Refactored the template synchronisation code to be part of the main nf-core tool
* `nf-core bump-version` now also bumps the version string of the exported conda environment in the Dockerfile
* Updated Blacklist of synced pipelines
* Ignore pre-releases in `nf-core list`
* Updated documentation for `nf-core download`
* Fixed typo in `nf-core launch` final command
* Handle missing pipeline descriptions in `nf-core list`
* Migrate tools package CI to GitHub Actions

### Linting

* Adjusted linting to enable `patch` branches from being tested
* Warn if GitHub Actions workflows do not exist, warn if `.travis.yml` and circleCI are there
* Lint for `Singularity` file and raise error if found [#458](https://github.com/nf-core/tools/issues/458)
* Added linting of GitHub Actions workflows `linting.yml`, `ci.yml` and `branch.yml`
* Warn if pipeline name contains upper case letters or non alphabetical characters [#85](https://github.com/nf-core/tools/issues/85)
* Make CI tests of lint code pass for releases

### Template pipeline

* Fixed incorrect paths in iGenomes config as described in issue [#418](https://github.com/nf-core/tools/issues/418)
* Fixed incorrect usage of non-existent parameter in the template [#446](https://github.com/nf-core/tools/issues/446)
* Add UCSC genomes to `igenomes.config` and add paths to all genome indices
* Change `maxMultiqcEmailFileSize` parameter to `max_multiqc_email_size`
* Export conda environment in Docker file [#349](https://github.com/nf-core/tools/issues/349)
* Change remaining parameters from `camelCase` to `snake_case` [#39](https://github.com/nf-core/hic/issues/39)
  * `--singleEnd` to `--single_end`
  * `--igenomesIgnore` to `--igenomes_ignore`
  * Having the old camelCase versions of these will now throw an error
* Add `autoMounts=true` to default singularity profile
* Add in `markdownlint` checks that were being ignored by default
* Disable ansi logging in the travis CI tests
* Move `params`section from `base.config` to `nextflow.config`
* Use `env` scope to export `PYTHONNOUSERSITE` in `nextflow.config` to prevent conflicts with host Python environment
* Bump minimum Nextflow version to `19.10.0` - required to properly use `env` scope in `nextflow.config`
* Added support for nf-tower in the travis tests, using public mailbox nf-core@mailinator.com
* Add link to [Keep a Changelog](http://keepachangelog.com/en/1.0.0/) and [Semantic Versioning](http://semver.org/spec/v2.0.0.html) to CHANGELOG
* Adjusted `.travis.yml` checks to allow for `patch` branches to be tested
* Add Python 3.7 dependency to the `environment.yml` file
* Remove `awsbatch` profile cf [nf-core/configs#71](https://github.com/nf-core/configs/pull/71)
* Make `scrape_software_versions.py` compatible with Python3 to enable miniconda3 in    [base image PR](https://github.com/nf-core/tools/pull/462)
* Add GitHub Actions workflows and respective linting
* Add `NXF_ANSI_LOG` as global environment variable to template GitHub Actions CI workflow
* Fixed global environment variable in GitHub Actions CI workflow
* Add `--awscli` parameter
* Add `README.txt` path for genomes in `igenomes.config` [nf-core/atacseq#75](https://github.com/nf-core/atacseq/issues/75)
* Fix buggy ANSI codes in pipeline summary log messages
* Add a `TODO` line in the new GitHub Actions CI test files

### Base Docker image

* Use miniconda3 instead of miniconda for a Python 3k base environment
  * If you still need Python 2 for your pipeline, add `conda-forge::python=2.7.4` to the dependencies in your `environment.yml`
* Update conda version to 4.7.12

### Other

* Updated Base Dockerfile to Conda 4.7.10
* Entirely switched from Travis-Ci.org to Travis-Ci.com for template and tools
* Improved core documentation (`-profile`)

## [v1.7 - Titanium Kangaroo](https://github.com/nf-core/tools/releases/tag/1.7) - [2019-10-07]

### Tools helper code

* The tools `create` command now sets up a `TEMPLATE` and a `dev` branch for syncing
* Fixed issue [379](https://github.com/nf-core/tools/issues/379)
* nf-core launch now uses stable parameter schema version 0.1.0
* Check that PR from patch or dev branch is acceptable by linting
* Made code compatible with Python 3.7
* The `download` command now also fetches institutional configs from nf-core/configs
* When listing pipelines, a nicer message is given for the rare case of a detached `HEAD` ref in a locally pulled pipeline. [#297](https://github.com/nf-core/tools/issues/297)
* The `download` command can now compress files into a single archive.
* `nf-core create` now fetches a logo for the pipeline from the nf-core website
* The readme should now be rendered properly on PyPI.

### Syncing

* Can now sync a targeted pipeline via command-line
* Updated Blacklist of synced pipelines
* Removed `chipseq` from Blacklist of synced pipelines
* Fixed issue [#314](https://github.com/nf-core/tools/issues/314)

### Linting

* If the container slug does not contain the nf-core organisation (for example during development on a fork), linting will raise a warning, and an error with release mode on

### Template pipeline

* Add new code for Travis CI to allow PRs from patch branches too
* Fix small typo in central readme of tools for future releases
* Small code polishing + typo fix in the template main.nf file
* Header ANSI codes no longer print `[2m` to console when using `-with-ansi`
* Switched to yaml.safe_load() to fix PyYAML warning that was thrown because of a possible [exploit](https://github.com/yaml/pyyaml/wiki/PyYAML-yaml.load(input)-Deprecation)
* Add `nf-core` citation
* Add proper `nf-core` logo for tools
* Add `Quick Start` section to main README of template
* Fix [Docker RunOptions](https://github.com/nf-core/tools/pull/351) to get UID and GID set in the template
* `Dockerfile` now specifically uses the proper release tag of the nfcore/base image
* Use [`file`](https://github.com/nf-core/tools/pull/354) instead of `new File`
  to avoid weird behavior such as making an `s3:/` directory locally when using
  an AWS S3 bucket as the `--outdir`.
* Fix workflow.onComplete() message when finishing pipeline
* Update URL for joining the nf-core slack to [https://nf-co.re/join/slack](https://nf-co.re/join/slack)
* Add GitHub Action for CI and Linting
* [Increased default time limit](https://github.com/nf-core/tools/issues/370) to 4h
* Add direct link to the pipeline slack channel in the contribution guidelines
* Add contributions and support heading with links to contribution guidelines and link to the pipeline slack channel in the main README
* Fix Parameters JSON due to new versionized structure
* Added conda-forge::r-markdown=1.1 and conda-forge::r-base=3.6.1 to environment
* Plain-text email template now has nf-core ASCII artwork
* Template configured to use logo fetched from website
* New option `--email_on_fail` which only sends emails if the workflow is not successful
* Add file existence check when checking software versions
* Fixed issue [#165](https://github.com/nf-core/tools/issues/165) - Use `checkIfExists`
* Consistent spacing for `if` statements
* Add sensible resource labels to `base.config`

### Other

* Bump `conda` to 4.6.14 in base nf-core Dockerfile
* Added a Code of Conduct to nf-core/tools, as only the template had this before
* TravisCI tests will now also start for PRs from `patch` branches, [to allow fixing critical issues](https://github.com/nf-core/tools/pull/392) without making a new major release

## [v1.6 - Brass Walrus](https://github.com/nf-core/tools/releases/tag/1.6) - [2020-04-09]

### Syncing

* Code refactoring to make the script more readable
* No travis build failure anymore on sync errors
* More verbose logging

### Template pipeline

* awsbatch `work-dir` checking moved to nextflow itself. Removed unsatisfiable check in main.nf template.
* Fixed markdown linting
* Tools CI testing now runs markdown lint on compiled template pipeline
* Migrated large portions of documentation to the [nf-core website](https://github.com/nf-core/nf-co.re/pull/93)
* Removed Gitter references in `.github/` directories for `tools/` and pipeline template.
* Changed `scrape_software_versions.py` to output `.csv` file
* Added `export_plots` parameter to multiqc config
* Corrected some typos as listed [here](https://github.com/nf-core/tools/issues/348) to Guidelines

### Tools helper code

* Drop [nf-core/rnaseq](https://github.com/nf-core/rnaseq]) from `blacklist.json` to make template sync available
* Updated main help command to sort the subcommands in a more logical order
* Updated readme to describe the new `nf-core launch` command
* Fix bugs in `nf-core download`
  * The _latest_ release is now fetched by default if not specified
  * Downloaded pipeline files are now properly executable.
* Fixed bugs in `nf-core list`
  * Sorting now works again
  * Output is partially coloured (better highlighting out of date pipelines)
  * Improved documentation
* Fixed bugs in `nf-core lint`
  * The order of conda channels is now correct, avoiding occasional erroneous errors that packages weren't found ([#207](https://github.com/nf-core/tools/issues/207))
  * Allow edge versions in nf-core pipelines
* Add reporting of ignored errored process
  * As a solution for [#103](https://github.com/nf-core/tools/issues/103))
* Add Bowtie2 and BWA in iGenome config file template

## [v1.5 - Iron Shark](https://github.com/nf-core/tools/releases/tag/1.5) - [2019-03-13]

### Template pipeline

* Dropped Singularity file
* Summary now logs details of the cluster profile used if from [nf-core/configs](https://github.com/nf-core/configs)
* Dockerhub is used in favor of Singularity Hub for pulling when using the Singularity profile
* Changed default container tag from latest to dev
* Brought the logo to life
* Change the default filenames for the pipeline trace files
* Remote fetch of nf-core/configs profiles fails gracefully if offline
* Remove `params.container` and just directly define `process.container` now
* Completion email now includes MultiQC report if not too big
* `params.genome` is now checked if set, to ensure that it's a valid iGenomes key
* Together with nf-core/configs, helper function now checks hostname and suggests a valid config profile
* `awsbatch` executor requires the `tracedir` not to be set to an `s3` bucket.

### Tools helper code

* New `nf-core launch` command to interactively launch nf-core pipelines from command-line
  * Works with a `parameters.settings.json` file shipped with each pipeline
  * Discovers additional `params` from the pipeline dynamically
* Drop Python 3.4 support
* `nf-core list` now only shows a value for _"is local latest version"_ column if there is a local copy.
* Lint markdown formatting in automated tests
  * Added `markdownlint-cli` for checking Markdown syntax in pipelines and tools repo
* Syncing now reads from a `blacklist.json` in order to exclude pipelines from being synced if necessary.
* Added nf-core tools API description to assist developers with the classes and functions available.
  * Docs are automatically built by Travis CI and updated on the nf-co.re website.
* Introduced test for filtering remote workflows by keyword.
* Build tools python API docs
  * Use Travis job for api doc generation and publish

* `nf-core bump-version` now stops before making changes if the linting fails
* Code test coverage
  * Introduced test for filtering remote workflows by keyword
* Linting updates
  * Now properly searches for conda packages in default channels
  * Now correctly validates version pinning for packages from PyPI
  * Updates for changes to `process.container` definition

### Other

* Bump `conda` to 4.6.7 in base nf-core Dockerfile

## [v1.4 - Tantalum Butterfly](https://github.com/nf-core/tools/releases/tag/1.4) - [2018-12-12]

### Template pipeline

* Institutional custom config profiles moved to github `nf-core/configs`
  * These will now be maintained centrally as opposed to being shipped with the pipelines in `conf/`
  * Load `base.config` by default for all profiles
  * Removed profiles named `standard` and `none`
  * Added parameter `--igenomesIgnore` so `igenomes.config` is not loaded if parameter clashes are observed
  * Added parameter `--custom_config_version` for custom config version control. Can use this parameter to provide commit id for reproducibility. Defaults to `master`
  * Deleted custom configs from template in `conf/` directory i.e. `uzh.config`, `binac.config` and `cfc.config`
* `multiqc_config` and `output_md` are now put into channels instead of using the files directly (see issue [#222](https://github.com/nf-core/tools/issues/222))
* Added `local.md` to cookiecutter template in `docs/configuration/`. This was referenced in `README.md` but not present.
* Major overhaul of docs to add/remove parameters, unify linking of files and added description for providing custom configs where necessary
* Travis: Pull the `dev` tagged docker image for testing
* Removed UPPMAX-specific documentation from the template.

### Tools helper code

* Make Travis CI tests fail on pull requests if the `CHANGELOG.md` file hasn't been updated
* Minor bugfixing in Python code (eg. removing unused import statements)
* Made the web requests caching work on multi-user installations
* Handle exception if nextflow isn't installed
* Linting: Update for Travis: Pull the `dev` tagged docker image for testing

## [v1.3 - Citreous Swordfish](https://github.com/nf-core/tools/releases/tag/1.3) - [2018-11-21]

* `nf-core create` command line interface updated
  * Interactive prompts for required arguments if not given
  * New flag for workflow author
* Updated channel order for bioconda/conda-forge channels in environment.yaml
* Increased code coverage for sub command `create` and `licenses`
* Fixed nasty dependency hell issue between `pytest` and `py` package in Python 3.4.x
* Introduced `.coveragerc` for pytest-cov configuration, which excludes the pipeline template now from being reported
* Fix [189](https://github.com/nf-core/tools/issues/189): Check for given conda and PyPi package dependencies, if their versions exist
* Added profiles for `cfc`,`binac`, `uzh` that can be synced across pipelines
  * Ordering alphabetically for profiles now
* Added `pip install --upgrade pip` to `.travis.yml` to update pip in the Travis CI environment

## [v1.2](https://github.com/nf-core/tools/releases/tag/1.2) - [2018-10-01]

* Updated the `nf-core release` command
  * Now called `nf-core bump-versions` instead
  * New flag `--nextflow` to change the required nextflow version instead
* Template updates
  * Simpler installation of the `nf-core` helper tool, now directly from PyPI
  * Bump minimum nextflow version to `0.32.0` - required for built in `manifest.nextflowVersion` check and access to `workflow.manifest` variables from within nextflow scripts
  * New `withName` syntax for configs
  * Travis tests fail if PRs come against the `master` branch, slightly refactored
  * Improved GitHub contributing instructions and pull request / issue templates
* New lint tests
  * `.travis.yml` test for PRs made against the `master` branch
  * Automatic `--release` option not used if the travis repo is `nf-core/tools`
  * Warnings if depreciated variables `params.version` and `params.nf_required_version` are found
* New `nf-core licences` subcommand to show licence for each conda package in a workflow
* `nf-core list` now has options for sorting pipeline nicely
* Latest version of conda used in nf-core base docker image
* Updated PyPI deployment to  correctly parse the markdown readme (hopefully!)
* New GitHub contributing instructions and pull request template

## [v1.1](https://github.com/nf-core/tools/releases/tag/1.1) - [2018-08-14]

Very large release containing lots of work from the first nf-core hackathon, held in SciLifeLab Stockholm.

* The [Cookiecutter template](https://github.com/nf-core/cookiecutter) has been merged into tools
  * The old repo above has been archived
  * New pipelines are now created using the command `nf-core create`
  * The nf-core template and associated linting are now controlled under the same version system
* Large number of template updates and associated linting changes
  * New simplified cookiecutter variable usage
  * Refactored documentation - simplified and reduced duplication
  * Better `manifest` variables instead of `params` for pipeline name and version
  * New integrated nextflow version checking
  * Updated travis docker pull command to use tagging to allow release tests to pass
  * Reverted Docker and Singularity syntax to use `ENV` hack again
* Improved Python readme parsing for PyPI
* Updated Travis tests to check that the correct `dev` branch is being targeted
* New sync tool to automate pipeline updates
  * Once initial merges are complete, a nf-core bot account will create PRs for future template updates

## [v1.0.1](https://github.com/nf-core/tools/releases/tag/1.0.1) - [2018-07-18]

The version 1.0 of nf-core tools cannot be installed from PyPi. This patch fixes it, by getting rid of the requirements.txt plus declaring the dependent modules in the setup.py directly.

## [v1.0](https://github.com/nf-core/tools/releases/tag/1.0) - [2018-06-12]

Initial release of the nf-core helper tools package. Currently includes four subcommands:

* `nf-core list`: List nf-core pipelines with local info
* `nf-core download`: Download a pipeline and singularity container
* `nf-core lint`: Check pipeline against nf-core guidelines
* `nf-core release`: Update nf-core pipeline version number<|MERGE_RESOLUTION|>--- conflicted
+++ resolved
@@ -14,11 +14,8 @@
 * Fix bug in nf-core lint config skipping for the `nextflow_config` test [[#1019](https://github.com/nf-core/tools/issues/1019)]
 * New `-k`/`--key` cli option for `nf-core lint` to allow you to run only named lint tests, for faster local debugging
 * Ignore permission errors for setting up requests cache directories to allow starting with an invalid or read-only HOME directory
-<<<<<<< HEAD
 * Merge markers lint test - ignore binary files, allow config to ignore specific files [[#1040](https://github.com/nf-core/tools/pull/1040)]
-=======
 * New lint test to check if params in `nextflow config` are mentioned in `main.nf` [[#1038](https://github.com/nf-core/tools/issues/1038)]
->>>>>>> 29a8b5bb
 
 ### Template
 
