# nf-core/tools: Changelog

## v1.8dev

### Tools helper code

* `nf-core bump-version` now also bumps the version string of the exported conda environment in the Dockerfile
* Updated Blacklist of synced pipelines
* Ignore pre-releases in `nf-core list`
* Lint for `Singularity` file [and remove it](https://github.com/nf-core/tools/issues/458)
* Fixed typo in `nf-core launch` final command

### Linting

* Adjusted linting to enable `patch` branches from being tested

### Template

* Fixed incorrect paths in iGenomes config as described in issue [#418](https://github.com/nf-core/tools/issues/418)
* Fixed [incorrect usage of non-existant parameter](https://github.com/nf-core/tools/issues/446) in the template
* Add UCSC genomes to `igenomes.config` and add paths to all genome indices
* Change `maxMultiqcEmailFileSize` parameter to `max_multiqc_email_size`
* Export conda environment in Docker file [#349](https://github.com/nf-core/tools/issues/349)
* Change remaining parameters from `camelCase` to `snakeCase` [#39](https://github.com/nf-core/hic/issues/39)
  * `--singleEnd` to `--single_end`
  * `--igenomesIgnore` to `--igenomes_ignore`
  * Having the old camelCase versions of these will now throw an error
* Add `autoMounts=true` to default singularity profile
* Add in `markdownlint` checks that were being ignored by default
* Disable ansi logging in the travis CI tests.
* Move `params`section from `base.config` to `nextflow.config`
* Use `env` scope to export `PYTHONNOUSERSITE` in `nextflow.config` to prevent conflicts with host Python environment.
* Bump minimum Nextflow version to `19.10.0` - required to properly use `env` scope in `nextflow.config`
* Added support for nf-tower in the travis tests, using public mailbox nf-core@mailinator.com
* Add link to [Keep a Changelog](http://keepachangelog.com/en/1.0.0/) and [Semantic Versioning](http://semver.org/spec/v2.0.0.html) to CHANGELOG
* Adjusted `.travis.yml` checks to allow for `patch` branches to be tested
* Remove awsbatch profile cf [nf-core/configs#71](https://github.com/nf-core/configs/pull/71)

### Other

* Updated Base Dockerfile to Conda 4.7.10
* Entirely switched from Travis-Ci.org to Travis-Ci.com for template and tools
* Improved core documentation (`-profile`)

## v1.7

### Tools helper code

* The tools `create` command now sets up a `TEMPLATE` and a `dev` branch for syncing
* Fixed issue [379](https://github.com/nf-core/tools/issues/379)
* nf-core launch now uses stable parameter schema version 0.1.0
* Check that PR from patch or dev branch is acceptable by linting
* Made code compatible with Python 3.7
* The `download` command now also fetches institutional configs from nf-core/configs
* When listing pipelines, a nicer message is given for the rare case of a detached `HEAD` ref in a locally pulled pipeline. [#297](https://github.com/nf-core/tools/issues/297)
* The `download` command can now compress files into a single archive.
* `nf-core create` now fetches a logo for the pipeline from the nf-core website
* The readme should now be rendered properly on PyPI.

### Syncing

* Can now sync a targeted pipeline via command-line
* Updated Blacklist of synced pipelines
* Removed `chipseq` from Blacklist of synced pipelines
* Fixed issue [#314](https://github.com/nf-core/tools/issues/314)

### Linting

* If the container slug does not contain the nf-core organisation (for example during development on a fork), linting will raise a warning, and an error with release mode on

### Template

* Add new code for Travis CI to allow PRs from patch branches too
* Fix small typo in central readme of tools for future releases
* Small code polishing + typo fix in the template main.nf file
* Header ANSI codes no longer print `[2m` to console when using `-with-ansi`
* Switched to yaml.safe_load() to fix PyYAML warning that was thrown because of a possible [exploit](https://github.com/yaml/pyyaml/wiki/PyYAML-yaml.load(input)-Deprecation)
* Add `nf-core` citation
* Add proper `nf-core` logo for tools
* Add `Quick Start` section to main README of template
* Fix [Docker RunOptions](https://github.com/nf-core/tools/pull/351) to get UID and GID set in the template
* `Dockerfile` now specifically uses the proper release tag of the nfcore/base image
* Use [`file`](https://github.com/nf-core/tools/pull/354) instead of `new File`
  to avoid weird behavior such as making an `s3:/` directory locally when using
  an AWS S3 bucket as the `--outdir`.
* Fix workflow.onComplete() message when finishing pipeline
* Update URL for joining the nf-core slack to https://nf-co.re/join/slack
* Add GitHub Action for CI and Linting
* [Increased default time limit](https://github.com/nf-core/tools/issues/370) to 4h
* Add direct link to the pipeline slack channel in the contribution guidelines
* Add contributions and support heading with links to contribution guidelines and link to the pipeline slack channel in the main README
* Fix Parameters JSON due to new versionized structure
* Added conda-forge::r-markdown=1.1 and conda-forge::r-base=3.6.1 to environment
* Plain-text email template now has nf-core ASCII artwork
* Template configured to use logo fetched from website
* New option `--email_on_fail` which only sends emails if the workflow is not successful
<<<<<<< HEAD
* Update `check_max()` with an improved `check_resource()`, which is already used in nf-core/sarek
=======
* Add file existence check when checking software versions
* Fixed issue [https://github.com/nf-core/tools/issues/165] - Use `checkIfExists`
* Consistent spacing for `if` statements
* Add sensible resource labels to `base.config`
>>>>>>> d4d0039a

### Other

* Bump `conda` to 4.6.14 in base nf-core Dockerfile
* Added a Code of Conduct to nf-core/tools, as only the template had this before
* TravisCI tests will now also start for PRs from `patch` branches, [to allow fixing critical issues](https://github.com/nf-core/tools/pull/392) without making a new major release

## v1.6

### Syncing

* Code refactoring to make the script more readable
* No travis build failure anymore on sync errors
* More verbose logging

### Template pipeline

* awsbatch `work-dir` checking moved to nextflow itself. Removed unsatisfiable check in main.nf template.
* Fixed markdown linting
* Tools CI testing now runs markdown lint on compiled template pipeline
* Migrated large portions of documentation to the [nf-core website](https://github.com/nf-core/nf-co.re/pull/93)
* Removed Gitter references in `.github/` directories for `tools/` and pipeline template.
* Changed `scrape_software_versions.py` to output `.csv` file
* Added `export_plots` parameter to multiqc config
* Corrected some typos as listed [here](https://github.com/nf-core/tools/issues/348) to Guidelines

### Tools helper code

* Drop [nf-core/rnaseq](https://github.com/nf-core/rnaseq]) from `blacklist.json` to make template sync available
* Updated main help command to sort the subcommands in a more logical order
* Updated readme to describe the new `nf-core launch` command
* Fix bugs in `nf-core download`
  * The _latest_ release is now fetched by default if not specified
  * Downloaded pipeline files are now properly executable.
* Fixed bugs in `nf-core list`
  * Sorting now works again
  * Output is partially coloured (better highlighting out of date pipelines)
  * Improved documentation
* Fixed bugs in `nf-core lint`
  * The order of conda channels is now correct, avoiding occasional erroneous errors that packages weren't found ([#207](https://github.com/nf-core/tools/issues/207))
  * Allow edge versions in nf-core pipelines
* Add reporting of ignored errored process
  * As a solution for [#103](https://github.com/nf-core/tools/issues/103))
* Add Bowtie2 and BWA in iGenome config file template

## [v1.5](https://github.com/nf-core/tools/releases/tag/1.5) - 2019-03-13 Iron Shark

### Template pipeline

* Dropped Singularity file
* Summary now logs details of the cluster profile used if from [nf-core/configs](https://github.com/nf-core/configs)
* Dockerhub is used in favor of Singularity Hub for pulling when using the Singularity profile
* Changed default container tag from latest to dev
* Brought the logo to life
* Change the default filenames for the pipeline trace files
* Remote fetch of nf-core/configs profiles fails gracefully if offline
* Remove `params.container` and just directly define `process.container` now
* Completion email now includes MultiQC report if not too big
* `params.genome` is now checked if set, to ensure that it's a valid iGenomes key
* Together with nf-core/configs, helper function now checks hostname and suggests a valid config profile
* `awsbatch` executor requires the `tracedir` not to be set to an `s3` bucket.

### Tools helper code

* New `nf-core launch` command to interactively launch nf-core pipelines from command-line
  * Works with a `parameters.settings.json` file shipped with each pipeline
  * Discovers additional `params` from the pipeline dynamically
* Drop Python 3.4 support
* `nf-core list` now only shows a value for _"is local latest version"_ column if there is a local copy.
* Lint markdown formatting in automated tests
  * Added `markdownlint-cli` for checking Markdown syntax in pipelines and tools repo
* Syncing now reads from a `blacklist.json` in order to exclude pipelines from being synced if necessary.
* Added nf-core tools API description to assist developers with the classes and functions available.
  * Docs are automatically built by Travis CI and updated on the nf-co.re website.
* Introduced test for filtering remote workflows by keyword.
* Build tools python API docs
  * Use Travis job for api doc generation and publish

* `nf-core bump-version` now stops before making changes if the linting fails
* Code test coverage
  * Introduced test for filtering remote workflows by keyword
* Linting updates
  * Now properly searches for conda packages in default channels
  * Now correctly validates version pinning for packages from PyPI
  * Updates for changes to `process.container` definition

### Other

* Bump `conda` to 4.6.7 in base nf-core Dockerfile

## [v1.4](https://github.com/nf-core/tools/releases/tag/1.4) - 2018-12-12 Tantalum Butterfly

### Template pipeline

* Institutional custom config profiles moved to github `nf-core/configs`
  * These will now be maintained centrally as opposed to being shipped with the pipelines in `conf/`
  * Load `base.config` by default for all profiles
  * Removed profiles named `standard` and `none`
  * Added parameter `--igenomesIgnore` so `igenomes.config` is not loaded if parameter clashes are observed
  * Added parameter `--custom_config_version` for custom config version control. Can use this parameter to provide commit id for reproducibility. Defaults to `master`
  * Deleted custom configs from template in `conf/` directory i.e. `uzh.config`, `binac.config` and `cfc.config`
* `multiqc_config` and `output_md` are now put into channels instead of using the files directly (see issue [#222](https://github.com/nf-core/tools/issues/222))
* Added `local.md` to cookiecutter template in `docs/configuration/`. This was referenced in `README.md` but not present.
* Major overhaul of docs to add/remove parameters, unify linking of files and added description for providing custom configs where necessary
* Travis: Pull the `dev` tagged docker image for testing
* Removed UPPMAX-specific documentation from the template.

### Tools helper code

* Make Travis CI tests fail on pull requests if the `CHANGELOG.md` file hasn't been updated
* Minor bugfixing in Python code (eg. removing unused import statements)
* Made the web requests caching work on multi-user installations
* Handle exception if nextflow isn't installed
* Linting: Update for Travis: Pull the `dev` tagged docker image for testing

## [v1.3](https://github.com/nf-core/tools/releases/tag/1.3) - 2018-11-21

* `nf-core create` command line interface updated
  * Interactive prompts for required arguments if not given
  * New flag for workflow author
* Updated channel order for bioconda/conda-forge channels in environment.yaml
* Increased code coverage for sub command `create` and `licenses`
* Fixed nasty dependency hell issue between `pytest` and `py` package in Python 3.4.x
* Introduced `.coveragerc` for pytest-cov configuration, which excludes the pipeline template now from being reported
* Fix [189](https://github.com/nf-core/tools/issues/189): Check for given conda and PyPi package dependencies, if their versions exist
* Added profiles for `cfc`,`binac`, `uzh` that can be synced across pipelines
  * Ordering alphabetically for profiles now
* Added `pip install --upgrade pip` to `.travis.yml` to update pip in the Travis CI environment

## [v1.2](https://github.com/nf-core/tools/releases/tag/1.2) - 2018-10-01

* Updated the `nf-core release` command
  * Now called `nf-core bump-versions` instead
  * New flag `--nextflow` to change the required nextflow version instead
* Template updates
  * Simpler installation of the `nf-core` helper tool, now directly from PyPI
  * Bump minimum nextflow version to `0.32.0` - required for built in `manifest.nextflowVersion` check and access to `workflow.manifest` variables from within nextflow scripts
  * New `withName` syntax for configs
  * Travis tests fail if PRs come against the `master` branch, slightly refactored
  * Improved GitHub contributing instructions and pull request / issue templates
* New lint tests
  * `.travis.yml` test for PRs made against the `master` branch
  * Automatic `--release` option not used if the travis repo is `nf-core/tools`
  * Warnings if depreciated variables `params.version` and `params.nf_required_version` are found
* New `nf-core licences` subcommand to show licence for each conda package in a workflow
* `nf-core list` now has options for sorting pipeline nicely
* Latest version of conda used in nf-core base docker image
* Updated PyPI deployment to  correctly parse the markdown readme (hopefully!)
* New GitHub contributing instructions and pull request template

## [v1.1](https://github.com/nf-core/tools/releases/tag/1.1) - 2018-08-14

Very large release containing lots of work from the first nf-core hackathon, held in SciLifeLab Stockholm.

* The [Cookiecutter template](https://github.com/nf-core/cookiecutter) has been merged into tools
  * The old repo above has been archived
  * New pipelines are now created using the command `nf-core create`
  * The nf-core template and associated linting are now controlled under the same version system
* Large number of template updates and associated linting changes
  * New simplified cookiecutter variable usage
  * Refactored documentation - simplified and reduced duplication
  * Better `manifest` variables instead of `params` for pipeline name and version
  * New integrated nextflow version checking
  * Updated travis docker pull command to use tagging to allow release tests to pass
  * Reverted Docker and Singularity syntax to use `ENV` hack again
* Improved Python readme parsing for PyPI
* Updated Travis tests to check that the correct `dev` branch is being targeted
* New sync tool to automate pipeline updates
  * Once initial merges are complete, a nf-core bot account will create PRs for future template updates

## [v1.0.1](https://github.com/nf-core/tools/releases/tag/1.0.1) - 2018-07-18

The version 1.0 of nf-core tools cannot be installed from PyPi. This patch fixes it, by getting rid of the requirements.txt plus declaring the dependent modules in the setup.py directly.

## [v1.0](https://github.com/nf-core/tools/releases/tag/1.0) - 2018-06-12

Initial release of the nf-core helper tools package. Currently includes four subcommands:

* `nf-core list`: List nf-core pipelines with local info
* `nf-core download`: Download a pipeline and singularity container
* `nf-core lint`: Check pipeline against nf-core guidelines
* `nf-core release`: Update nf-core pipeline version number<|MERGE_RESOLUTION|>--- conflicted
+++ resolved
@@ -35,6 +35,7 @@
 * Add link to [Keep a Changelog](http://keepachangelog.com/en/1.0.0/) and [Semantic Versioning](http://semver.org/spec/v2.0.0.html) to CHANGELOG
 * Adjusted `.travis.yml` checks to allow for `patch` branches to be tested
 * Remove awsbatch profile cf [nf-core/configs#71](https://github.com/nf-core/configs/pull/71)
+* Update `check_max()` with an improved `check_resource()`, which is already used in `nf-core/sarek`
 
 ### Other
 
@@ -94,14 +95,10 @@
 * Plain-text email template now has nf-core ASCII artwork
 * Template configured to use logo fetched from website
 * New option `--email_on_fail` which only sends emails if the workflow is not successful
-<<<<<<< HEAD
-* Update `check_max()` with an improved `check_resource()`, which is already used in nf-core/sarek
-=======
 * Add file existence check when checking software versions
 * Fixed issue [https://github.com/nf-core/tools/issues/165] - Use `checkIfExists`
 * Consistent spacing for `if` statements
 * Add sensible resource labels to `base.config`
->>>>>>> d4d0039a
 
 ### Other
 
