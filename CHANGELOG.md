# nf-core/tools: Changelog

## v2.13.2dev

### Template

<<<<<<< HEAD
- Remove fasta default from nextflow.config ([#2828](https://github.com/nf-core/tools/pull/2828))
=======
- Update templates to use nf-core/setup-nextflow v2
>>>>>>> e3b48e65

### Linting

### Components

### General

- Update CI to use nf-core/setup-nextflow v2
- Changelog bot: handle also patch version before dev suffix ([#2820](https://github.com/nf-core/tools/pull/2820))
- update prettier to 3.2.5 ([#2830](https://github.com/nf-core/tools/pull/2830))
- Update GitHub Actions ([#2827](https://github.com/nf-core/tools/pull/2827))
- Update pre-commit hook astral-sh/ruff-pre-commit to v0.3.2 ([#2836](https://github.com/nf-core/tools/pull/2836))

## [v2.13.1 - Tin Puppy Patch](https://github.com/nf-core/tools/releases/tag/2.13) - [2024-02-29]

### Template

- Remove obsolete editor settings in `devcontainer.json` and `gitpod.yml` ([#2795](https://github.com/nf-core/tools/pull/2795))
- Add nf-test test instructions to contributing and PR template ([#2807](https://github.com/nf-core/tools/pull/2807))
- Fix topic extraction step for hashtags in toots ([#2810](https://github.com/nf-core/tools/pull/2810))
- Update modules and subworkflows in the template ([#2811](https://github.com/nf-core/tools/pull/2811))
- Unpin setup-nextflow and action-tower-launch ([#2806](https://github.com/nf-core/tools/pull/2806))

### Download

- Improved offline container image resolution by introducing symlinks, fixes issues [#2751](https://github.com/nf-core/tools/issues/2751), [#2644](https://github.com/nf-core/tools/issues/2644) and [demultiplex#164](https://github.com/nf-core/demultiplex/issues/164): ([#2768](https://github.com/nf-core/tools/pull/2768))

### Linting

### Components

### General

- chore(deps): update codecov/codecov-action digest to 0cfda1d ([#2794](https://github.com/nf-core/tools/pull/2794))
- chore(deps): update gitpod/workspace-base docker digest to c15ee2f ([#2799](https://github.com/nf-core/tools/pull/2799))

## [v2.13 - Tin Puppy](https://github.com/nf-core/tools/releases/tag/2.13) - [2024-02-20]

### Template

- Add empty line in README.md to fix badges. ([#2729](https://github.com/nf-core/tools/pull/2729))
- Replace automatic branch detection in `nf-core download` CI test with hardcoded `dev` and input. ([#2727](https://github.com/nf-core/tools/pull/2727))
- Add Github Action to automatically cleanup ubuntu-latest runners to fix runner running out of diskspace errors([#2755](https://github.com/nf-core/tools/issues/2755))
- Fix GitHub Actions CI and Linting badges links ([#2757](https://github.com/nf-core/tools/pull/2757))
- Add hashtags to release announcement on mastodon ([#2761](https://github.com/nf-core/tools/pull/2761))
- update fastqc and multiqc in template ([#2776](https://github.com/nf-core/tools/pull/2776))
- template refactoring: remove the `lib` directory and use nf-core subworkflows ([#2736](https://github.com/nf-core/tools/pull/2736))
- use nf-validation to create an input channel from a sample sheet ([#2736](https://github.com/nf-core/tools/pull/2736))

### Linting

- Make creat-lint-wf composable ([#2733](https://github.com/nf-core/tools/pull/2733))
- Add looser comparison when pipeline logos ([#2744](https://github.com/nf-core/tools/pull/2744))
- Handle multiple aliases in module imports correctly during linting ([#2762](https://github.com/nf-core/tools/pull/2762))
- Switch to markdown based API and error docs ([#2758](https://github.com/nf-core/tools/pull/2758))

### Modules

- Handle dirty local module repos by force checkout of commits and branches if needed ([#2734](https://github.com/nf-core/tools/pull/2734))
- Patch: handle file not found when it is an added file to a module ([#2771](https://github.com/nf-core/tools/pull/2771))
- Handle symlinks when migrating pytest ([#2770](https://github.com/nf-core/tools/pull/2770))
- Add `--profile` parameter to nf-test command ([#2767](https://github.com/nf-core/tools/pull/2767))

### General

- fix ignoring changes in partially templated files (e.g. `.gitignore`) ([#2722](https://github.com/nf-core/tools/pull/2722))
- update ruff to 0.2.0 and add it to pre-commit step ([#2725](https://github.com/nf-core/tools/pull/2725))
- Update codecov/codecov-action digest to e0b68c6 ([#2728](https://github.com/nf-core/tools/pull/2728))
- Update pre-commit hook astral-sh/ruff-pre-commit to v0.2.1 ([#2730](https://github.com/nf-core/tools/pull/2730))
- Update python:3.11-slim Docker digest to 2a746e2 ([#2743](https://github.com/nf-core/tools/pull/2743))
- Update actions/setup-python action to v5 ([#2739](https://github.com/nf-core/tools/pull/2739))
- Update gitpod/workspace-base Docker digest to 45e7617 ([#2747](https://github.com/nf-core/tools/pull/2747))
- chore(deps): pin jlumbroso/free-disk-space action to 54081f1 ([#2756](https://github.com/nf-core/tools/pull/2756))
- chore(deps): update actions/github-script action to v7 ([#2766](https://github.com/nf-core/tools/pull/2766))
- chore(deps): update pre-commit hook astral-sh/ruff-pre-commit to v0.2.2 ([#2769](https://github.com/nf-core/tools/pull/2769))
- Update gitpod/workspace-base Docker digest to 728e1fa ([#2780](https://github.com/nf-core/tools/pull/2780))

## [v2.12.1 - Aluminium Wolf - Patch](https://github.com/nf-core/tools/releases/tag/2.12.1) - [2024-02-01]

### Linting

- Handle default values of type number from nextflow schema ([#2703](https://github.com/nf-core/tools/pull/2703))
- fix ignoring files_unchanged ([#2707](https://github.com/nf-core/tools/pull/2707))

### General

- Update pre-commit hook astral-sh/ruff-pre-commit to v0.1.15 ([#2705](https://github.com/nf-core/tools/pull/2705))
- use types for default value comparison ([#2712](https://github.com/nf-core/tools/pull/2712))
- fix changelog titles ([#2708](https://github.com/nf-core/tools/pull/2708))
- Print relative path not absolute path in logo cmd log output ([#2709](https://github.com/nf-core/tools/pull/2709))
- Update codecov/codecov-action action to v4 ([#2713](https://github.com/nf-core/tools/pull/2713))
- Ignore nf-core-bot in renovate PRs ([#2716](https://github.com/nf-core/tools/pull/2716))

## [v2.12 - Aluminium Wolf](https://github.com/nf-core/tools/releases/tag/2.12) - [2024-01-29]

### Template

- Add a Github Action Workflow to the pipeline template that tests a successful download with `nf-core download` ([#2618](https://github.com/nf-core/tools/pull/2618))
- Use `pre-commit` to lint files in GitHub CI ([#2635](https://github.com/nf-core/tools/pull/2635))
- Use pdiff also on gitpod for nf-test ([#2640](https://github.com/nf-core/tools/pull/2640))
- switch to new image syntax in readme ([#2645](https://github.com/nf-core/tools/pull/2645))
- Add conda channel order to nextflow.config ([#2094](https://github.com/nf-core/tools/pull/2094))
- Fix tyop in pipeline nextflow.config ([#2664](https://github.com/nf-core/tools/pull/2664))
- Remove `nfcore_external_java_deps.jar` from lib directory in pipeline template ([#2675](https://github.com/nf-core/tools/pull/2675))
- Add function to check `-profile` is well formatted ([#2678](https://github.com/nf-core/tools/pull/2678))
- Add new pipeline error message pointing to docs when 'requirement exceeds available memory' error message ([#2680](https://github.com/nf-core/tools/pull/2680))
- add 👀👍🏻🎉😕 reactions to fix-linting-bot action ([#2692](https://github.com/nf-core/tools/pull/2692))

### Linting

- Fix linting of a pipeline with patched custom module ([#2669](https://github.com/nf-core/tools/pull/2669))
- linting a pipeline also lints the installed subworkflows ([#2677](https://github.com/nf-core/tools/pull/2677))
- environment.yml name must be lowercase ([#2676](https://github.com/nf-core/tools/pull/2676))
- allow ignoring specific files when template_strings ([#2686](https://github.com/nf-core/tools/pull/2686))
- lint `nextflow.config` default values match the ones specified in `nextflow_schema.json` ([#2684](https://github.com/nf-core/tools/pull/2684))

### Modules

- Fix empty json output for `nf-core list local` ([#2668](https://github.com/nf-core/tools/pull/2668))

### General

- Run CI-pytests for nf-core tools on self-hosted runners ([#2550](https://github.com/nf-core/tools/pull/2550))
- Add Ruff linter and formatter replacing Black, isort and pyupgrade ([#2620](https://github.com/nf-core/tools/pull/2620))
- Set pdiff as nf-test differ in Docker image for Gitpod ([#2642](https://github.com/nf-core/tools/pull/2642))
- Fix Renovate Dockerfile updating issues ([#2648](https://github.com/nf-core/tools/pull/2648) and [#2651](https://github.com/nf-core/tools/pull/2651))
- Add new subcommand `nf-core tui`, which launches a TUI (terminal user interface) to intuitively explore the command line flags, built using [Trogon](https://github.com/Textualize/trogon) ([#2655](https://github.com/nf-core/tools/pull/2655))
- Add new subcommand: `nf-core logo-create` to output an nf-core logo for a pipeline (instead of going through the website) ([#2662](https://github.com/nf-core/tools/pull/2662))
- Handle api redirects from the old site ([#2672](https://github.com/nf-core/tools/pull/2672))
- Remove redundanct v in pipeline version for emails ([#2667](https://github.com/nf-core/tools/pull/2667))
- add function to check `-profile` is well formatted ([#2678](https://github.com/nf-core/tools/pull/2678))
- Update pre-commit hook astral-sh/ruff-pre-commit to v0.1.14 ([#2674](https://github.com/nf-core/tools/pull/2674))
- Update pre-commit hook pre-commit/mirrors-mypy to v1.8.0 ([#2630](https://github.com/nf-core/tools/pull/2630))
- Update mshick/add-pr-comment action to v2 ([#2632](https://github.com/nf-core/tools/pull/2632))
- update python image version in docker file ([#2636](https://github.com/nf-core/tools/pull/2636))
- Update actions/cache action to v4 ([#2666](https://github.com/nf-core/tools/pull/2666))
- Update peter-evans/create-or-update-comment action to v4 ([#2683](https://github.com/nf-core/tools/pull/2683))
- Update peter-evans/create-or-update-comment action to v4 ([#2695](https://github.com/nf-core/tools/pull/2695))

## [v2.11.1 - Magnesium Dragon Patch](https://github.com/nf-core/tools/releases/tag/2.11) - [2023-12-20]

### Template

- Rename `release-announcments.yml` to `release-announcements.yml` ([#2610](https://github.com/nf-core/tools/pull/2610))
- Fix `nextflow.config` `docker.runOptions` ([#2607](https://github.com/nf-core/tools/pull/2607))

### General

- Only dump `modules.json` when it is modified ([#2609](https://github.com/nf-core/tools/pull/2609))

## [v2.11 - Magnesium Dragon](https://github.com/nf-core/tools/releases/tag/2.11) - [2023-12-19]

### Template

- Fix writing files to a remote outdir in the NfcoreTemplate helper functions ([#2465](https://github.com/nf-core/tools/pull/2465))
- Fancier syntax highlighting for example samplesheets in the usage.md template ([#2503](https://github.com/nf-core/tools/pull/2503))
- Use closure for multiqc ext.args ([#2509](https://github.com/nf-core/tools/pull/2509))
- Fix how the modules template references the conda environment file ([#2540](https://github.com/nf-core/tools/pull/2540))
- Unset env variable JAVA_TOOL_OPTIONS in gitpod ([#2569](https://github.com/nf-core/tools/pull/2569))
- Pin the version of nf-validation ([#2579](https://github.com/nf-core/tools/pull/2579))
- Disable process selector warnings by default ([#2161](https://github.com/nf-core/tools/issues/2161))
- Remove `docker.userEmulation` from nextflow.config in pipeline template ([#2580](https://github.com/nf-core/tools/pull/2580))

### Download

- Add `docker://` prefix for absolute container URIs as well ([#2576](https://github.com/nf-core/tools/pull/2576)).
- Bugfix for AttributeError: `ContainerError` object has no attribute `absoluteURI` ([#2543](https://github.com/nf-core/tools/pull/2543)).

### Linting

- Fix incorrectly failing linting if 'modules' was not found in meta.yml ([#2447](https://github.com/nf-core/tools/pull/2447))
- Correctly pass subworkflow linting test if `COMPONENT.out.versions` is used in the script ([#2448](https://github.com/nf-core/tools/pull/2448))
- Add pyupgrade to pre-commit config and dev requirements as mentioned in [#2200](https://github.com/nf-core/tools/issues/2200)
- Check for spaces in modules container URLs ([#2452](https://github.com/nf-core/tools/issues/2452))
- Correctly ignore `timeline.enabled`, `report.enabled`, `trace.enabled`, `dag.enabled` variables when linting a pipeline. ([#2507](https://github.com/nf-core/tools/pull/2507))
- Lint nf-test main.nf.test tags include all used components in chained tests ([#2572](https://github.com/nf-core/tools/pull/2572))
- Don't fail linting if md5sum for empty files are found in a stub test ([#2571](https://github.com/nf-core/tools/pull/2571))
- Check for existence of test profile ([#2478](https://github.com/nf-core/tools/pull/2478))

### Modules

- Added stub test creation to `create_test_yml` ([#2476](https://github.com/nf-core/tools/pull/2476))
- Replace ModulePatch by ComponentPatch ([#2482](https://github.com/nf-core/tools/pull/2482))
- Fixed `nf-core modules lint` to work with new module structure for nf-test ([#2494](https://github.com/nf-core/tools/pull/2494))
- Add option `--migrate-pytest` to create a module with nf-test taking into account an existing module ([#2549](https://github.com/nf-core/tools/pull/2549))
- When installing modules and subworkflows, automatically create the `./modules` directory if it doesn't exist ([#2563](https://github.com/nf-core/tools/issues/2563))
- When `.nf-core.yml` is not found create it in the current directory instead of the root filesystem ([#2237](https://github.com/nf-core/tools/issues/2237))
- Modules `--migrate-pytest` copies template scripts ([#2568](https://github.com/nf-core/tools/pull/2568))

### Subworkflows

- Added stub test creation to `create_test_yml` ([#2476](https://github.com/nf-core/tools/pull/2476))
- Fixed `nf-core subworkflows lint` to work with new module structure for nf-test ([#2494](https://github.com/nf-core/tools/pull/2494))
- Add option `--migrate-pytest` to create a subworkflow with nf-test taking into account an existing subworkflow ([#2549](https://github.com/nf-core/tools/pull/2549))

### General

- Update `schema build` functionality to automatically update defaults which have changed in the `nextflow.config`([#2479](https://github.com/nf-core/tools/pull/2479))
- Change testing framework for modules and subworkflows from pytest to nf-test ([#2490](https://github.com/nf-core/tools/pull/2490))
- `bump_version` keeps now the indentation level of the updated version entries ([#2514](https://github.com/nf-core/tools/pull/2514))
- Add mypy to pre-commit config for the tools repo ([#2545](https://github.com/nf-core/tools/pull/2545))
- Use Path objects for ComponentCreate and update the structure of components templates ([#2551](https://github.com/nf-core/tools/pull/2551)).
- GitPod base image: swap tool installation back to `conda` from `mamba` ([#2566](https://github.com/nf-core/tools/pull/2566)).
- Sort the `installed_by` list in `modules.json` ([#2570](https://github.com/nf-core/tools/pull/2570)).
- Unset env variable JAVA_TOOL_OPTIONS in gitpod ([#2569](https://github.com/nf-core/tools/pull/2569))

## [v2.10 - Nickel Ostrich](https://github.com/nf-core/tools/releases/tag/2.10) + [2023-09-25]

### Template

- Fix links in `multiqc_config.yml` ([#2372](https://github.com/nf-core/tools/pull/2372) and [#2412](https://github.com/nf-core/tools/pull/2412))
- Remove default false from nextflow_schema.json ([#2376](https://github.com/nf-core/tools/pull/2376))
- Add module MULTIQC to modules.config ([#2377](https://github.com/nf-core/tools/pull/2377))
- Add GitHub workflow for automated release announcements ([#2382](https://github.com/nf-core/tools/pull/2382))
- Update the Code of Conduct ([#2381](https://github.com/nf-core/tools/pull/2381))
- Save template information to `.nf-core.yml` and deprecate argument `--template-yaml` for `nf-core sync` ([#2388](https://github.com/nf-core/tools/pull/2388) and [#2389](https://github.com/nf-core/tools/pull/2389))
- ([#2397](https://github.com/nf-core/tools/pull/2397)) Remove fixed Ubuntu test and added to standard testing matrix
- ([#2396](https://github.com/nf-core/tools/pull/2396)) Reduce container finding error to warning since the registries are not consistent.
- ([#2415](https://github.com/nf-core/tools/pull/2415#issuecomment-1709847086)) Add autoMounts for apptainer.
- Remove `igenomes_base` from the schema, so that nf-validation doesn't create a file path and throw errors offline for s3 objects.
- Modified devcontainer permissions so that singularity can be run in Codespaces/VS Code devcontainers ([Commit a103f44](https://github.com/CarsonJM/tools/commit/a103f4484eca8c6d668e4653a4ed8d20faf1b41d))
- Update Gitpod profile resources to reflect base environment settings.
- ([#747](https://github.com/nf-core/tools/issues/747)) Add to the template the code to dump the selected pipeline parameters into a json file.

### Download

- Improved container image resolution and prioritization of http downloads over Docker URIs ([#2364](https://github.com/nf-core/tools/pull/2364)).
- Registries provided with `-l`/`--container-library` will be ignored for modules with explicit container registry specifications ([#2403](https://github.com/nf-core/tools/pull/2403)).
- Fix unintentional downloading of containers in test for the Tower download functionality. Bug reported by @adamrtalbot and @awgymer ([#2434](https://github.com/nf-core/tools/pull/2434)).

### Linting

- Add new command `nf-core subworkflows lint` ([#2379](https://github.com/nf-core/tools/pull/2379))

### Modules

### Subworkflows

- Fix bug: missing subworkflow name when using `nf-core subworkflows create` ([#2435](https://github.com/nf-core/tools/pull/2435))

### General

- Initialise `docker_image_name` to fix `UnboundLocalError` error ([#2374](https://github.com/nf-core/tools/pull/2374))
- Fix prompt pipeline revision during launch ([#2375](https://github.com/nf-core/tools/pull/2375))
- Add a `create-params-file` command to create a YAML parameter file for a pipeline containing parameter documentation and defaults. ([#2362](https://github.com/nf-core/tools/pull/2362))
- Update the Code of Conduct ([#2381](https://github.com/nf-core/tools/pull/2381))
- Remove `--no-git` option from `nf-core create` ([#2394](https://github.com/nf-core/tools/pull/2394))
- Throw warning when custom workflow name contains special characters ([#2401](https://github.com/nf-core/tools/pull/2401))
- Bump version of nf-test snapshot files with `nf-core bump-version` ([#2410](https://github.com/nf-core/tools/pull/2410))

## [v2.9 - Chromium Falcon](https://github.com/nf-core/tools/releases/tag/2.9) + [2023-06-29]

### Template

- `params.max_multiqc_email_size` is no longer required ([#2273](https://github.com/nf-core/tools/pull/2273))
- Remove `cleanup = true` from `test_full.config` in pipeline template ([#2279](https://github.com/nf-core/tools/pull/2279))
- Fix usage docs for specifying `params.yaml` ([#2279](https://github.com/nf-core/tools/pull/2279))
- Added stub in modules template ([#2277](https://github.com/nf-core/tools/pull/2277)) [Contributed by @nvnieuwk]
- Move registry definitions out of profile scope ([#2286])(https://github.com/nf-core/tools/pull/2286)
- Remove `aws_tower` profile ([#2287])(https://github.com/nf-core/tools/pull/2287)
- Fixed the Slack report to include the pipeline name ([#2291](https://github.com/nf-core/tools/pull/2291))
- Fix link in the MultiQC report to point to exact version of output docs ([#2298](https://github.com/nf-core/tools/pull/2298))
- Updates seqeralabs/action-tower-launch to v2.0.0 ([#2301](https://github.com/nf-core/tools/pull/2301))
- Remove schema validation from `lib` folder and use Nextflow [nf-validation plugin](https://nextflow-io.github.io/nf-validation/) instead ([#1771](https://github.com/nf-core/tools/pull/1771/))
- Fix parsing of container directive when it is not typical nf-core format ([#2306](https://github.com/nf-core/tools/pull/2306))
- Add ability to specify custom registry for linting modules, defaults to quay.io ([#2313](https://github.com/nf-core/tools/pull/2313))
- Add `singularity.registry = 'quay.io'` in pipeline template ([#2305](https://github.com/nf-core/tools/pull/2305))
- Add `apptainer.registry = 'quay.io'` in pipeline template ([#2352](https://github.com/nf-core/tools/pull/2352))
- Bump minimum required NF version in pipeline template from `22.10.1` -> `23.04.0` ([#2305](https://github.com/nf-core/tools/pull/2305))
- Add ability to interpret `docker.registry` from `nextflow.config` file. If not found defaults to quay.io. ([#2318](https://github.com/nf-core/tools/pull/2318))
- Add functions to dynamically include pipeline tool citations in MultiQC methods description section for better reporting. ([#2326](https://github.com/nf-core/tools/pull/2326))
- Remove `--tracedir` parameter ([#2290](https://github.com/nf-core/tools/pull/2290))
- Incorrect config parameter warnings when customising pipeline template ([#2333](https://github.com/nf-core/tools/pull/2333))
- Use markdown syntax in the description for the meta map channels ([#2358](https://github.com/nf-core/tools/pull/2358))

### Download

- Introduce a `--tower` flag for `nf-core download` to obtain pipelines in an offline format suited for [seqeralabs® Nextflow Tower](https://cloud.tower.nf/) ([#2247](https://github.com/nf-core/tools/pull/2247)).
- Refactored the CLI for `--singularity-cache` in `nf-core download` from a flag to an argument. The prior options were renamed to `amend` (container images are only saved in the `$NXF_SINGULARITY_CACHEDIR`) and `copy` (a copy of the image is saved with the download). `remote` was newly introduced and allows to provide a table of contents of a remote cache via an additional argument `--singularity-cache-index` ([#2247](https://github.com/nf-core/tools/pull/2247)).
- Refactored the CLI parameters related to container images. Although downloading other images than those of the Singularity/Apptainer container system is not supported for the time being, a generic name for the parameters seemed preferable. So the new parameter `--singularity-cache-index` introduced in [#2247](https://github.com/nf-core/tools/pull/2247) has been renamed to `--container-cache-index` prior to release ([#2336](https://github.com/nf-core/tools/pull/2336)).
- To address issue [#2311](https://github.com/nf-core/tools/issues/2311), a new parameter `--container-library` was created allowing to specify the container library (registry) from which container images in OCI format (Docker) should be pulled ([#2336](https://github.com/nf-core/tools/pull/2336)).
- Container detection in configs was improved. This allows for DSL2-like container definitions inside the container parameter value provided to process scopes [#2346](https://github.com/nf-core/tools/pull/2346).
- Add apptainer to the list of false positve container strings ([#2353](https://github.com/nf-core/tools/pull/2353)).

#### Updated CLI parameters

| Old parameter         | New parameter                                  |
| --------------------- | ---------------------------------------------- |
| new parameter         | `-d` / `--download-configuration`              |
| new parameter         | `-t` / `--tower`                               |
| `-c`/ `--container`   | `-s` / `--container-system <VALUE>`            |
| new parameter         | `-l` / `--container-library <VALUE>`           |
| `--singularity-cache` | `-u` / `--container-cache-utilisation <VALUE>` |
| new parameter         | `-i` / `--container-cache-index <VALUE>`       |

_In addition, `-r` / `--revision` has been changed to a parameter that can be provided multiple times so several revisions can be downloaded at once._

### Linting

- Warn if container access is denied ([#2270](https://github.com/nf-core/tools/pull/2270))
- Error if module container specification has quay.io as prefix when it shouldn't have ([#2278](https://github.com/nf-core/tools/pull/2278/files)
- Detect if container is 'simple name' and try to contact quay.io server by default ([#2281](https://github.com/nf-core/tools/pull/2281))
- Warn about null/None/empty default values in `nextflow_schema.json` ([#3328](https://github.com/nf-core/tools/pull/2328))
- Fix linting when creating a pipeline skipping some parts of the template and add CI test ([#2330](https://github.com/nf-core/tools/pull/2330))

### Modules

- Don't update `modules_json` object if a module is not updated ([#2323](https://github.com/nf-core/tools/pull/2323))

### Subworkflows

### General

- GitPod base image: Always self-update to the latest version of Nextflow. Add [pre-commit](https://pre-commit.com/) dependency.
- GitPod configs: Update Nextflow as an init task, init pre-commit in pipeline config.
- Refgenie: Create `nxf_home/nf-core/refgenie_genomes.config` path if it doesn't exist ([#2312](https://github.com/nf-core/tools/pull/2312))
- Add CI tests to test running a pipeline whe it's created from a template skipping different areas

## [v2.8 - Ruthenium Monkey](https://github.com/nf-core/tools/releases/tag/2.8) - [2023-04-27]

### Template

- Explicitly disable `conda` when a container profile ([#2140](https://github.com/nf-core/tools/pull/2140))
- Turn on automatic clean up of intermediate files in `work/` on successful pipeline completion in full-test config ([#2163](https://github.com/nf-core/tools/pull/2163)) [Contributed by @jfy133]
- Add documentation to `usage.md` on how to use `params.yml` files, based on nf-core/ampliseq text ([#2173](https://github.com/nf-core/tools/pull/2173/)) [Contributed by @jfy133, @d4straub]
- Make jobs automatically resubmit for a much wider range of exit codes (now `104` and `130..145`) ([#2170](https://github.com/nf-core/tools/pull/2170))
- Add a clean-up GHA which closes issues and PRs with specific labels ([#2183](https://github.com/nf-core/tools/pull/2183))
- Remove problematic sniffer code in samplesheet_check.py that could give false positive 'missing header' errors ([https://github.com/nf-core/tools/pull/2194]) [Contributed by @Midnighter, @jfy133]
- Consistent syntax for branch checks in PRs ([#2202](https://github.com/nf-core/tools/issues/2202))
- Fixed minor Jinja2 templating bug that caused the PR template to miss a newline
- Updated AWS tests to use newly moved `seqeralabs/action-tower-launch` instead of `nf-core/tower-action`
- Remove `.cff` files from `.editorconfig` ([#2145](https://github.com/nf-core/tools/pull/2145))
- Simplify pipeline README ([#2186](https://github.com/nf-core/tools/issues/2186))
- Added support for the apptainer container engine via `-profile apptainer`. ([#2244](https://github.com/nf-core/tools/issues/2244)) [Contributed by @jfy133]
- Added config `docker.registry` to pipeline template for a configurable default container registry when using Docker containers. Defaults to `quay.io` ([#2133](https://github.com/nf-core/tools/pull/2133))
- Add tower.yml file to the pipeline template ([#2251](https://github.com/nf-core/tools/pull/2251))
- Add mastodon badge to README ([#2253](https://github.com/nf-core/tools/pull/2253))
- Removed `quay.io` from all module Docker container references as this is now supplied at pipeline level. ([#2249](https://github.com/nf-core/tools/pull/2249))
- Remove `CITATION.cff` file from pipeline template, to avoid that pipeline Zenodo entries reference the nf-core publication instead of the pipeline ([#2059](https://github.com/nf-core/tools/pull/2059)).

### Linting

- Update modules lint test to fail if enable_conda is found ([#2213](https://github.com/nf-core/tools/pull/2213))
- Read module lint configuration from `.nf-core.yml`, not `.nf-core-lint.yml` ([#2221](https://github.com/nf-core/tools/pull/2221))
- `nf-core schema lint` now defaults to linting `nextflow_schema.json` if no filename is provided ([#2225](https://github.com/nf-core/tools/pull/2225))
- Warn if `/zenodo.XXXXXX` is present in the Readme ([#2254](https://github.com/nf-core/tools/pull/2254))
- Lint all labels in a module ([#2227](https://github.com/nf-core/tools/pull/2227))

### Modules

- Add an `--empty-template` option to create a module without TODO statements or examples ([#2175](https://github.com/nf-core/tools/pull/2175) & [#2177](https://github.com/nf-core/tools/pull/2177))
- Removed the `nf-core modules mulled` command and all its code dependencies ([2199](https://github.com/nf-core/tools/pull/2199)).
- Take into accout the provided `--git_remote` URL when linting all modules ([2243](https://github.com/nf-core/tools/pull/2243)).

### Subworkflows

- Fixing problem when a module included in a subworkflow had a name change from TOOL to TOOL/SUBTOOL ([#2177](https://github.com/nf-core/tools/pull/2177))
- Fix `nf-core subworkflows test` not running subworkflow tests ([#2181](https://github.com/nf-core/tools/pull/2181))
- Add tests for `nf-core subworkflows create-test-yml` ([#2219](https://github.com/nf-core/tools/pull/2219))

### General

- Deprecate Python 3.7 support because it reaches EOL ([#2210](https://github.com/nf-core/tools/pull/2210))
- `nf-core modules/subworkflows info` now prints the include statement for the module/subworkflow ([#2182](https://github.com/nf-core/tools/pull/2182)).
- Add a clean-up GHA which closes issues and PRs with specific labels ([#2183](https://github.com/nf-core/tools/pull/2183))
- update minimum version of rich to 13.3.1 ([#2185](https://github.com/nf-core/tools/pull/2185))
- Add the Nextflow version to Gitpod container matching the minimal Nextflow version for nf-core (according to `nextflow.config`) ([#2196](https://github.com/nf-core/tools/pull/2196))
- Use `nfcore/gitpod:dev` container in the dev branch ([#2196](https://github.com/nf-core/tools/pull/2196))
- Replace requests_mock with responses in test mocks ([#2165](https://github.com/nf-core/tools/pull/2165)).
- Add warning when installing a module from an `org_path` that exists in multiple remotes in `modules.json` ([#2228](https://github.com/nf-core/tools/pull/2228) [#2239](https://github.com/nf-core/tools/pull/2239)).
- Add the possibility to translate refgenie asset aliases to the ones used in a pipeline with an alias_translations.yaml file ([#2242](https://github.com/nf-core/tools/pull/2242)).
- Add initial CHM13 support ([1988](https://github.com/nf-core/tools/issues/1988))

## [v2.7.2 - Mercury Eagle Patch](https://github.com/nf-core/tools/releases/tag/2.7.2) - [2022-12-19]

### Template

- Fix the syntax of github_output in GitHub actions ([#2114](https://github.com/nf-core/tools/pull/2114))
- Fix a bug introduced in 2.7 that made pipelines hang ([#2132](https://github.com/nf-core/tools/issues/2132))

### Linting

- Allow specifying containers in less than three lines ([#2121](https://github.com/nf-core/tools/pull/2121))
- Run prettier after dumping a json schema file ([#2124](https://github.com/nf-core/tools/pull/2124))

### General

- Only check that a pipeline name doesn't contain dashes if the name is provided by prompt of `--name`. Don't check if a template file is used. ([#2123](https://github.com/nf-core/tools/pull/2123))
- Deprecate `--enable_conda` parameter. Use `conda.enable` instead ([#2131](https://github.com/nf-core/tools/pull/2131))
- Handle `json.load()` exceptions ([#2134](https://github.com/nf-core/tools/pull/2134))

## [v2.7.1 - Mercury Eagle Patch](https://github.com/nf-core/tools/releases/tag/2.7.1) - [2022-12-08]

- Patch release to fix pipeline sync ([#2110](https://github.com/nf-core/tools/pull/2110))

## [v2.7 - Mercury Eagle](https://github.com/nf-core/tools/releases/tag/2.7) - [2022-12-07]

Another big release with lots of new features and bug fixes. Thanks to all contributors!

**Highlights**

- New `nf-core subworkflows` subcommand for creating, removing, testing, updating and finding subworkflows, see the [documentation](https://nf-co.re/tools/#subworkflows) for more information.
- Every pipeline has now it's own GitHub codespace template, which can be used to develop the pipeline directly in the browser.
- Improved handling of modules and subworkflows from other repos than nf-core/modules.
- Pre-commit is now installed as a dependency, which allows us, besides other things, to run prettier on the fly even if it is not manually installed.
- Shell completion for nf-core commands, more information [here](https://nf-co.re/tools#shell-completion).

### Template

#### Features

- Ignore files in `bin/` directory when running prettier ([#2080](https://github.com/nf-core/tools/pull/1957)).
- Add GitHub codespaces template ([#1957](https://github.com/nf-core/tools/pull/1957))
- `nextflow run <pipeline> --version` will now print the workflow version from the manifest and exit ([#1951](https://github.com/nf-core/tools/pull/1951)).
- Add profile for running `docker` with the ARM chips (including Apple silicon) ([#1942](https://github.com/nf-core/tools/pull/1942) and [#2034](https://github.com/nf-core/tools/pull/2034)).
- Flip execution order of parameter summary printing and parameter validation to prevent 'hiding' of parameter errors ([#2033](https://github.com/nf-core/tools/pull/2033)).
- Change colour of 'pipeline completed successfully, but some processes failed' from red to yellow ([#2096](https://github.com/nf-core/tools/pull/2096)).

#### Bug fixes

- Fix lint warnings for `samplesheet_check.nf` module ([#1875](https://github.com/nf-core/tools/pull/1875)).
- Check that the workflow name provided with a template doesn't contain dashes ([#1822](https://github.com/nf-core/tools/pull/1822))

### Linting

#### Features

- Add `--sort-by` option to linting which allows ordering module lint warnings/errors by either test name or module name ([#2077](https://github.com/nf-core/tools/pull/2077)).

#### Bug fixes

- Don't lint pipeline name if `manifest.name` in `.nf-core.yml` ([#2035](https://github.com/nf-core/tools/pull/2035))
- Don't check for `docker pull` commands in `actions_ci` lint test (leftover from DSL1) ([#2055](https://github.com/nf-core/tools/pull/2055)).

### General

#### Features

- Use pre-commit run prettier if prettier is not available ([#1983](https://github.com/nf-core/tools/pull/1983)) and initialize pre-commit in gitpod and codespaces ([#1957](https://github.com/nf-core/tools/pull/1957)).
- Refactor CLI flag `--hide-progress` to be at the top-level group, like `--verbose` ([#2016](https://github.com/nf-core/tools/pull/2016))
- `nf-core sync` now supports the template YAML file using `-t/--template-yaml` ([#1880](https://github.com/nf-core/tools/pull/1880)).
- The default branch can now be specified when creating a new pipeline repo [#1959](https://github.com/nf-core/tools/pull/1959).
- Only warn when checking that the pipeline directory contains a `main.nf` and a `nextflow.config` file if the pipeline is not an nf-core pipeline [#1964](https://github.com/nf-core/tools/pull/1964)
- Bump promoted Python version from 3.7 to 3.8 ([#1971](https://github.com/nf-core/tools/pull/1971)).
- Extended the chat notifications to Slack ([#1829](https://github.com/nf-core/tools/pull/1829)).
- Don't print source file + line number on logging messages (except when verbose) ([#2015](https://github.com/nf-core/tools/pull/2015))
- Automatically format `test.yml` content with Prettier ([#2078](https://github.com/nf-core/tools/pull/2078))
- Automatically format `modules.json` content with Prettier ([#2074](https://github.com/nf-core/tools/pull/2074))
- Add shell completion for nf-core tools commands([#2070](https://github.com/nf-core/tools/pull/2070))

#### Bug fixes, maintenance and tests

- Fix error in tagging GitPod docker images during releases ([#1874](https://github.com/nf-core/tools/pull/1874)).
- Fix bug when updating modules from old version in old folder structure ([#1908](https://github.com/nf-core/tools/pull/1908)).
- Don't remove local copy of modules repo, only update it with fetch ([#1881](https://github.com/nf-core/tools/pull/1881)).
- Improve test coverage of `sync.py` and `__main__.py` ([#1936](https://github.com/nf-core/tools/pull/1936), [#1965](https://github.com/nf-core/tools/pull/1965)).
- Add file `versions.yml` when generating `test.yml` with `nf-core modules create-test-yml` but don't check for md5sum [#1963](https://github.com/nf-core/tools/pull/1963).
- Mock biocontainers and anaconda api calls in modules and subworkflows tests [#1967](https://github.com/nf-core/tools/pull/1967)
- Run tests with Python 3.11 ([#1970](https://github.com/nf-core/tools/pull/1970)).
- Run test with a realistic version of git ([#2043](https://github.com/nf-core/tools/pull/2043)).
- Fix incorrect file deletion in `nf-core launch` when `--params_in` has the same name as `--params_out` ([#1986](https://github.com/nf-core/tools/pull/1986)).
- Updated GitHub actions ([#1998](https://github.com/nf-core/tools/pull/1998), [#2001](https://github.com/nf-core/tools/pull/2001))
- Code maintenance ([#1818](https://github.com/nf-core/tools/pull/1818), [#2032](https://github.com/nf-core/tools/pull/2032), [#2073](https://github.com/nf-core/tools/pull/2073)).
- Track from where modules and subworkflows are installed ([#1999](https://github.com/nf-core/tools/pull/1999)).
- Substitute ModulesCommand and SubworkflowsCommand by ComponentsCommand ([#2000](https://github.com/nf-core/tools/pull/2000)).
- Prevent installation with unsupported Python versions ([#2075](https://github.com/nf-core/tools/pull/2075)).
- Allow other remote URLs not starting with `http` ([#2061](https://github.com/nf-core/tools/pull/2061))

### Modules

- Update patch file paths if the modules directory has the old structure ([#1878](https://github.com/nf-core/tools/pull/1878)).
- Don't write to `modules.json` file when applying a patch file during `nf-core modules update` ([#2017](https://github.com/nf-core/tools/pull/2017)).

### Subworkflows

- Add subworkflow commands `create-test-yml`, `create` and `install` ([#1897](https://github.com/nf-core/tools/pull/1897)).
- Update subworkflows install so it installs also imported modules and subworkflows ([#1904](https://github.com/nf-core/tools/pull/1904)).
- `check_up_to_date()` function from `modules_json.py` also checks for subworkflows ([#1934](https://github.com/nf-core/tools/pull/1934)).
- Add tests for `nf-core subworkflows install` command ([#1996](https://github.com/nf-core/tools/pull/1996)).
- Function `create()` from `modules_json.py` adds also subworkflows to `modules.json` file ([#2005](https://github.com/nf-core/tools/pull/2005)).
- Add `nf-core subworkflows update` command ([#2019](https://github.com/nf-core/tools/pull/2019)).

## [v2.6 - Tin Octopus](https://github.com/nf-core/tools/releases/tag/2.6) - [2022-10-04]

### Template

- Add template for subworkflows
- Add `actions/upload-artifact` step to the awstest workflows, to expose the debug log file
- Add `prettier` as a requirement to Gitpod Dockerimage
- Bioconda incompatible conda channel setups now result in more informative error messages ([#1812](https://github.com/nf-core/tools/pull/1812))
- Improve template customisation documentation ([#1821](https://github.com/nf-core/tools/pull/1821))
- Update MultiQC module, update supplying MultiQC default and custom config and logo files to module
- Add a 'recommend' methods description text to MultiQC to help pipeline users report pipeline usage in publications ([#1749](https://github.com/nf-core/tools/pull/1749))
- Fix template spacing modified by JINJA ([#1830](https://github.com/nf-core/tools/pull/1830))
- Fix MultiQC execution on template ([#1855](https://github.com/nf-core/tools/pull/1855))
- Don't skip including `base.config` when skipping nf-core/configs

### Linting

- Pipelines: Check that the old renamed `lib` files are not still present:
  - `Checks.groovy` -> `Utils.groovy`
  - `Completion.groovy` -> `NfcoreTemplate.groovy`
  - `Workflow.groovy` -> `WorkflowMain.groovy`

### General

- Add function to enable chat notifications on MS Teams, accompanied by `hook_url` param to enable it.
- Schema: Remove `allOf` if no definition groups are left.
- Use contextlib to temporarily change working directories ([#1819](https://github.com/nf-core/tools/pull/1819))
- More helpful error messages if `nf-core download` can't parse a singularity image download
- Add `nf-core subworkflows create` command

### Modules

- If something is wrong with the local repo cache, offer to delete it and try again ([#1850](https://github.com/nf-core/tools/issues/1850))
- Restructure code to work with the directory restructuring in [modules](https://github.com/nf-core/modules/pull/2141) ([#1859](https://github.com/nf-core/tools/pull/1859))
- Make `label: process_single` default when creating a new module

## [v2.5.1 - Gold Otter Patch](https://github.com/nf-core/tools/releases/tag/2.5.1) - [2022-08-31]

- Patch release to fix black linting in pipelines ([#1789](https://github.com/nf-core/tools/pull/1789))
- Add isort options to pyproject.toml ([#1792](https://github.com/nf-core/tools/pull/1792))
- Lint pyproject.toml file exists and content ([#1795](https://github.com/nf-core/tools/pull/1795))
- Update GitHub PyPI package release action to v1 ([#1785](https://github.com/nf-core/tools/pull/1785))

### Template

- Update GitHub actions to use nodejs16 ([#1944](https://github.com/nf-core/tools/pull/1944))

## [v2.5 - Gold Otter](https://github.com/nf-core/tools/releases/tag/2.5) - [2022-08-30]

### Template

- Bumped Python version to 3.7 in the GitHub linting in the workflow template ([#1680](https://github.com/nf-core/tools/pull/1680))
- Fix bug in pipeline readme logo URL ([#1590](https://github.com/nf-core/tools/pull/1590))
- Switch CI to use [setup-nextflow](https://github.com/nf-core/setup-nextflow) action to install Nextflow ([#1650](https://github.com/nf-core/tools/pull/1650))
- Add `CITATION.cff` [#361](https://github.com/nf-core/tools/issues/361)
- Add Gitpod and Mamba profiles to the pipeline template ([#1673](https://github.com/nf-core/tools/pull/1673))
- Remove call to `getGenomeAttribute` in `main.nf` when running `nf-core create` without iGenomes ([#1670](https://github.com/nf-core/tools/issues/1670))
- Make `nf-core create` fail if Git default branch name is dev or TEMPLATE ([#1705](https://github.com/nf-core/tools/pull/1705))
- Convert `console` snippets to `bash` snippets in the template where applicable ([#1729](https://github.com/nf-core/tools/pull/1729))
- Add `branch` field to module entries in `modules.json` to record what branch a module was installed from ([#1728](https://github.com/nf-core/tools/issues/1728))
- Add customisation option to remove all GitHub support with `nf-core create` ([#1766](https://github.com/nf-core/tools/pull/1766))

### Linting

- Check that the `.prettierignore` file exists and that starts with the same content.
- Update `readme.py` nf version badge validation regexp to accept any signs before version number ([#1613](https://github.com/nf-core/tools/issues/1613))
- Add isort configuration and GitHub workflow ([#1538](https://github.com/nf-core/tools/pull/1538))
- Use black also to format python files in workflows ([#1563](https://github.com/nf-core/tools/pull/1563))
- Add check for mimetype in the `input` parameter. ([#1647](https://github.com/nf-core/tools/issues/1647))
- Check that the singularity and docker tags are parsable. Add `--fail-warned` flag to `nf-core modules lint` ([#1654](https://github.com/nf-core/tools/issues/1654))
- Handle exception in `nf-core modules lint` when process name doesn't start with process ([#1733](https://github.com/nf-core/tools/issues/1733))

### General

- Remove support for Python 3.6 ([#1680](https://github.com/nf-core/tools/pull/1680))
- Add support for Python 3.9 and 3.10 ([#1680](https://github.com/nf-core/tools/pull/1680))
- Invoking Python with optimizations no longer affects the program control flow ([#1685](https://github.com/nf-core/tools/pull/1685))
- Update `readme` to drop `--key` option from `nf-core modules list` and add the new pattern syntax
- Add `--fail-warned` flag to `nf-core lint` to make warnings fail ([#1593](https://github.com/nf-core/tools/pull/1593))
- Add `--fail-warned` flag to pipeline linting workflow ([#1593](https://github.com/nf-core/tools/pull/1593))
- Updated the nf-core package requirements ([#1620](https://github.com/nf-core/tools/pull/1620), [#1757](https://github.com/nf-core/tools/pull/1757), [#1756](https://github.com/nf-core/tools/pull/1756))
- Remove dependency of the mock package and use unittest.mock instead ([#1696](https://github.com/nf-core/tools/pull/1696))
- Fix and improve broken test for Singularity container download ([#1622](https://github.com/nf-core/tools/pull/1622))
- Use [`$XDG_CACHE_HOME`](https://specifications.freedesktop.org/basedir-spec/basedir-spec-latest.html) or `~/.cache` instead of `$XDG_CONFIG_HOME` or `~/config/` as base directory for API cache
- Switch CI to use [setup-nextflow](https://github.com/nf-core/setup-nextflow) action to install Nextflow ([#1650](https://github.com/nf-core/tools/pull/1650))
- Add tests for `nf-core modules update` and `ModulesJson`.
- Add CI for GitLab remote [#1646](https://github.com/nf-core/tools/issues/1646)
- Add `CITATION.cff` [#361](https://github.com/nf-core/tools/issues/361)
- Allow customization of the `nf-core` pipeline template when using `nf-core create` ([#1548](https://github.com/nf-core/tools/issues/1548))
- Add Refgenie integration: updating of nextflow config files with a refgenie database ([#1090](https://github.com/nf-core/tools/pull/1090))
- Fix `--key` option in `nf-core lint` when supplying a module lint test name ([#1681](https://github.com/nf-core/tools/issues/1681))
- Add `no_git=True` when creating a new pipeline and initialising a git repository is not needed in `nf-core lint` and `nf-core bump-version` ([#1709](https://github.com/nf-core/tools/pull/1709))
- Move `strip_ansi_code` function in lint to `utils.py`
- Simplify control flow and don't use equality comparison for `None` and booleans
- Replace use of the deprecated `distutils` Version object with that from `packaging` ([#1735](https://github.com/nf-core/tools/pull/1735))
- Add code to cancel CI run if a new run starts ([#1760](https://github.com/nf-core/tools/pull/1760))
- CI for the API docs generation now uses the ubuntu-latest base image ([#1762](https://github.com/nf-core/tools/pull/1762))
- Add option to hide progress bars in `nf-core lint` and `nf-core modules lint` with `--hide-progress`.

### Modules

- Add `--fix-version` flag to `nf-core modules lint` command to update modules to the latest version ([#1588](https://github.com/nf-core/tools/pull/1588))
- Fix a bug in the regex extracting the version from biocontainers URLs ([#1598](https://github.com/nf-core/tools/pull/1598))
- Update how we interface with git remotes. ([#1626](https://github.com/nf-core/tools/issues/1626))
- Add prompt for module name to `nf-core modules info` ([#1644](https://github.com/nf-core/tools/issues/1644))
- Update docs with example of custom git remote ([#1645](https://github.com/nf-core/tools/issues/1645))
- Command `nf-core modules test` obtains module name suggestions from installed modules ([#1624](https://github.com/nf-core/tools/pull/1624))
- Add `--base-path` flag to `nf-core modules` to specify the base path for the modules in a remote. Also refactored `modules.json` code. ([#1643](https://github.com/nf-core/tools/issues/1643)) Removed after ([#1754](https://github.com/nf-core/tools/pull/1754))
- Rename methods in `ModulesJson` to remove explicit reference to `modules.json`
- Fix inconsistencies in the `--save-diff` flag `nf-core modules update`. Refactor `nf-core modules update` ([#1536](https://github.com/nf-core/tools/pull/1536))
- Fix bug in `ModulesJson.check_up_to_date` causing it to ask for the remote of local modules
- Handle errors when updating module version with `nf-core modules update --fix-version` ([#1671](https://github.com/nf-core/tools/pull/1671))
- Make `nf-core modules update --save-diff` work when files were created or removed ([#1694](https://github.com/nf-core/tools/issues/1694))
- Get the latest common build for Docker and Singularity containers of a module ([#1702](https://github.com/nf-core/tools/pull/1702))
- Add short option for `--no-pull` option in `nf-core modules`
- Add `nf-core modules patch` command ([#1312](https://github.com/nf-core/tools/issues/1312))
- Add support for patch in `nf-core modules update` command ([#1312](https://github.com/nf-core/tools/issues/1312))
- Add support for patch in `nf-core modules lint` command ([#1312](https://github.com/nf-core/tools/issues/1312))
- Add support for custom remotes in `nf-core modules lint` ([#1715](https://github.com/nf-core/tools/issues/1715))
- Make `nf-core modules` commands work with arbitrary git remotes ([#1721](https://github.com/nf-core/tools/issues/1721))
- Add links in `README.md` for `info` and `patch` commands ([#1722](https://github.com/nf-core/tools/issues/1722)])
- Fix misc. issues with `--branch` and `--base-path` ([#1726](https://github.com/nf-core/tools/issues/1726))
- Add `branch` field to module entries in `modules.json` to record what branch a module was installed from ([#1728](https://github.com/nf-core/tools/issues/1728))
- Fix broken link in `nf-core modules info`([#1745](https://github.com/nf-core/tools/pull/1745))
- Fix unbound variable issues and minor refactoring [#1742](https://github.com/nf-core/tools/pull/1742/)
- Recreate modules.json file instead of complaining about incorrectly formatted file. ([#1741](https://github.com/nf-core/tools/pull/1741)
- Add support for patch when creating `modules.json` file ([#1752](https://github.com/nf-core/tools/pull/1752))

## [v2.4.1 - Cobolt Koala Patch](https://github.com/nf-core/tools/releases/tag/2.4) - [2022-05-16]

- Patch release to try to fix the template sync ([#1585](https://github.com/nf-core/tools/pull/1585))
- Avoid persistent temp files from pytests ([#1566](https://github.com/nf-core/tools/pull/1566))
- Add option to trigger sync manually on just nf-core/testpipeline

## [v2.4 - Cobolt Koala](https://github.com/nf-core/tools/releases/tag/2.4) - [2022-05-16]

### Template

- Read entire lines when sniffing the samplesheet format (fix [#1561](https://github.com/nf-core/tools/issues/1561))
- Add actions workflow to respond to `@nf-core-bot fix linting` comments on pipeline PRs
- Fix Prettier formatting bug in completion email HTML template ([#1509](https://github.com/nf-core/tools/issues/1509))
- Fix bug in pipeline readme logo URL
- Set the default DAG graphic output to HTML to have a default that does not depend on Graphviz being installed on the host system ([#1512](https://github.com/nf-core/tools/pull/1512)).
- Removed retry strategy for AWS tests CI, as Nextflow now handles spot instance retries itself
- Add `.prettierignore` file to stop Prettier linting tests from running over test files
- Made module template test command match the default used in `nf-core modules create-test-yml` ([#1562](https://github.com/nf-core/tools/issues/1562))
- Removed black background from Readme badges now that GitHub has a dark mode, added Tower launch badge.
- Don't save md5sum for `versions.yml` when running `nf-core modules create-test-yml` ([#1511](https://github.com/nf-core/tools/pull/1511))

### General

- Add actions workflow to respond to `@nf-core-bot fix linting` comments on nf-core/tools PRs
- Use [`$XDG_CONFIG_HOME`](https://specifications.freedesktop.org/basedir-spec/basedir-spec-latest.html) or `~/.config/nf-core` instead of `~/.nfcore` for API cache (the latter can be safely deleted)
- Consolidate GitHub API calls into a shared function that uses authentication from the [`gh` GitHub cli tool](https://cli.github.com/) or `GITHUB_AUTH_TOKEN` to avoid rate limiting ([#1499](https://github.com/nf-core/tools/pull/1499))
- Add an empty line to `modules.json`, `params.json` and `nextflow-schema.json` when dumping them to avoid prettier errors.
- Remove empty JSON schema definition groups to avoid usage errors ([#1419](https://github.com/nf-core/tools/issues/1419))
- Bumped the minimum version of `rich` from `v10` to `v10.7.0`

### Modules

- Add a new command `nf-core modules mulled` which can generate the name for a multi-tool container image.
- Add a new command `nf-core modules test` which runs pytests locally.
- Print include statement to terminal when `modules install` ([#1520](https://github.com/nf-core/tools/pull/1520))
- Allow follow links when generating `test.yml` file with `nf-core modules create-test-yml` ([1570](https://github.com/nf-core/tools/pull/1570))
- Escaped test run output before logging it, to avoid a rich `MarkupError`

### Linting

- Don't allow a `.nf-core.yaml` file, should be `.yml` ([#1515](https://github.com/nf-core/tools/pull/1515)).
- `shell` blocks now recognised to avoid error `when: condition has too many lines` ([#1557](https://github.com/nf-core/tools/issues/1557))
- Fixed error when using comments after `input` tuple lines ([#1542](https://github.com/nf-core/tools/issues/1542))
- Don't lint the `shell` block when `script` is used ([1558](https://github.com/nf-core/tools/pull/1558))
- Check that `template` is used in `script` blocks
- Tweaks to CLI output display of lint results

## [v2.3.2 - Mercury Vulture Fixed Formatting](https://github.com/nf-core/tools/releases/tag/2.3.2) - [2022-03-24]

Very minor patch release to fix the full size AWS tests and re-run the template sync, which partially failed due to GitHub pull-requests being down at the time of release.

### Template

- Updated the AWS GitHub actions to let nf-core/tower-action use it's defaults for pipeline and git sha ([#1488](https://github.com/nf-core/tools/pull/1488))
- Add prettier editor extension to `gitpod.yml` in template ([#1485](https://github.com/nf-core/tools/pull/1485))
- Remove traces of markdownlint in the template ([#1486](https://github.com/nf-core/tools/pull/1486)
- Remove accidentally added line in `CHANGELOG.md` in the template ([#1487](https://github.com/nf-core/tools/pull/1487))
- Update linting to check that `.editorconfig` is there and `.yamllint.yml` isn't.

## [v2.3.1 - Mercury Vulture Formatting](https://github.com/nf-core/tools/releases/tag/2.3.1) - [2022-03-23]

This patch release is primarily to address problems that we had in the v2.3 release with code linting.
Instead of resolving those specific issues, we chose to replace the linting tools (`markdownlint`, `yamllint`) with a new tool: [_Prettier_](https://prettier.io)

This is a fairly major change and affects a lot of files. However, it will hopefully simplify future usage.
Prettier can auto-format many different file formats (for pipelines the most relevant are markdown and YAML) and is extensible with plugins ([Nextflow](https://github.com/nf-core/prettier-plugin-nextflow), anyone?).
It tends to be a bit less strict than `markdownlint` and `yamllint` and importantly _can fix files for you_ rather than just complaining.

The sync PR may be a little big because of many major changes (whitespace, quotation mark styles etc).
To help with the merge, _**we highly recommend running Prettier on your pipeline's codebase before attempting the template merge**_.
If you take this approach, please copy `.editorconfig` and `.prettierrc.yml` from the template to your pipeline root first,
as they configure the behaviour of Prettier.

To run Prettier, go to the base of the repository where `.editorconfig` and `.prettierrc.yml` are located.
Make sure your `git status` is clean so that the changes don't affect anything you're working on and run:

```bash
prettier --write .
```

This runs Prettier and tells it to fix any issues it finds in place.

Please note that there are many excellent integrations for Prettier available, for example VSCode can be set up to automatically format files on save.

### Template

- Replace `markdownlint` and `yamllint` with [_Prettier_](https://prettier.io) for linting formatting / whitespace ([#1470](https://github.com/nf-core/tools/pull/1470))
- Add CI test using `editorconfig-checker` for other file types to look for standardised indentation and formatting ([#1476](https://github.com/nf-core/tools/pull/1476))
- Add md5sum check of `versions.yml` to `test.yml` on the modules template.
- Update bundled module wrappers to latest versions ([#1462](https://github.com/nf-core/tools/pull/1462))
- Renamed `assets/multiqc_config.yaml` to `assets/multiqc_config.yml` (`yml` not `yaml`) ([#1471](https://github.com/nf-core/tools/pull/1471))

### General

- Convert nf-core/tools API / lint test documentation to MyST ([#1245](https://github.com/nf-core/tools/pull/1245))
- Build documentation for the `nf-core modules lint` tests ([#1250](https://github.com/nf-core/tools/pull/1250))
- Fix some colours in the nf-core/tools API docs ([#1467](https://github.com/nf-core/tools/pull/1467))
- Install tools inside GitPod Docker using the repo itself and not from Conda.
- Rewrite GitHub Actions workflow for publishing the GitPod Docker image.
- Improve config for PyTest so that you can run `pytest` instead of `pytest tests/` ([#1461](https://github.com/nf-core/tools/pull/1461))
- New pipeline lint test `multiqc_config` that checks YAML structure instead of basic file contents ([#1461](https://github.com/nf-core/tools/pull/1461))
- Updates to the GitPod docker image to install the latest version of nf-core/tools

## [v2.3 - Mercury Vulture](https://github.com/nf-core/tools/releases/tag/2.3) - [2022-03-15]

### Template

- Removed mention of `--singularity_pull_docker_container` in pipeline `README.md`
- Replaced equals with ~ in nf-core headers, to stop false positive unresolved conflict errors when committing with VSCode.
- Add retry strategy for AWS megatests after releasing [nf-core/tower-action v2.2](https://github.com/nf-core/tower-action/releases/tag/v2.2)
- Added `.nf-core.yml` file with `repository_type: pipeline` for modules commands
- Update igenomes path to the `BWAIndex` to fetch the whole `version0.6.0` folder instead of only the `genome.fa` file
- Remove pinned Node version in the GitHub Actions workflows, to fix errors with `markdownlint`
- Bumped `nf-core/tower-action` to `v3` and removed `pipeline` and `revision` from the AWS workflows, which were not needed
- Add yamllint GitHub Action.
- Add `.yamllint.yml` to avoid line length and document start errors ([#1407](https://github.com/nf-core/tools/issues/1407))
- Add `--publish_dir_mode` back into the pipeline template ([nf-core/rnaseq#752](https://github.com/nf-core/rnaseq/issues/752#issuecomment-1039451607))
- Add optional loading of of pipeline-specific institutional configs to `nextflow.config`
- Make `--outdir` a mandatory parameter ([nf-core/tools#1415](https://github.com/nf-core/tools/issues/1415))
- Add pipeline description and authors between triple quotes to avoid errors with apostrophes ([#2066](https://github.com/nf-core/tools/pull/2066), [#2104](https://github.com/nf-core/tools/pull/2104))

### General

- Updated `nf-core download` to work with latest DSL2 syntax for containers ([#1379](https://github.com/nf-core/tools/issues/1379))
- Made `nf-core modules create` detect repository type with explicit `.nf-core.yml` instead of random readme stuff ([#1391](https://github.com/nf-core/tools/pull/1391))
- Added a Gitpod environment and Dockerfile ([#1384](https://github.com/nf-core/tools/pull/1384))
  - Adds conda, Nextflow, nf-core, pytest-workflow, mamba, and pip to base Gitpod Docker image.
  - Adds GH action to build and push Gitpod Docker image.
  - Adds Gitpod environment to template.
  - Adds Gitpod environment to tools with auto build of nf-core tool.
- Shiny new command-line help formatting ([#1403](https://github.com/nf-core/tools/pull/1403))
- Call the command line help with `-h` as well as `--help` (was formerly just the latter) ([#1404](https://github.com/nf-core/tools/pull/1404))
- Add `.yamllint.yml` config file to avoid line length and document start errors in the tools repo itself.
- Switch to `yamllint-github-action`to be able to configure yaml lint exceptions ([#1404](https://github.com/nf-core/tools/issues/1413))
- Prevent module linting KeyError edge case ([#1321](https://github.com/nf-core/tools/issues/1321))
- Bump-versions: Don't trim the trailing newline on files, causes editorconfig linting to fail ([#1265](https://github.com/nf-core/tools/issues/1265))
- Handle exception in `nf-core list` when a broken git repo is found ([#1273](https://github.com/nf-core/tools/issues/1273))
- Updated URL for pipeline lint test docs ([#1348](https://github.com/nf-core/tools/issues/1348))
- Updated `nf-core create` to tolerate failures and retry when fetching pipeline logos from the website ([#1369](https://github.com/nf-core/tools/issues/1369))
- Modified the CSS overriding `sphinx_rtd_theme` default colors to fix some glitches in the API documentation ([#1294](https://github.com/nf-core/tools/issues/1294))

### Modules

- New command `nf-core modules info` that prints nice documentation about a module to the terminal :sparkles: ([#1427](https://github.com/nf-core/tools/issues/1427))
- Linting a pipeline now fails instead of warning if a local copy of a module does not match the remote ([#1313](https://github.com/nf-core/tools/issues/1313))
- Fixed linting bugs where warning was incorrectly generated for:
  - `Module does not emit software version`
  - `Container versions do not match`
  - `input:` / `output:` not being specified in module
  - Allow for containers from other biocontainers resource as defined [here](https://github.com/nf-core/modules/blob/cde237e7cec07798e5754b72aeca44efe89fc6db/modules/cat/fastq/main.nf#L7-L8)
- Fixed traceback when using `stageAs` syntax as defined [here](https://github.com/nf-core/modules/blob/cde237e7cec07798e5754b72aeca44efe89fc6db/modules/cat/fastq/main.nf#L11)
- Added `nf-core schema docs` command to output pipline parameter documentation in Markdown format for inclusion in GitHub and other documentation systems ([#741](https://github.com/nf-core/tools/issues/741))
- Allow conditional process execution from the configuration file ([#1393](https://github.com/nf-core/tools/pull/1393))
- Add linting for when condition([#1397](https://github.com/nf-core/tools/pull/1397))
- Added modules ignored table to `nf-core modules bump-versions`. ([#1234](https://github.com/nf-core/tools/issues/1234))
- Added `--conda-package-version` flag for specifying version of conda package in `nf-core modules create`. ([#1238](https://github.com/nf-core/tools/issues/1238))
- Add option of writing diffs to file in `nf-core modules update` using either interactive prompts or the new `--diff-file` flag.
- Fixed edge case where module names that were substrings of other modules caused both to be installed ([#1380](https://github.com/nf-core/tools/issues/1380))
- Tweak handling of empty files when generating the test YAML ([#1376](https://github.com/nf-core/tools/issues/1376))
  - Fail linting if a md5sum for an empty file is found (instead of a warning)
  - Don't skip the md5 when generating a test file if an empty file is found (so that linting fails and can be manually checked)
- Linting checks test files for `TODO` statements as well as the main module code ([#1271](https://github.com/nf-core/tools/issues/1271))
- Handle error if `manifest` isn't set in `nextflow.config` ([#1418](https://github.com/nf-core/tools/issues/1418))

## [v2.2 - Lead Liger](https://github.com/nf-core/tools/releases/tag/2.2) - [2021-12-14]

### Template

- Update repo logos to utilize [GitHub's `#gh-light/dark-mode-only`](https://docs.github.com/en/github/writing-on-github/getting-started-with-writing-and-formatting-on-github/basic-writing-and-formatting-syntax#specifying-the-theme-an-image-is-shown-to), to switch between logos optimized for light or dark themes. The old repo logos have to be removed (in `docs/images` and `assets/`).
- Deal with authentication with private repositories
- Bump minimun Nextflow version to 21.10.3
- Convert pipeline template to updated Nextflow DSL2 syntax
- Solve circular import when importing `nf_core.modules.lint`
- Disable cache in `nf_core.utils.fetch_wf_config` while performing `test_wf_use_local_configs`.
- Modify software version channel handling to support multiple software version emissions (e.g. from mulled containers), and multiple software versions.
- Update `dumpsoftwareversion` module to correctly report versions with trailing zeros.
- Remove `params.hostnames` from the pipeline template ([#1304](https://github.com/nf-core/tools/issues/1304))
- Update `.gitattributes` to mark installed modules and subworkflows as `linguist-generated` ([#1311](https://github.com/nf-core/tools/issues/1311))
- Adding support for [Julia](https://julialang.org) package environments to `nextflow.config`([#1317](https://github.com/nf-core/tools/pull/1317))
- New YAML issue templates for pipeline bug reports and feature requests, with a much richer interface ([#1165](https://github.com/nf-core/tools/pull/1165))
- Update AWS test GitHub Actions to use v2 of [nf-core/tower-action](https://github.com/nf-core/tower-action)
- Post linting comment even when `linting.yml` fails
- Update `CONTRIBUTION.md` bullets to remove points related to `scrape_software_versions.py`
- Update AWS test to set Nextflow version to 21.10.3

### General

- Made lint check for parameters defaults stricter [[#992](https://github.com/nf-core/tools/issues/992)]
  - Default values in `nextflow.config` must match the defaults given in the schema (anything with `{` in, or in `main.nf` is ignored)
  - Defaults in `nextflow.config` must now match the variable _type_ specified in the schema
  - If you want the parameter to not have a default value, use `null`
  - Strings set to `false` or an empty string in `nextflow.config` will now fail linting
- Bump minimun Nextflow version to 21.10.3
- Changed `questionary` `ask()` to `unsafe_ask()` to not catch `KeyboardInterupts` ([#1237](https://github.com/nf-core/tools/issues/1237))
- Fixed bug in `nf-core launch` due to revisions specified with `-r` not being added to nextflow command. ([#1246](https://github.com/nf-core/tools/issues/1246))
- Update regex in `readme` test of `nf-core lint` to agree with the pipeline template ([#1260](https://github.com/nf-core/tools/issues/1260))
- Update 'fix' message in `nf-core lint` to conform to the current command line options. ([#1259](https://github.com/nf-core/tools/issues/1259))
- Fixed bug in `nf-core list` when `NXF_HOME` is set
- Run CI test used to create and lint/run the pipeline template with minimum and latest edge release of NF ([#1304](https://github.com/nf-core/tools/issues/1304))
- New YAML issue templates for tools bug reports and feature requests, with a much richer interface ([#1165](https://github.com/nf-core/tools/pull/1165))
- Handle synax errors in Nextflow config nicely when running `nf-core schema build` ([#1267](https://github.com/nf-core/tools/pull/1267))
- Erase temporary files and folders while performing Python tests (pytest)
- Remove base `Dockerfile` used for DSL1 pipeline container builds
- Run tests with Python 3.10
- [#1363](https://github.com/nf-core/tools/pull/1363) Fix tools CI workflow nextflow versions.

### Modules

- Fixed typo in `modules_utils.py`.
- Fixed failing lint test when process section was missing from module. Also added the local failing tests to the warned section of the output table. ([#1235](https://github.com/nf-core/tools/issues/1235))
- Added `--diff` flag to `nf-core modules update` which shows the diff between the installed files and the versions
- Update `nf-core modules create` help texts which were not changed with the introduction of the `--dir` flag
- Check if README is from modules repo
- Update module template to DSL2 v2.0 (remove `functions.nf` from modules template and updating `main.nf` ([#1289](https://github.com/nf-core/tools/pull/))
- Substitute get process/module name custom functions in module `main.nf` using template replacement ([#1284](https://github.com/nf-core/tools/issues/1284))
- Check test YML file for md5sums corresponding to empty files ([#1302](https://github.com/nf-core/tools/issues/1302))
- Exit with an error if empty files are found when generating the test YAML file ([#1302](https://github.com/nf-core/tools/issues/1302))

## [v2.1 - Zinc Zebra](https://github.com/nf-core/tools/releases/tag/2.1) - [2021-07-27]

### Template

- Correct regex pattern for file names in `nextflow_schema.json`
- Remove `.` from nf-core/tools command examples
- Update Nextflow installation link in pipeline template ([#1201](https://github.com/nf-core/tools/issues/1201))
- Command `hostname` is not portable [[#1212](https://github.com/nf-core/tools/pull/1212)]
- Changed how singularity and docker links are written in template to avoid duplicate links

### General

- Changed names of some flags with `-r` as short options to make the flags more consistent between commands.

### Modules

- Added consistency checks between installed modules and `modules.json` ([#1199](https://github.com/nf-core/tools/issues/1199))
- Added support excluding or specifying version of modules in `.nf-core.yml` when updating with `nf-core modules install --all` ([#1204](https://github.com/nf-core/tools/issues/1204))
- Created `nf-core modules update` and removed updating options from `nf-core modules install`
- Added missing function call to `nf-core lint` ([#1198](https://github.com/nf-core/tools/issues/1198))
- Fix `nf-core lint` not filtering modules test when run with `--key` ([#1203](https://github.com/nf-core/tools/issues/1203))
- Fixed `nf-core modules install` not working when installing from branch with `-b` ([#1218](https://github.com/nf-core/tools/issues/1218))
- Added prompt to choose between updating all modules or named module in `nf-core modules update`
- Check if modules is installed before trying to update in `nf-core modules update`
- Verify that a commit SHA provided with `--sha` exists for `install/update` commands
- Add new-line to `main.nf` after `bump-versions` command to make ECLint happy

## [v2.0.1 - Palladium Platypus Junior](https://github.com/nf-core/tools/releases/tag/2.0.1) - [2021-07-13]

### Template

- Critical tweak to add `--dir` declaration to `nf-core lint` GitHub Actions `linting.yml` workflow

### General

- Add `--dir` declaration to `nf-core sync` GitHub Actions `sync.yml` workflow

## [v2.0 - Palladium Platypus](https://github.com/nf-core/tools/releases/tag/2.0) - [2021-07-13]

### :warning: Major enhancements & breaking changes

This marks the first Nextflow DSL2-centric release of `tools` which means that some commands won't work in full with DSL1 pipelines anymore. Please use a `v1.x` version of `tools` for such pipelines or better yet join us to improve our DSL2 efforts! Here are the most important changes:

- The pipeline template has been completely re-written in DSL2
- A module template has been added to auto-create best-practice DSL2 modules to speed up development
- A whole suite of commands have been added to streamline the creation, installation, removal, linting and version bumping of DSL2 modules either installed within pipelines or the nf-core/modules repo

### Template

- Move TODO item of `contains:` map in a YAML string [[#1082](https://github.com/nf-core/tools/issues/1082)]
- Trigger AWS tests via Tower API [[#1160](https://github.com/nf-core/tools/pull/1160)]

### General

- Fixed a bug in the Docker image build for tools that failed due to an extra hyphen. [[#1069](https://github.com/nf-core/tools/pull/1069)]
- Regular release sync fix - this time it was to do with JSON serialisation [[#1072](https://github.com/nf-core/tools/pull/1072)]
- Fixed bug in schema validation that ignores upper/lower-case typos in parameters [[#1087](https://github.com/nf-core/tools/issues/1087)]
- Bugfix: Download should use path relative to workflow for configs
- Remove lint checks for files related to conda and docker as not needed anymore for DSL2
- Removed `params_used` lint check because of incompatibility with DSL2
- Added`modules bump-versions` command to `README.md`
- Update docs for v2.0 release

### Modules

- Update comment style of modules `functions.nf` template file [[#1076](https://github.com/nf-core/tools/issues/1076)]
- Changed working directory to temporary directory for `nf-core modules create-test-yml` [[#908](https://github.com/nf-core/tools/issues/908)]
- Use Biocontainers API instead of quayi.io API for `nf-core modules create` [[#875](https://github.com/nf-core/tools/issues/875)]
- Update `nf-core modules install` to handle different versions of modules [#1116](https://github.com/nf-core/tools/pull/1116)
- Added `nf-core modules bump-versions` command to update all versions in the `nf-core/modules` repository [[#1123](https://github.com/nf-core/tools/issues/1123)]
- Updated `nf-core modules lint` to check whether a `git_sha` exists in the `modules.json` file or whether a new version is available [[#1114](https://github.com/nf-core/tools/issues/1114)]
- Refactored `nf-core modules` command into one file per command [#1124](https://github.com/nf-core/tools/pull/1124)
- Updated `nf-core modules remove` to also remove entry in `modules.json` file ([#1115](https://github.com/nf-core/tools/issues/1115))
- Bugfix: Interactive prompt for `nf-core modules install` was receiving too few arguments
- Added progress bar to creation of 'modules.json'
- Updated `nf-core modules list` to show versions of local modules
- Improved exit behavior by replacing `sys.exit` with exceptions
- Updated `nf-core modules remove` to remove module entry in `modules.json` if module directory is missing
- Create extra tempdir as work directory for `nf-core modules create-test-yml` to avoid adding the temporary files to the `test.yml`
- Refactored passing of command line arguments to `nf-core` commands and subcommands ([#1139](https://github.com/nf-core/tools/issues/1139), [#1140](https://github.com/nf-core/tools/issues/1140))
- Check for `modules.json` for entries of modules that are not actually installed in the pipeline [[#1141](https://github.com/nf-core/tools/issues/1141)]
- Added `<keywords>` argument to `nf-core modules list` for filtering the listed modules. ([#1139](https://github.com/nf-core/tools/issues/1139)
- Added support for a `bump-versions` configuration file [[#1142](https://github.com/nf-core/tools/issues/1142)]
- Fixed `nf-core modules create-test-yml` so it doesn't break when the output directory is supplied [[#1148](https://github.com/nf-core/tools/issues/1148)]
- Updated `nf-core modules lint` to work with new directory structure [[#1159](https://github.com/nf-core/tools/issues/1159)]
- Updated `nf-core modules install` and `modules.json` to work with new directory structure ([#1159](https://github.com/nf-core/tools/issues/1159))
- Updated `nf-core modules remove` to work with new directory structure [[#1159](https://github.com/nf-core/tools/issues/1159)]
- Restructured code and removed old table style in `nf-core modules list`
- Fixed bug causing `modules.json` creation to loop indefinitly
- Added `--all` flag to `nf-core modules install`
- Added `remote` and `local` subcommands to `nf-core modules list`
- Fix bug due to restructuring in modules template
- Added checks for verifying that the remote repository is well formed
- Added checks to `ModulesCommand` for verifying validity of remote repositories
- Misc. changes to `modules install`: check that module exist in remote, `--all` is has `--latest` by default.

#### Sync

- Don't set the default value to `"null"` when a parameter is initialised as `null` in the config [[#1074](https://github.com/nf-core/tools/pull/1074)]

#### Tests

- Added a test for the `version_consistency` lint check
- Refactored modules tests into separate files, and removed direct comparisons with number of tests in `lint` tests ([#1158](https://github.com/nf-core/tools/issues/1158))

## [v1.14 - Brass Chicken :chicken:](https://github.com/nf-core/tools/releases/tag/1.14) - [2021-05-11]

### Template

- Add the implicit workflow declaration to `main.nf` DSL2 template [[#1056](https://github.com/nf-core/tools/issues/1056)]
- Fixed an issue regarding explicit disabling of unused container engines [[#972](https://github.com/nf-core/tools/pull/972)]
- Removed trailing slash from `params.igenomes_base` to yield valid s3 paths (previous paths work with Nextflow but not aws cli)
- Added a timestamp to the trace + timetime + report + dag filenames to fix overwrite issue on AWS
- Rewrite the `params_summary_log()` function to properly ignore unset params and have nicer formatting [[#971](https://github.com/nf-core/tools/issues/971)]
- Fix overly strict `--max_time` formatting regex in template schema [[#973](https://github.com/nf-core/tools/issues/973)]
- Convert `d` to `day` in the `cleanParameters` function to make Duration objects like `2d` pass the validation [[#858](https://github.com/nf-core/tools/issues/858)]
- Added nextflow version to quick start section and adjusted `nf-core bump-version` [[#1032](https://github.com/nf-core/tools/issues/1032)]
- Use latest stable Nextflow version `21.04.0` for CI tests instead of the `-edge` release

### Download

- Fix bug in `nf-core download` where image names were getting a hyphen in `nf-core` which was breaking things.
- Extensive new interactive prompts for all command line flags [[#1027](https://github.com/nf-core/tools/issues/1027)]
  - It is now recommended to run `nf-core download` without any cli options and follow prompts (though flags can be used to run non-interactively if you wish)
- New helper code to set `$NXF_SINGULARITY_CACHEDIR` and add to `.bashrc` if desired [[#1027](https://github.com/nf-core/tools/issues/1027)]

### Launch

- Strip values from `nf-core launch` web response which are `False` and have no default in the schema [[#976](https://github.com/nf-core/tools/issues/976)]
- Improve API caching code when polling the website, fixes noisy log message when waiting for a response [[#1029](https://github.com/nf-core/tools/issues/1029)]
- New interactive prompts for pipeline name [[#1027](https://github.com/nf-core/tools/issues/1027)]

### Modules

- Added `tool_name_underscore` to the module template to allow TOOL_SUBTOOL in `main.nf` [[#1011](https://github.com/nf-core/tools/issues/1011)]
- Added `--conda-name` flag to `nf-core modules create` command to allow sidestepping questionary [[#988](https://github.com/nf-core/tools/issues/988)]
- Extended `nf-core modules lint` functionality to check tags in `test.yml` and to look for a entry in the `pytest_software.yml` file
- Update `modules` commands to use new test tag format `tool/subtool`
- New modules lint test comparing the `functions.nf` file to the template version
- Modules installed from alternative sources are put in folders based on the name of the source repository

### Linting

- Fix bug in nf-core lint config skipping for the `nextflow_config` test [[#1019](https://github.com/nf-core/tools/issues/1019)]
- New `-k`/`--key` cli option for `nf-core lint` to allow you to run only named lint tests, for faster local debugging
- Merge markers lint test - ignore binary files, allow config to ignore specific files [[#1040](https://github.com/nf-core/tools/pull/1040)]
- New lint test to check if all defined pipeline parameters are mentioned in `main.nf` [[#1038](https://github.com/nf-core/tools/issues/1038)]
- Added fix to remove warnings about params that get converted from camelCase to camel-case [[#1035](https://github.com/nf-core/tools/issues/1035)]
- Added pipeline schema lint checks for missing parameter description and parameters outside of groups [[#1017](https://github.com/nf-core/tools/issues/1017)]

### General

- Try to fix the fix for the automated sync when we submit too many PRs at once [[#970](https://github.com/nf-core/tools/issues/970)]
- Rewrite how the tools documentation is deployed to the website, to allow multiple versions
- Created new Docker image for the tools cli package - see installation docs for details [[#917](https://github.com/nf-core/tools/issues/917)]
- Ignore permission errors for setting up requests cache directories to allow starting with an invalid or read-only `HOME` directory

## [v1.13.3 - Copper Crocodile Resurrection :crocodile:](https://github.com/nf-core/tools/releases/tag/1.13.2) - [2021-03-24]

- Running tests twice with `nf-core modules create-test-yml` to catch unreproducible md5 sums [[#890](https://github.com/nf-core/tools/issues/890)]
- Fix sync error again where the Nextflow edge release needs to be used for some pipelines
- Fix bug with `nf-core lint --release` (`NameError: name 'os' is not defined`)
- Added linebreak to linting comment so that markdown header renders on PR comment properly
- `nf-core modules create` command - if no bioconda package is found, prompt user for a different bioconda package name
- Updated module template `main.nf` with new test data paths

## [v1.13.2 - Copper Crocodile CPR :crocodile: :face_with_head_bandage:](https://github.com/nf-core/tools/releases/tag/1.13.2) - [2021-03-23]

- Make module template pass the EC linter [[#953](https://github.com/nf-core/tools/pull/953)]
- Added better logging message if a user doesn't specificy the directory correctly with `nf-core modules` commands [[#942](https://github.com/nf-core/tools/pull/942)]
- Fixed parameter validation bug caused by JSONObject [[#937](https://github.com/nf-core/tools/issues/937)]
- Fixed template creation error regarding file permissions [[#932](https://github.com/nf-core/tools/issues/932)]
- Split the `create-lint-wf` tests up into separate steps in GitHub Actions to make the CI results easier to read
- Added automated PR comments to the Markdown, YAML and Python lint CI tests to explain failures (tools and pipeline template)
- Make `nf-core lint` summary table borders coloured according to overall pass / fail status
- Attempted a fix for the automated sync when we submit too many PRs at once [[#911](https://github.com/nf-core/tools/issues/911)]

## [v1.13.1 - Copper Crocodile Patch :crocodile: :pirate_flag:](https://github.com/nf-core/tools/releases/tag/1.13.1) - [2021-03-19]

- Fixed bug in pipeline linting markdown output that gets posted to PR comments [[#914]](https://github.com/nf-core/tools/issues/914)
- Made text for the PR branch CI check less verbose with a TLDR in bold at the top
- A number of minor tweaks to the new `nf-core modules lint` code

## [v1.13 - Copper Crocodile](https://github.com/nf-core/tools/releases/tag/1.13) - [2021-03-18]

### Template

- **Major new feature** - Validation of pipeline parameters [[#426]](https://github.com/nf-core/tools/issues/426)
  - The addition runs as soon as the pipeline launches and checks the pipeline input parameters two main things:
    - No parameters are supplied that share a name with core Nextflow options (eg. `--resume` instead of `-resume`)
    - Supplied parameters validate against the pipeline JSON schema (eg. correct variable types, required values)
  - If either parameter validation fails or the pipeline has errors, a warning is given about any unexpected parameters found which are not described in the pipeline schema.
  - This behaviour can be disabled by using `--validate_params false`
- Added profiles to support the [Charliecloud](https://hpc.github.io/charliecloud/) and [Shifter](https://nersc.gitlab.io/development/shifter/how-to-use/) container engines [[#824](https://github.com/nf-core/tools/issues/824)]
  - Note that Charliecloud requires Nextflow version `v21.03.0-edge` or later.
- Profiles for container engines now explicitly _disable_ all other engines [[#867](https://github.com/nf-core/tools/issues/867)]
- Fixed typo in nf-core-lint CI that prevented the markdown summary from being automatically posted on PRs as a comment.
- Changed default for `--input` from `data/*{1,2}.fastq.gz` to `null`, as this is now validated by the schema as a required value.
- Removed support for `--name` parameter for custom run names.
  - The same functionality for MultiQC still exists with the core Nextflow `-name` option.
- Added to template docs about how to identify process name for resource customisation
- The parameters `--max_memory` and `--max_time` are now validated against a regular expression [[#793](https://github.com/nf-core/tools/issues/793)]
  - Must be written in the format `123.GB` / `456.h` with any of the prefixes listed in the [Nextflow docs](https://www.nextflow.io/docs/latest/process.html#memory)
  - Bare numbers no longer allowed, avoiding people from trying to specify GB and actually specifying bytes.
- Switched from cookiecutter to Jinja2 [[#880]](https://github.com/nf-core/tools/pull/880)
- Finally dropped the wonderful [cookiecutter](https://github.com/cookiecutter/cookiecutter) library that was behind the first pipeline template that led to nf-core [[#880](https://github.com/nf-core/tools/pull/880)]
  - Now rendering templates directly using [Jinja](https://jinja.palletsprojects.com/), which is what cookiecutter was doing anyway

### Modules

Initial addition of a number of new helper commands for working with DSL2 modules:

- `modules list` - List available modules
- `modules install` - Install a module from nf-core/modules
- `modules remove` - Remove a module from a pipeline
- `modules create` - Create a module from the template
- `modules create-test-yml` - Create the `test.yml` file for a module with md5 sums, tags, commands and names added
- `modules lint` - Check a module against nf-core guidelines

You can read more about each of these commands in the main tools documentation (see `README.md` or <https://nf-co.re/tools>)

### Tools helper code

- Fixed some bugs in the command line interface for `nf-core launch` and improved formatting [[#829](https://github.com/nf-core/tools/pull/829)]
- New functionality for `nf-core download` to make it compatible with DSL2 pipelines [[#832](https://github.com/nf-core/tools/pull/832)]
  - Singularity images in module files are now discovered and fetched
  - Direct downloads of Singularity images in python allowed (much faster than running `singularity pull`)
  - Downloads now work with `$NXF_SINGULARITY_CACHEDIR` so that pipelines sharing containers have efficient downloads
- Changed behaviour of `nf-core sync` command [[#787](https://github.com/nf-core/tools/issues/787)]
  - Instead of opening or updating a PR from `TEMPLATE` directly to `dev`, a new branch is now created from `TEMPLATE` and a PR opened from this to `dev`.
  - This is to make it easier to fix merge conflicts without accidentally bringing the entire pipeline history back into the `TEMPLATE` branch (which makes subsequent sync merges much more difficult)

### Linting

- Major refactor and rewrite of pipieline linting code
  - Much better code organisation and maintainability
  - New automatically generated documentation using Sphinx
  - Numerous new tests and functions, removal of some unnecessary tests
- Added lint check for merge markers [[#321]](https://github.com/nf-core/tools/issues/321)
- Added new option `--fix` to automatically correct some problems detected by linting
- Added validation of default params to `nf-core schema lint` [[#823](https://github.com/nf-core/tools/issues/823)]
- Added schema validation of GitHub action workflows to lint function [[#795](https://github.com/nf-core/tools/issues/795)]
- Fixed bug in schema title and description validation
- Added second progress bar for conda dependencies lint check, as it can be slow [[#299](https://github.com/nf-core/tools/issues/299)]
- Added new lint test to check files that should be unchanged from the pipeline.
- Added the possibility to ignore lint tests using a `nf-core-lint.yml` config file [[#809](https://github.com/nf-core/tools/pull/809)]

## [v1.12.1 - Silver Dolphin](https://github.com/nf-core/tools/releases/tag/1.12.1) - [2020-12-03]

### Template

- Finished switch from `$baseDir` to `$projectDir` in `iGenomes.conf` and `main.nf`
  - Main fix is for `smail_fields` which was a bug introduced in the previous release. Sorry about that!
- Ported a number of small content tweaks from nf-core/eager to the template [[#786](https://github.com/nf-core/tools/issues/786)]
  - Better contributing documentation, more placeholders in documentation files, more relaxed markdownlint exceptions for certain HTML tags, more content for the PR and issue templates.

### Tools helper code

- Pipeline schema: make parameters of type `range` to `number`. [[#738](https://github.com/nf-core/tools/issues/738)]
- Respect `$NXF_HOME` when looking for pipelines with `nf-core list` [[#798](https://github.com/nf-core/tools/issues/798)]
- Swapped PyInquirer with questionary for command line questions in `launch.py` [[#726](https://github.com/nf-core/tools/issues/726)]
  - This should fix conda installation issues that some people had been hitting
  - The change also allows other improvements to the UI
- Fix linting crash when a file deleted but not yet staged in git [[#796](https://github.com/nf-core/tools/issues/796)]

## [v1.12 - Mercury Weasel](https://github.com/nf-core/tools/releases/tag/1.12) - [2020-11-19]

### Tools helper code

- Updated `nf_core` documentation generator for building [https://nf-co.re/tools-docs/](https://nf-co.re/tools-docs/)

### Template

- Make CI comments work with PRs from forks [[#765](https://github.com/nf-core/tools/issues/765)]
  - Branch protection and linting results should now show on all PRs
- Updated GitHub issue templates, which had stopped working
- Refactored GitHub Actions so that the AWS full-scale tests are triggered after docker build is finished
  - DockerHub push workflow split into two - one for dev, one for releases
- Updated actions to no longer use `set-env` which is now depreciating [[#739](https://github.com/nf-core/tools/issues/739)]
- Added config import for `test_full` in `nextflow.config`
- Switched depreciated `$baseDir` to `$projectDir`
- Updated minimum Nextflow version to `20.04.10`
- Make Nextflow installation less verbose in GitHub Actions [[#780](https://github.com/nf-core/tools/pull/780)]

### Linting

- Updated code to display colours in GitHub Actions log output
- Allow tests to pass with `dev` version of nf-core/tools (previous failure due to base image version)
- Lint code no longer tries to post GitHub PR comments. This is now done in a GitHub Action only.

## [v1.11 - Iron Tiger](https://github.com/nf-core/tools/releases/tag/1.11) - [2020-10-27]

### Template

- Fix command error in `awstest.yml` GitHub Action workflow.
- Allow manual triggering of AWS test GitHub Action workflows.
- Remove TODO item, which was proposing the usage of additional files beside `usage.md` and `output.md` for documentation.
- Added a Podman profile, which enables Podman as container.
- Updated linting for GitHub actions AWS tests workflows.

### Linting

- Made a base-level `Dockerfile` a warning instead of failure
- Added a lint failure if the old `bin/markdown_to_html.r` script is found
- Update `rich` package dependency and use new markup escaping to change `[[!]]` back to `[!]` again

### Other

- Pipeline sync - fetch full repo when checking out before sync
- Sync - Add GitHub actions manual trigger option

## [v1.10.2 - Copper Camel _(brought back from the dead)_](https://github.com/nf-core/tools/releases/tag/1.10.2) - [2020-07-31]

Second patch release to address some small errors discovered in the pipeline template.
Apologies for the inconvenience.

- Fix syntax error in `/push_dockerhub.yml` GitHub Action workflow
- Change `params.readPaths` -> `params.input_paths` in `test_full.config`
- Check results when posting the lint results as a GitHub comment
  - This feature is unfortunately not possible when making PRs from forks outside of the nf-core organisation for now.
- More major refactoring of the automated pipeline sync
  - New GitHub Actions matrix parallelisation of sync jobs across pipelines [[#673](https://github.com/nf-core/tools/issues/673)]
  - Removed the `--all` behaviour from `nf-core sync` as we no longer need it
  - Sync now uses a new list of pipelines on the website which does not include archived pipelines [[#712](https://github.com/nf-core/tools/issues/712)]
  - When making a PR it checks if a PR already exists - if so it updates it [[#710](https://github.com/nf-core/tools/issues/710)]
  - More tests and code refactoring for more stable code. Hopefully fixes 404 error [[#711](https://github.com/nf-core/tools/issues/711)]

## [v1.10.1 - Copper Camel _(patch)_](https://github.com/nf-core/tools/releases/tag/1.10.1) - [2020-07-30]

Patch release to fix the automatic template synchronisation, which failed in the v1.10 release.

- Improved logging: `nf-core --log-file log.txt` now saves a verbose log to disk.
- nf-core/tools GitHub Actions pipeline sync now uploads verbose log as an artifact.
- Sync - fixed several minor bugs, made logging less verbose.
- Python Rich library updated to `>=4.2.1`
- Hopefully fix git config for pipeline sync so that commit comes from @nf-core-bot
- Fix sync auto-PR text indentation so that it doesn't all show as code
- Added explicit flag `--show-passed` for `nf-core lint` instead of taking logging verbosity

## [v1.10 - Copper Camel](https://github.com/nf-core/tools/releases/tag/1.10) - [2020-07-30]

### Pipeline schema

This release of nf-core/tools introduces a major change / new feature: pipeline schema.
These are [JSON Schema](https://json-schema.org/) files that describe all of the parameters for a given
pipeline with their ID, a description, a longer help text, an optional default value, a variable _type_
(eg. `string` or `boolean`) and more.

The files will be used in a number of places:

- Automatic validation of supplied parameters when running pipelines
  - Pipeline execution can be immediately stopped if a required `param` is missing,
    or does not conform to the patterns / allowed values in the schema.
- Generation of pipeline command-line help
  - Running `nextflow run <pipeline> --help` will use the schema to generate a help text automatically
- Building online documentation on the [nf-core website](https://nf-co.re)
- Integration with 3rd party graphical user interfaces

To support these new schema files, nf-core/tools now comes with a new set of commands: `nf-core schema`.

- Pipeline schema can be generated or updated using `nf-core schema build` - this takes the parameters from
  the pipeline config file and prompts the developer for any mismatch between schema and pipeline.
  - Once a skeleton Schema file has been built, the command makes use of a new nf-core website tool to provide
    a user friendly graphical interface for developers to add content to their schema: [https://nf-co.re/pipeline_schema_builder](https://nf-co.re/pipeline_schema_builder)
- Pipelines will be automatically tested for valid schema that describe all pipeline parameters using the
  `nf-core schema lint` command (also included as part of the main `nf-core lint` command).
- Users can validate their set of pipeline inputs using the `nf-core schema validate` command.

In addition to the new schema commands, the `nf-core launch` command has been completely rewritten from
scratch to make use of the new pipeline schema. This command can use either an interactive command-line
prompt or a rich web interface to help users set parameters for a pipeline run.

The parameter descriptions and help text are fully used and embedded into the launch interfaces to make
this process as user-friendly as possible. We hope that it's particularly well suited to those new to nf-core.

Whilst we appreciate that this new feature will add a little work for pipeline developers, we're excited at
the possibilities that it brings. If you have any feedback or suggestions, please let us know either here on
GitHub or on the nf-core [`#json-schema` Slack channel](https://nfcore.slack.com/channels/json-schema).

### Python code formatting

We have adopted the use of the [Black Python code formatter](https://black.readthedocs.io/en/stable/).
This ensures a harmonised code formatting style throughout the package, from all contributors.
If you are editing any Python code in nf-core/tools you must now pass the files through Black when
making a pull-request. See [`.github/CONTRIBUTING.md`](.github/CONTRIBUTING.md) for details.

### Template

- Add `--publish_dir_mode` parameter [#585](https://github.com/nf-core/tools/issues/585)
- Isolate R library paths to those in container [#541](https://github.com/nf-core/tools/issues/541)
- Added new style of pipeline parameters JSON schema to pipeline template
- Add ability to attach MultiQC reports to completion emails when using `mail`
- Update `output.md` and add in 'Pipeline information' section describing standard NF and pipeline reporting.
- Build Docker image using GitHub Actions, then push to Docker Hub (instead of building on Docker Hub)
- Add Slack channel badge in pipeline README
- Allow multiple container tags in `ci.yml` if performing multiple tests in parallel
- Add AWS CI tests and full tests GitHub Actions workflows
- Update AWS CI tests and full tests secrets names
- Added `macs_gsize` for danRer10, based on [this post](https://biostar.galaxyproject.org/p/18272/)
- Add information about config files used for workflow execution (`workflow.configFiles`) to summary
- Fix `markdown_to_html.py` to work with Python 2 and 3.
- Change `params.reads` -> `params.input`
- Adding TODOs and MultiQC process in DSL2 template
- Change `params.readPaths` -> `params.input_paths`
- Added a `.github/.dockstore.yml` config file for automatic workflow registration with [dockstore.org](https://dockstore.org/)

### Linting

- Refactored PR branch tests to be a little clearer.
- Linting error docs explain how to add an additional branch protecton rule to the `branch.yml` GitHub Actions workflow.
- Adapted linting docs to the new PR branch tests.
- Failure for missing the readme bioconda badge is now a warn, in case this badge is not relevant
- Added test for template `{{ cookiecutter.var }}` placeholders
- Fix failure when providing version along with build id for Conda packages
- New `--json` and `--markdown` options to print lint results to JSON / markdown files
- Linting code now automatically posts warning / failing results to GitHub PRs as a comment if it can
- Added AWS GitHub Actions workflows linting
- Fail if `params.input` isn't defined.
- Beautiful new progress bar to look at whilst linting is running and awesome new formatted output on the command line :heart_eyes:
  - All made using the excellent [`rich` python library](https://github.com/willmcgugan/rich) - check it out!
- Tests looking for `TODO` strings should now ignore editor backup files. [#477](https://github.com/nf-core/tools/issues/477)

### nf-core/tools Continuous Integration

- Added CI test to check for PRs against `master` in tools repo
- CI PR branch tests fixed & now automatically add a comment on the PR if failing, explaining what is wrong
- Move some of the issue and PR templates into HTML `<!-- comments -->` so that they don't show in issues / PRs

### Other

- Describe alternative installation method via conda with `conda env create`
- nf-core/tools version number now printed underneath header artwork
- Bumped Conda version shipped with nfcore/base to 4.8.2
- Added log message when creating new pipelines that people should talk to the community about their plans
- Fixed 'on completion' emails sent using the `mail` command not containing body text.
- Improved command-line help text for nf-core/tools
- `nf-core list` now hides archived pipelines unless `--show_archived` flag is set
- Command line tools now checks if there is a new version of nf-core/tools available
  - Disable this by setting the environment variable `NFCORE_NO_VERSION_CHECK`, eg. `export NFCORE_NO_VERSION_CHECK=1`
- Better command-line output formatting of nearly all `nf-core` commands using [`rich`](https://github.com/willmcgugan/rich)

## [v1.9 - Platinum Pigeon](https://github.com/nf-core/tools/releases/tag/1.9) - [2020-02-20]

### Continuous integration

- Travis CI tests are now deprecated in favor of GitHub Actions within the pipeline template.
  - `nf-core bump-version` support has been removed for `.travis.yml`
  - `nf-core lint` now fails if a `.travis.yml` file is found
- Ported nf-core/tools Travis CI automation to GitHub Actions.
- Fixed the build for the nf-core/tools API documentation on the website

### Template

- Rewrote the documentation markdown > HTML conversion in Python instead of R
- Fixed rendering of images in output documentation [#391](https://github.com/nf-core/tools/issues/391)
- Removed the requirement for R in the conda environment
- Make `params.multiqc_config` give an _additional_ MultiQC config file instead of replacing the one that ships with the pipeline
- Ignore only `tests/` and `testing/` directories in `.gitignore` to avoid ignoring `test.config` configuration file
- Rephrase docs to promote usage of containers over Conda to ensure reproducibility
- Stage the workflow summary YAML file within MultiQC work directory

### Linting

- Removed linting for CircleCI
- Allow any one of `params.reads` or `params.input` or `params.design` before warning
- Added whitespace padding to lint error URLs
- Improved documentation for lint errors
- Allow either `>=` or `!>=` in nextflow version checks (the latter exits with an error instead of just warning) [#506](https://github.com/nf-core/tools/issues/506)
- Check that `manifest.version` ends in `dev` and throw a warning if not
  - If running with `--release` check the opposite and fail if not
- Tidied up error messages and syntax for linting GitHub actions branch tests
- Add YAML validator
- Don't print test results if we have a critical error

### Other

- Fix automatic synchronisation of the template after releases of nf-core/tools
- Improve documentation for installing `nf-core/tools`
- Replace preprint by the new nf-core publication in Nature Biotechnology :champagne:
- Use `stderr` instead of `stdout` for header artwork
- Tolerate unexpected output from `nextflow config` command
- Add social preview image
- Added a [release checklist](.github/RELEASE_CHECKLIST.md) for the tools repo

## [v1.8 - Black Sheep](https://github.com/nf-core/tools/releases/tag/1.8) - [2020-01-27]

### Continuous integration

- GitHub Actions CI workflows are now included in the template pipeline
  - Please update these files to match the existing tests that you have in `.travis.yml`
- Travis CI tests will be deprecated from the next `tools` release
- Linting will generate a warning if GitHub Actions workflows do not exist and if applicable to remove Travis CI workflow file i.e. `.travis.yml`.

### Tools helper code

- Refactored the template synchronisation code to be part of the main nf-core tool
- `nf-core bump-version` now also bumps the version string of the exported conda environment in the Dockerfile
- Updated Blacklist of synced pipelines
- Ignore pre-releases in `nf-core list`
- Updated documentation for `nf-core download`
- Fixed typo in `nf-core launch` final command
- Handle missing pipeline descriptions in `nf-core list`
- Migrate tools package CI to GitHub Actions

### Linting

- Adjusted linting to enable `patch` branches from being tested
- Warn if GitHub Actions workflows do not exist, warn if `.travis.yml` and circleCI are there
- Lint for `Singularity` file and raise error if found [#458](https://github.com/nf-core/tools/issues/458)
- Added linting of GitHub Actions workflows `linting.yml`, `ci.yml` and `branch.yml`
- Warn if pipeline name contains upper case letters or non alphabetical characters [#85](https://github.com/nf-core/tools/issues/85)
- Make CI tests of lint code pass for releases

### Template pipeline

- Fixed incorrect paths in iGenomes config as described in issue [#418](https://github.com/nf-core/tools/issues/418)
- Fixed incorrect usage of non-existent parameter in the template [#446](https://github.com/nf-core/tools/issues/446)
- Add UCSC genomes to `igenomes.config` and add paths to all genome indices
- Change `maxMultiqcEmailFileSize` parameter to `max_multiqc_email_size`
- Export conda environment in Docker file [#349](https://github.com/nf-core/tools/issues/349)
- Change remaining parameters from `camelCase` to `snake_case` [#39](https://github.com/nf-core/hic/issues/39)
  - `--singleEnd` to `--single_end`
  - `--igenomesIgnore` to `--igenomes_ignore`
  - Having the old camelCase versions of these will now throw an error
- Add `autoMounts=true` to default singularity profile
- Add in `markdownlint` checks that were being ignored by default
- Disable ansi logging in the travis CI tests
- Move `params`section from `base.config` to `nextflow.config`
- Use `env` scope to export `PYTHONNOUSERSITE` in `nextflow.config` to prevent conflicts with host Python environment
- Bump minimum Nextflow version to `19.10.0` - required to properly use `env` scope in `nextflow.config`
- Added support for nf-tower in the travis tests, using public mailbox <nf-core@mailinator.com>
- Add link to [Keep a Changelog](http://keepachangelog.com/en/1.0.0/) and [Semantic Versioning](http://semver.org/spec/v2.0.0.html) to CHANGELOG
- Adjusted `.travis.yml` checks to allow for `patch` branches to be tested
- Add Python 3.7 dependency to the `environment.yml` file
- Remove `awsbatch` profile cf [nf-core/configs#71](https://github.com/nf-core/configs/pull/71)
- Make `scrape_software_versions.py` compatible with Python3 to enable miniconda3 in [base image PR](https://github.com/nf-core/tools/pull/462)
- Add GitHub Actions workflows and respective linting
- Add `NXF_ANSI_LOG` as global environment variable to template GitHub Actions CI workflow
- Fixed global environment variable in GitHub Actions CI workflow
- Add `--awscli` parameter
- Add `README.txt` path for genomes in `igenomes.config` [nf-core/atacseq#75](https://github.com/nf-core/atacseq/issues/75)
- Fix buggy ANSI codes in pipeline summary log messages
- Add a `TODO` line in the new GitHub Actions CI test files

### Base Docker image

- Use miniconda3 instead of miniconda for a Python 3k base environment
  - If you still need Python 2 for your pipeline, add `conda-forge::python=2.7.4` to the dependencies in your `environment.yml`
- Update conda version to 4.7.12

### Other

- Updated Base Dockerfile to Conda 4.7.10
- Entirely switched from Travis-Ci.org to Travis-Ci.com for template and tools
- Improved core documentation (`-profile`)

## [v1.7 - Titanium Kangaroo](https://github.com/nf-core/tools/releases/tag/1.7) - [2019-10-07]

### Tools helper code

- The tools `create` command now sets up a `TEMPLATE` and a `dev` branch for syncing
- Fixed issue [379](https://github.com/nf-core/tools/issues/379)
- nf-core launch now uses stable parameter schema version 0.1.0
- Check that PR from patch or dev branch is acceptable by linting
- Made code compatible with Python 3.7
- The `download` command now also fetches institutional configs from nf-core/configs
- When listing pipelines, a nicer message is given for the rare case of a detached `HEAD` ref in a locally pulled pipeline. [#297](https://github.com/nf-core/tools/issues/297)
- The `download` command can now compress files into a single archive.
- `nf-core create` now fetches a logo for the pipeline from the nf-core website
- The readme should now be rendered properly on PyPI.

### Syncing

- Can now sync a targeted pipeline via command-line
- Updated Blacklist of synced pipelines
- Removed `chipseq` from Blacklist of synced pipelines
- Fixed issue [#314](https://github.com/nf-core/tools/issues/314)

### Linting

- If the container slug does not contain the nf-core organisation (for example during development on a fork), linting will raise a warning, and an error with release mode on

### Template pipeline

- Add new code for Travis CI to allow PRs from patch branches too
- Fix small typo in central readme of tools for future releases
- Small code polishing + typo fix in the template main.nf file
- Header ANSI codes no longer print `[2m` to console when using `-with-ansi`
- Switched to yaml.safe_load() to fix PyYAML warning that was thrown because of a possible [exploit](<https://github.com/yaml/pyyaml/wiki/PyYAML-yaml.load(input)-Deprecation>)
- Add `nf-core` citation
- Add proper `nf-core` logo for tools
- Add `Quick Start` section to main README of template
- Fix [Docker RunOptions](https://github.com/nf-core/tools/pull/351) to get UID and GID set in the template
- `Dockerfile` now specifically uses the proper release tag of the nfcore/base image
- Use [`file`](https://github.com/nf-core/tools/pull/354) instead of `new File`
  to avoid weird behavior such as making an `s3:/` directory locally when using
  an AWS S3 bucket as the `--outdir`.
- Fix workflow.onComplete() message when finishing pipeline
- Update URL for joining the nf-core slack to [https://nf-co.re/join/slack](https://nf-co.re/join/slack)
- Add GitHub Action for CI and Linting
- [Increased default time limit](https://github.com/nf-core/tools/issues/370) to 4h
- Add direct link to the pipeline slack channel in the contribution guidelines
- Add contributions and support heading with links to contribution guidelines and link to the pipeline slack channel in the main README
- Fix Parameters JSON due to new versionized structure
- Added conda-forge::r-markdown=1.1 and conda-forge::r-base=3.6.1 to environment
- Plain-text email template now has nf-core ASCII artwork
- Template configured to use logo fetched from website
- New option `--email_on_fail` which only sends emails if the workflow is not successful
- Add file existence check when checking software versions
- Fixed issue [#165](https://github.com/nf-core/tools/issues/165) - Use `checkIfExists`
- Consistent spacing for `if` statements
- Add sensible resource labels to `base.config`

### Other

- Bump `conda` to 4.6.14 in base nf-core Dockerfile
- Added a Code of Conduct to nf-core/tools, as only the template had this before
- TravisCI tests will now also start for PRs from `patch` branches, [to allow fixing critical issues](https://github.com/nf-core/tools/pull/392) without making a new major release

## [v1.6 - Brass Walrus](https://github.com/nf-core/tools/releases/tag/1.6) - [2020-04-09]

### Syncing

- Code refactoring to make the script more readable
- No travis build failure anymore on sync errors
- More verbose logging

### Template pipeline

- awsbatch `work-dir` checking moved to nextflow itself. Removed unsatisfiable check in main.nf template.
- Fixed markdown linting
- Tools CI testing now runs markdown lint on compiled template pipeline
- Migrated large portions of documentation to the [nf-core website](https://github.com/nf-core/nf-co.re/pull/93)
- Removed Gitter references in `.github/` directories for `tools/` and pipeline template.
- Changed `scrape_software_versions.py` to output `.csv` file
- Added `export_plots` parameter to multiqc config
- Corrected some typos as listed [here](https://github.com/nf-core/tools/issues/348) to Guidelines

### Tools helper code

- Drop [nf-core/rnaseq](https://github.com/nf-core/rnaseq]) from `blacklist.json` to make template sync available
- Updated main help command to sort the subcommands in a more logical order
- Updated readme to describe the new `nf-core launch` command
- Fix bugs in `nf-core download`
  - The _latest_ release is now fetched by default if not specified
  - Downloaded pipeline files are now properly executable.
- Fixed bugs in `nf-core list`
  - Sorting now works again
  - Output is partially coloured (better highlighting out of date pipelines)
  - Improved documentation
- Fixed bugs in `nf-core lint`
  - The order of conda channels is now correct, avoiding occasional erroneous errors that packages weren't found ([#207](https://github.com/nf-core/tools/issues/207))
  - Allow edge versions in nf-core pipelines
- Add reporting of ignored errored process
  - As a solution for [#103](https://github.com/nf-core/tools/issues/103))
- Add Bowtie2 and BWA in iGenome config file template

## [v1.5 - Iron Shark](https://github.com/nf-core/tools/releases/tag/1.5) - [2019-03-13]

### Template pipeline

- Dropped Singularity file
- Summary now logs details of the cluster profile used if from [nf-core/configs](https://github.com/nf-core/configs)
- Dockerhub is used in favor of Singularity Hub for pulling when using the Singularity profile
- Changed default container tag from latest to dev
- Brought the logo to life
- Change the default filenames for the pipeline trace files
- Remote fetch of nf-core/configs profiles fails gracefully if offline
- Remove `params.container` and just directly define `process.container` now
- Completion email now includes MultiQC report if not too big
- `params.genome` is now checked if set, to ensure that it's a valid iGenomes key
- Together with nf-core/configs, helper function now checks hostname and suggests a valid config profile
- `awsbatch` executor requires the `tracedir` not to be set to an `s3` bucket.

### Tools helper code

- New `nf-core launch` command to interactively launch nf-core pipelines from command-line
  - Works with a `parameters.settings.json` file shipped with each pipeline
  - Discovers additional `params` from the pipeline dynamically
- Drop Python 3.4 support
- `nf-core list` now only shows a value for _"is local latest version"_ column if there is a local copy.
- Lint markdown formatting in automated tests
  - Added `markdownlint-cli` for checking Markdown syntax in pipelines and tools repo
- Syncing now reads from a `blacklist.json` in order to exclude pipelines from being synced if necessary.
- Added nf-core tools API description to assist developers with the classes and functions available.
  - Docs are automatically built by Travis CI and updated on the nf-co.re website.
- Introduced test for filtering remote workflows by keyword.
- Build tools python API docs

  - Use Travis job for api doc generation and publish

- `nf-core bump-version` now stops before making changes if the linting fails
- Code test coverage
  - Introduced test for filtering remote workflows by keyword
- Linting updates
  - Now properly searches for conda packages in default channels
  - Now correctly validates version pinning for packages from PyPI
  - Updates for changes to `process.container` definition

### Other

- Bump `conda` to 4.6.7 in base nf-core Dockerfile

## [v1.4 - Tantalum Butterfly](https://github.com/nf-core/tools/releases/tag/1.4) - [2018-12-12]

### Template pipeline

- Institutional custom config profiles moved to github `nf-core/configs`
  - These will now be maintained centrally as opposed to being shipped with the pipelines in `conf/`
  - Load `base.config` by default for all profiles
  - Removed profiles named `standard` and `none`
  - Added parameter `--igenomesIgnore` so `igenomes.config` is not loaded if parameter clashes are observed
  - Added parameter `--custom_config_version` for custom config version control. Can use this parameter to provide commit id for reproducibility. Defaults to `master`
  - Deleted custom configs from template in `conf/` directory i.e. `uzh.config`, `binac.config` and `cfc.config`
- `multiqc_config` and `output_md` are now put into channels instead of using the files directly (see issue [#222](https://github.com/nf-core/tools/issues/222))
- Added `local.md` to cookiecutter template in `docs/configuration/`. This was referenced in `README.md` but not present.
- Major overhaul of docs to add/remove parameters, unify linking of files and added description for providing custom configs where necessary
- Travis: Pull the `dev` tagged docker image for testing
- Removed UPPMAX-specific documentation from the template.

### Tools helper code

- Make Travis CI tests fail on pull requests if the `CHANGELOG.md` file hasn't been updated
- Minor bugfixing in Python code (eg. removing unused import statements)
- Made the web requests caching work on multi-user installations
- Handle exception if nextflow isn't installed
- Linting: Update for Travis: Pull the `dev` tagged docker image for testing

## [v1.3 - Citreous Swordfish](https://github.com/nf-core/tools/releases/tag/1.3) - [2018-11-21]

- `nf-core create` command line interface updated
  - Interactive prompts for required arguments if not given
  - New flag for workflow author
- Updated channel order for bioconda/conda-forge channels in environment.yaml
- Increased code coverage for sub command `create` and `licenses`
- Fixed nasty dependency hell issue between `pytest` and `py` package in Python 3.4.x
- Introduced `.coveragerc` for pytest-cov configuration, which excludes the pipeline template now from being reported
- Fix [189](https://github.com/nf-core/tools/issues/189): Check for given conda and PyPi package dependencies, if their versions exist
- Added profiles for `cfc`,`binac`, `uzh` that can be synced across pipelines
  - Ordering alphabetically for profiles now
- Added `pip install --upgrade pip` to `.travis.yml` to update pip in the Travis CI environment

## [v1.2](https://github.com/nf-core/tools/releases/tag/1.2) - [2018-10-01]

- Updated the `nf-core release` command
  - Now called `nf-core bump-versions` instead
  - New flag `--nextflow` to change the required nextflow version instead
- Template updates
  - Simpler installation of the `nf-core` helper tool, now directly from PyPI
  - Bump minimum nextflow version to `0.32.0` - required for built in `manifest.nextflowVersion` check and access to `workflow.manifest` variables from within nextflow scripts
  - New `withName` syntax for configs
  - Travis tests fail if PRs come against the `master` branch, slightly refactored
  - Improved GitHub contributing instructions and pull request / issue templates
- New lint tests
  - `.travis.yml` test for PRs made against the `master` branch
  - Automatic `--release` option not used if the travis repo is `nf-core/tools`
  - Warnings if depreciated variables `params.version` and `params.nf_required_version` are found
- New `nf-core licences` subcommand to show licence for each conda package in a workflow
- `nf-core list` now has options for sorting pipeline nicely
- Latest version of conda used in nf-core base docker image
- Updated PyPI deployment to correctly parse the markdown readme (hopefully!)
- New GitHub contributing instructions and pull request template

## [v1.1](https://github.com/nf-core/tools/releases/tag/1.1) - [2018-08-14]

Very large release containing lots of work from the first nf-core hackathon, held in SciLifeLab Stockholm.

- The [Cookiecutter template](https://github.com/nf-core/cookiecutter) has been merged into tools
  - The old repo above has been archived
  - New pipelines are now created using the command `nf-core create`
  - The nf-core template and associated linting are now controlled under the same version system
- Large number of template updates and associated linting changes
  - New simplified cookiecutter variable usage
  - Refactored documentation - simplified and reduced duplication
  - Better `manifest` variables instead of `params` for pipeline name and version
  - New integrated nextflow version checking
  - Updated travis docker pull command to use tagging to allow release tests to pass
  - Reverted Docker and Singularity syntax to use `ENV` hack again
- Improved Python readme parsing for PyPI
- Updated Travis tests to check that the correct `dev` branch is being targeted
- New sync tool to automate pipeline updates
  - Once initial merges are complete, a nf-core bot account will create PRs for future template updates

## [v1.0.1](https://github.com/nf-core/tools/releases/tag/1.0.1) - [2018-07-18]

The version 1.0 of nf-core tools cannot be installed from PyPi. This patch fixes it, by getting rid of the requirements.txt plus declaring the dependent modules in the setup.py directly.

## [v1.0](https://github.com/nf-core/tools/releases/tag/1.0) - [2018-06-12]

Initial release of the nf-core helper tools package. Currently includes four subcommands:

- `nf-core list`: List nf-core pipelines with local info
- `nf-core download`: Download a pipeline and singularity container
- `nf-core lint`: Check pipeline against nf-core guidelines
- `nf-core release`: Update nf-core pipeline version number<|MERGE_RESOLUTION|>--- conflicted
+++ resolved
@@ -4,11 +4,8 @@
 
 ### Template
 
-<<<<<<< HEAD
 - Remove fasta default from nextflow.config ([#2828](https://github.com/nf-core/tools/pull/2828))
-=======
 - Update templates to use nf-core/setup-nextflow v2
->>>>>>> e3b48e65
 
 ### Linting
 
