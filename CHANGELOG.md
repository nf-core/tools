--- conflicted
+++ resolved
@@ -41,11 +41,8 @@
 - Remove workflow.trace from nf-test snapshot ([#3721](https://github.com/nf-core/tools/pull/3721))
 - Add GHA to update template nf-test snapshots ([#3723](https://github.com/nf-core/tools/pull/3723))
 - Fix backwards compatibility with python 3.9 in use of Enum ([#3736](https://github.com/nf-core/tools/pull/3736))
-<<<<<<< HEAD
-- Fix: temporary files not moved and cleaned up correctly after singula… ([#3749](https://github.com/nf-core/tools/pull/3749))
-=======
-- impr: Add hostRequirements to run with 4CPUs and 16GB ram by default … ([#3746](https://github.com/nf-core/tools/pull/3746))
->>>>>>> 7ae67201
+- Fix downloads: temporary files not moved and cleaned up correctly after singularity pull ([#3749](https://github.com/nf-core/tools/pull/3749))
+- impr devcontainer: Add hostRequirements to run with 4CPUs and 16GB ram by default ([#3746](https://github.com/nf-core/tools/pull/3746))
 
 ## [v3.3.2 - Tungsten Tamarin Patch 2](https://github.com/nf-core/tools/releases/tag/3.3.2) - [2025-07-08]
 
