# nf-core/tools: Changelog

## v2.5dev

### Template

- Fix bug in pipeline readme logo URL ([#1589](https://github.com/nf-core/tools/issues/1589))

### Linting

- Check that the `.prettierignore` file exists and that starts with the same content.

### General

### Modules

<<<<<<< HEAD
- Add `fix` flag to `nf-core modules lint` command to update modules to the latest version ([#1588](https://github.com/nf-core/tools/pull/1588))
=======
- Fix a bug in the regex extracting the version from biocontainers URLs [#1598](https://github.com/nf-core/tools/pull/1598)
>>>>>>> a91cc78a

## [v2.4.1 - Cobolt Koala Patch](https://github.com/nf-core/tools/releases/tag/2.4) - [2022-05-16]

- Patch release to try to fix the template sync ([#1585](https://github.com/nf-core/tools/pull/1585))
- Avoid persistent temp files from pytests ([#1566](https://github.com/nf-core/tools/pull/1566))
- Add option to trigger sync manually on just nf-core/testpipeline

## [v2.4 - Cobolt Koala](https://github.com/nf-core/tools/releases/tag/2.4) - [2022-05-16]

### Template

- Read entire lines when sniffing the samplesheet format (fix [#1561](https://github.com/nf-core/tools/issues/1561))
- Add actions workflow to respond to `@nf-core-bot fix linting` comments on pipeline PRs
- Fix Prettier formatting bug in completion email HTML template ([#1509](https://github.com/nf-core/tools/issues/1509))
- Fix bug in pipeline readme logo URL
- Set the default DAG graphic output to HTML to have a default that does not depend on Graphviz being installed on the host system ([#1512](https://github.com/nf-core/tools/pull/1512)).
- Removed retry strategy for AWS tests CI, as Nextflow now handles spot instance retries itself
- Add `.prettierignore` file to stop Prettier linting tests from running over test files
- Made module template test command match the default used in `nf-core modules create-test-yml` ([#1562](https://github.com/nf-core/tools/issues/1562))
- Removed black background from Readme badges now that GitHub has a dark mode, added Tower launch badge.
- Don't save md5sum for `versions.yml` when running `nf-core modules create-test-yml` ([#1511](https://github.com/nf-core/tools/pull/1511))

### General

- Add actions workflow to respond to `@nf-core-bot fix linting` comments on nf-core/tools PRs
- Use [`$XDG_CONFIG_HOME`](https://specifications.freedesktop.org/basedir-spec/basedir-spec-latest.html) or `~/.config/nf-core` instead of `~/.nfcore` for API cache (the latter can be safely deleted)
- Consolidate GitHub API calls into a shared function that uses authentication from the [`gh` GitHub cli tool](https://cli.github.com/) or `GITHUB_AUTH_TOKEN` to avoid rate limiting ([#1499](https://github.com/nf-core/tools/pull/1499))
- Add an empty line to `modules.json`, `params.json` and `nextflow-schema.json` when dumping them to avoid prettier errors.
- Remove empty JSON schema definition groups to avoid usage errors ([#1419](https://github.com/nf-core/tools/issues/1419))
- Bumped the minimum version of `rich` from `v10` to `v10.7.0`

### Modules

- Add a new command `nf-core modules mulled` which can generate the name for a multi-tool container image.
- Add a new command `nf-core modules test` which runs pytests locally.
- Print include statement to terminal when `modules install` ([#1520](https://github.com/nf-core/tools/pull/1520))
- Allow follow links when generating `test.yml` file with `nf-core modules create-test-yml` ([1570](https://github.com/nf-core/tools/pull/1570))
- Escaped test run output before logging it, to avoid a rich ` MarkupError`

### Linting

- Don't allow a `.nf-core.yaml` file, should be `.yml` ([#1515](https://github.com/nf-core/tools/pull/1515)).
- `shell` blocks now recognised to avoid error `when: condition has too many lines` ([#1557](https://github.com/nf-core/tools/issues/1557))
- Fixed error when using comments after `input` tuple lines ([#1542](https://github.com/nf-core/tools/issues/1542))
- Don't lint the `shell` block when `script` is used ([1558](https://github.com/nf-core/tools/pull/1558))
- Check that `template` is used in `script` blocks
- Tweaks to CLI output display of lint results

## [v2.3.2 - Mercury Vulture Fixed Formatting](https://github.com/nf-core/tools/releases/tag/2.3.2) - [2022-03-24]

Very minor patch release to fix the full size AWS tests and re-run the template sync, which partially failed due to GitHub pull-requests being down at the time of release.

### Template

- Updated the AWS GitHub actions to let nf-core/tower-action use it's defaults for pipeline and git sha ([#1488](https://github.com/nf-core/tools/pull/1488))
- Add prettier editor extension to `gitpod.yml` in template ([#1485](https://github.com/nf-core/tools/pull/1485))
- Remove traces of markdownlint in the template ([#1486](https://github.com/nf-core/tools/pull/1486)
- Remove accidentally added line in `CHANGELOG.md` in the template ([#1487](https://github.com/nf-core/tools/pull/1487))
- Update linting to check that `.editorconfig` is there and `.yamllint.yml` isn't.

## [v2.3.1 - Mercury Vulture Formatting](https://github.com/nf-core/tools/releases/tag/2.3.1) - [2022-03-23]

This patch release is primarily to address problems that we had in the v2.3 release with code linting.
Instead of resolving those specific issues, we chose to replace the linting tools (`markdownlint`, `yamllint`) with a new tool: [_Prettier_](https://prettier.io)

This is a fairly major change and affects a lot of files. However, it will hopefully simplify future usage.
Prettier can auto-format many different file formats (for pipelines the most relevant are markdown and YAML) and is extensible with plugins ([Nextflow](https://github.com/nf-core/prettier-plugin-nextflow), anyone?).
It tends to be a bit less strict than `markdownlint` and `yamllint` and importantly _can fix files for you_ rather than just complaining.

The sync PR may be a little big because of many major changes (whitespace, quotation mark styles etc).
To help with the merge, _**we highly recommend running Prettier on your pipeline's codebase before attempting the template merge**_.
If you take this approach, please copy `.editorconfig` and `.prettierrc.yml` from the template to your pipeline root first,
as they configure the behaviour of Prettier.

To run Prettier, go to the base of the repository where `.editorconfig` and `.prettierrc.yml` are located.
Make sure your `git status` is clean so that the changes don't affect anything you're working on and run:

```bash
prettier --write .
```

This runs Prettier and tells it to fix any issues it finds in place.

Please note that there are many excellent integrations for Prettier available, for example VSCode can be set up to automatically format files on save.

### Template

- Replace `markdownlint` and `yamllint` with [_Prettier_](https://prettier.io) for linting formatting / whitespace ([#1470](https://github.com/nf-core/tools/pull/1470))
- Add CI test using `editorconfig-checker` for other file types to look for standardised indentation and formatting ([#1476](https://github.com/nf-core/tools/pull/1476))
- Add md5sum check of `versions.yml` to `test.yml` on the modules template.
- Update bundled module wrappers to latest versions ([#1462](https://github.com/nf-core/tools/pull/1462))
- Renamed `assets/multiqc_config.yaml` to `assets/multiqc_config.yml` (`yml` not `yaml`) ([#1471](https://github.com/nf-core/tools/pull/1471))

### General

- Convert nf-core/tools API / lint test documentation to MyST ([#1245](https://github.com/nf-core/tools/pull/1245))
- Build documentation for the `nf-core modules lint` tests ([#1250](https://github.com/nf-core/tools/pull/1250))
- Fix some colours in the nf-core/tools API docs ([#1467](https://github.com/nf-core/tools/pull/1467))
- Install tools inside GitPod Docker using the repo itself and not from Conda.
- Rewrite GitHub Actions workflow for publishing the GitPod Docker image.
- Improve config for PyTest so that you can run `pytest` instead of `pytest tests/` ([#1461](https://github.com/nf-core/tools/pull/1461))
- New pipeline lint test `multiqc_config` that checks YAML structure instead of basic file contents ([#1461](https://github.com/nf-core/tools/pull/1461))
- Updates to the GitPod docker image to install the latest version of nf-core/tools

## [v2.3 - Mercury Vulture](https://github.com/nf-core/tools/releases/tag/2.3) - [2022-03-15]

### Template

- Removed mention of `--singularity_pull_docker_container` in pipeline `README.md`
- Replaced equals with ~ in nf-core headers, to stop false positive unresolved conflict errors when committing with VSCode.
- Add retry strategy for AWS megatests after releasing [nf-core/tower-action v2.2](https://github.com/nf-core/tower-action/releases/tag/v2.2)
- Added `.nf-core.yml` file with `repository_type: pipeline` for modules commands
- Update igenomes path to the `BWAIndex` to fetch the whole `version0.6.0` folder instead of only the `genome.fa` file
- Remove pinned Node version in the GitHub Actions workflows, to fix errors with `markdownlint`
- Bumped `nf-core/tower-action` to `v3` and removed `pipeline` and `revision` from the AWS workflows, which were not needed
- Add yamllint GitHub Action.
- Add `.yamllint.yml` to avoid line length and document start errors ([#1407](https://github.com/nf-core/tools/issues/1407))
- Add `--publish_dir_mode` back into the pipeline template ([nf-core/rnaseq#752](https://github.com/nf-core/rnaseq/issues/752#issuecomment-1039451607))
- Add optional loading of of pipeline-specific institutional configs to `nextflow.config`
- Make `--outdir` a mandatory parameter ([nf-core/tools#1415](https://github.com/nf-core/tools/issues/1415))

### General

- Updated `nf-core download` to work with latest DSL2 syntax for containers ([#1379](https://github.com/nf-core/tools/issues/1379))
- Made `nf-core modules create` detect repository type with explicit `.nf-core.yml` instead of random readme stuff ([#1391](https://github.com/nf-core/tools/pull/1391))
- Added a Gitpod environment and Dockerfile ([#1384](https://github.com/nf-core/tools/pull/1384))
  - Adds conda, Nextflow, nf-core, pytest-workflow, mamba, and pip to base Gitpod Docker image.
  - Adds GH action to build and push Gitpod Docker image.
  - Adds Gitpod environment to template.
  - Adds Gitpod environment to tools with auto build of nf-core tool.
- Shiny new command-line help formatting ([#1403](https://github.com/nf-core/tools/pull/1403))
- Call the command line help with `-h` as well as `--help` (was formerly just the latter) ([#1404](https://github.com/nf-core/tools/pull/1404))
- Add `.yamllint.yml` config file to avoid line length and document start errors in the tools repo itself.
- Switch to `yamllint-github-action`to be able to configure yaml lint exceptions ([#1404](https://github.com/nf-core/tools/issues/1413))
- Prevent module linting KeyError edge case ([#1321](https://github.com/nf-core/tools/issues/1321))
- Bump-versions: Don't trim the trailing newline on files, causes editorconfig linting to fail ([#1265](https://github.com/nf-core/tools/issues/1265))
- Handle exception in `nf-core list` when a broken git repo is found ([#1273](https://github.com/nf-core/tools/issues/1273))
- Updated URL for pipeline lint test docs ([#1348](https://github.com/nf-core/tools/issues/1348))
- Updated `nf-core create` to tolerate failures and retry when fetching pipeline logos from the website ([#1369](https://github.com/nf-core/tools/issues/1369))
- Modified the CSS overriding `sphinx_rtd_theme` default colors to fix some glitches in the API documentation ([#1294](https://github.com/nf-core/tools/issues/1294))

### Modules

- New command `nf-core modules info` that prints nice documentation about a module to the terminal :sparkles: ([#1427](https://github.com/nf-core/tools/issues/1427))
- Linting a pipeline now fails instead of warning if a local copy of a module does not match the remote ([#1313](https://github.com/nf-core/tools/issues/1313))
- Fixed linting bugs where warning was incorrectly generated for:
  - `Module does not emit software version`
  - `Container versions do not match`
  - `input:` / `output:` not being specified in module
  - Allow for containers from other biocontainers resource as defined [here](https://github.com/nf-core/modules/blob/cde237e7cec07798e5754b72aeca44efe89fc6db/modules/cat/fastq/main.nf#L7-L8)
- Fixed traceback when using `stageAs` syntax as defined [here](https://github.com/nf-core/modules/blob/cde237e7cec07798e5754b72aeca44efe89fc6db/modules/cat/fastq/main.nf#L11)
- Added `nf-core schema docs` command to output pipline parameter documentation in Markdown format for inclusion in GitHub and other documentation systems ([#741](https://github.com/nf-core/tools/issues/741))
- Allow conditional process execution from the configuration file ([#1393](https://github.com/nf-core/tools/pull/1393))
- Add linting for when condition([#1397](https://github.com/nf-core/tools/pull/1397))
- Added modules ignored table to `nf-core modules bump-versions`. ([#1234](https://github.com/nf-core/tools/issues/1234))
- Added `--conda-package-version` flag for specifying version of conda package in `nf-core modules create`. ([#1238](https://github.com/nf-core/tools/issues/1238))
- Add option of writing diffs to file in `nf-core modules update` using either interactive prompts or the new `--diff-file` flag.
- Fixed edge case where module names that were substrings of other modules caused both to be installed ([#1380](https://github.com/nf-core/tools/issues/1380))
- Tweak handling of empty files when generating the test YAML ([#1376](https://github.com/nf-core/tools/issues/1376))
  - Fail linting if a md5sum for an empty file is found (instead of a warning)
  - Don't skip the md5 when generating a test file if an empty file is found (so that linting fails and can be manually checked)
- Linting checks test files for `TODO` statements as well as the main module code ([#1271](https://github.com/nf-core/tools/issues/1271))
- Handle error if `manifest` isn't set in `nextflow.config` ([#1418](https://github.com/nf-core/tools/issues/1418))

## [v2.2 - Lead Liger](https://github.com/nf-core/tools/releases/tag/2.2) - [2021-12-14]

### Template

- Update repo logos to utilize [GitHub's `#gh-light/dark-mode-only`](https://docs.github.com/en/github/writing-on-github/getting-started-with-writing-and-formatting-on-github/basic-writing-and-formatting-syntax#specifying-the-theme-an-image-is-shown-to), to switch between logos optimized for light or dark themes. The old repo logos have to be removed (in `docs/images` and `assets/`).
- Deal with authentication with private repositories
- Bump minimun Nextflow version to 21.10.3
- Convert pipeline template to updated Nextflow DSL2 syntax
- Solve circular import when importing `nf_core.modules.lint`
- Disable cache in `nf_core.utils.fetch_wf_config` while performing `test_wf_use_local_configs`.
- Modify software version channel handling to support multiple software version emissions (e.g. from mulled containers), and multiple software versions.
- Update `dumpsoftwareversion` module to correctly report versions with trailing zeros.
- Remove `params.hostnames` from the pipeline template ([#1304](https://github.com/nf-core/tools/issues/1304))
- Update `.gitattributes` to mark installed modules and subworkflows as `linguist-generated` ([#1311](https://github.com/nf-core/tools/issues/1311))
- Adding support for [Julia](https://julialang.org) package environments to `nextflow.config`([#1317](https://github.com/nf-core/tools/pull/1317))
- New YAML issue templates for pipeline bug reports and feature requests, with a much richer interface ([#1165](https://github.com/nf-core/tools/pull/1165))
- Update AWS test GitHub Actions to use v2 of [nf-core/tower-action](https://github.com/nf-core/tower-action)
- Post linting comment even when `linting.yml` fails
- Update `CONTRIBUTION.md` bullets to remove points related to `scrape_software_versions.py`
- Update AWS test to set Nextflow version to 21.10.3

### General

- Made lint check for parameters defaults stricter [[#992](https://github.com/nf-core/tools/issues/992)]
  - Default values in `nextflow.config` must match the defaults given in the schema (anything with `{` in, or in `main.nf` is ignored)
  - Defaults in `nextflow.config` must now match the variable _type_ specified in the schema
  - If you want the parameter to not have a default value, use `null`
  - Strings set to `false` or an empty string in `nextflow.config` will now fail linting
- Bump minimun Nextflow version to 21.10.3
- Changed `questionary` `ask()` to `unsafe_ask()` to not catch `KeyboardInterupts` ([#1237](https://github.com/nf-core/tools/issues/1237))
- Fixed bug in `nf-core launch` due to revisions specified with `-r` not being added to nextflow command. ([#1246](https://github.com/nf-core/tools/issues/1246))
- Update regex in `readme` test of `nf-core lint` to agree with the pipeline template ([#1260](https://github.com/nf-core/tools/issues/1260))
- Update 'fix' message in `nf-core lint` to conform to the current command line options. ([#1259](https://github.com/nf-core/tools/issues/1259))
- Fixed bug in `nf-core list` when `NXF_HOME` is set
- Run CI test used to create and lint/run the pipeline template with minimum and latest edge release of NF ([#1304](https://github.com/nf-core/tools/issues/1304))
- New YAML issue templates for tools bug reports and feature requests, with a much richer interface ([#1165](https://github.com/nf-core/tools/pull/1165))
- Handle synax errors in Nextflow config nicely when running `nf-core schema build` ([#1267](https://github.com/nf-core/tools/pull/1267))
- Erase temporary files and folders while performing Python tests (pytest)
- Remove base `Dockerfile` used for DSL1 pipeline container builds
- Run tests with Python 3.10
- [#1363](https://github.com/nf-core/tools/pull/1363) Fix tools CI workflow nextflow versions.

### Modules

- Fixed typo in `module_utils.py`.
- Fixed failing lint test when process section was missing from module. Also added the local failing tests to the warned section of the output table. ([#1235](https://github.com/nf-core/tools/issues/1235))
- Added `--diff` flag to `nf-core modules update` which shows the diff between the installed files and the versions
- Update `nf-core modules create` help texts which were not changed with the introduction of the `--dir` flag
- Check if README is from modules repo
- Update module template to DSL2 v2.0 (remove `functions.nf` from modules template and updating `main.nf` ([#1289](https://github.com/nf-core/tools/pull/))
- Substitute get process/module name custom functions in module `main.nf` using template replacement ([#1284](https://github.com/nf-core/tools/issues/1284))
- Check test YML file for md5sums corresponding to empty files ([#1302](https://github.com/nf-core/tools/issues/1302))
- Exit with an error if empty files are found when generating the test YAML file ([#1302](https://github.com/nf-core/tools/issues/1302))

## [v2.1 - Zinc Zebra](https://github.com/nf-core/tools/releases/tag/2.1) - [2021-07-27]

### Template

- Correct regex pattern for file names in `nextflow_schema.json`
- Remove `.` from nf-core/tools command examples
- Update Nextflow installation link in pipeline template ([#1201](https://github.com/nf-core/tools/issues/1201))
- Command `hostname` is not portable [[#1212](https://github.com/nf-core/tools/pull/1212)]
- Changed how singularity and docker links are written in template to avoid duplicate links

### General

- Changed names of some flags with `-r` as short options to make the flags more consistent between commands.

### Modules

- Added consistency checks between installed modules and `modules.json` ([#1199](https://github.com/nf-core/tools/issues/1199))
- Added support excluding or specifying version of modules in `.nf-core.yml` when updating with `nf-core modules install --all` ([#1204](https://github.com/nf-core/tools/issues/1204))
- Created `nf-core modules update` and removed updating options from `nf-core modules install`
- Added missing function call to `nf-core lint` ([#1198](https://github.com/nf-core/tools/issues/1198))
- Fix `nf-core lint` not filtering modules test when run with `--key` ([#1203](https://github.com/nf-core/tools/issues/1203))
- Fixed `nf-core modules install` not working when installing from branch with `-b` ([#1218](https://github.com/nf-core/tools/issues/1218))
- Added prompt to choose between updating all modules or named module in `nf-core modules update`
- Check if modules is installed before trying to update in `nf-core modules update`
- Verify that a commit SHA provided with `--sha` exists for `install/update` commands
- Add new-line to `main.nf` after `bump-versions` command to make ECLint happy

## [v2.0.1 - Palladium Platypus Junior](https://github.com/nf-core/tools/releases/tag/2.0.1) - [2021-07-13]

### Template

- Critical tweak to add `--dir` declaration to `nf-core lint` GitHub Actions `linting.yml` workflow

### General

- Add `--dir` declaration to `nf-core sync` GitHub Actions `sync.yml` workflow

## [v2.0 - Palladium Platypus](https://github.com/nf-core/tools/releases/tag/2.0) - [2021-07-13]

### :warning: Major enhancements & breaking changes

This marks the first Nextflow DSL2-centric release of `tools` which means that some commands won't work in full with DSL1 pipelines anymore. Please use a `v1.x` version of `tools` for such pipelines or better yet join us to improve our DSL2 efforts! Here are the most important changes:

- The pipeline template has been completely re-written in DSL2
- A module template has been added to auto-create best-practice DSL2 modules to speed up development
- A whole suite of commands have been added to streamline the creation, installation, removal, linting and version bumping of DSL2 modules either installed within pipelines or the nf-core/modules repo

### Template

- Move TODO item of `contains:` map in a YAML string [[#1082](https://github.com/nf-core/tools/issues/1082)]
- Trigger AWS tests via Tower API [[#1160](https://github.com/nf-core/tools/pull/1160)]

### General

- Fixed a bug in the Docker image build for tools that failed due to an extra hyphen. [[#1069](https://github.com/nf-core/tools/pull/1069)]
- Regular release sync fix - this time it was to do with JSON serialisation [[#1072](https://github.com/nf-core/tools/pull/1072)]
- Fixed bug in schema validation that ignores upper/lower-case typos in parameters [[#1087](https://github.com/nf-core/tools/issues/1087)]
- Bugfix: Download should use path relative to workflow for configs
- Remove lint checks for files related to conda and docker as not needed anymore for DSL2
- Removed `params_used` lint check because of incompatibility with DSL2
- Added`modules bump-versions` command to `README.md`
- Update docs for v2.0 release

### Modules

- Update comment style of modules `functions.nf` template file [[#1076](https://github.com/nf-core/tools/issues/1076)]
- Changed working directory to temporary directory for `nf-core modules create-test-yml` [[#908](https://github.com/nf-core/tools/issues/908)]
- Use Biocontainers API instead of quayi.io API for `nf-core modules create` [[#875](https://github.com/nf-core/tools/issues/875)]
- Update `nf-core modules install` to handle different versions of modules [#1116](https://github.com/nf-core/tools/pull/1116)
- Added `nf-core modules bump-versions` command to update all versions in the `nf-core/modules` repository [[#1123](https://github.com/nf-core/tools/issues/1123)]
- Updated `nf-core modules lint` to check whether a `git_sha` exists in the `modules.json` file or whether a new version is available [[#1114](https://github.com/nf-core/tools/issues/1114)]
- Refactored `nf-core modules` command into one file per command [#1124](https://github.com/nf-core/tools/pull/1124)
- Updated `nf-core modules remove` to also remove entry in `modules.json` file ([#1115](https://github.com/nf-core/tools/issues/1115))
- Bugfix: Interactive prompt for `nf-core modules install` was receiving too few arguments
- Added progress bar to creation of 'modules.json'
- Updated `nf-core modules list` to show versions of local modules
- Improved exit behavior by replacing `sys.exit` with exceptions
- Updated `nf-core modules remove` to remove module entry in `modules.json` if module directory is missing
- Create extra tempdir as work directory for `nf-core modules create-test-yml` to avoid adding the temporary files to the `test.yml`
- Refactored passing of command line arguments to `nf-core` commands and subcommands ([#1139](https://github.com/nf-core/tools/issues/1139), [#1140](https://github.com/nf-core/tools/issues/1140))
- Check for `modules.json` for entries of modules that are not actually installed in the pipeline [[#1141](https://github.com/nf-core/tools/issues/1141)]
- Added `<keywords>` argument to `nf-core modules list` for filtering the listed modules. ([#1139](https://github.com/nf-core/tools/issues/1139)
- Added support for a `bump-versions` configuration file [[#1142](https://github.com/nf-core/tools/issues/1142)]
- Fixed `nf-core modules create-test-yml` so it doesn't break when the output directory is supplied [[#1148](https://github.com/nf-core/tools/issues/1148)]
- Updated `nf-core modules lint` to work with new directory structure [[#1159](https://github.com/nf-core/tools/issues/1159)]
- Updated `nf-core modules install` and `modules.json` to work with new directory structure ([#1159](https://github.com/nf-core/tools/issues/1159))
- Updated `nf-core modules remove` to work with new directory structure [[#1159](https://github.com/nf-core/tools/issues/1159)]
- Restructured code and removed old table style in `nf-core modules list`
- Fixed bug causing `modules.json` creation to loop indefinitly
- Added `--all` flag to `nf-core modules install`
- Added `remote` and `local` subcommands to `nf-core modules list`
- Fix bug due to restructuring in modules template
- Added checks for verifying that the remote repository is well formed
- Added checks to `ModulesCommand` for verifying validity of remote repositories
- Misc. changes to `modules install`: check that module exist in remote, `--all` is has `--latest` by default.

#### Sync

- Don't set the default value to `"null"` when a parameter is initialised as `null` in the config [[#1074](https://github.com/nf-core/tools/pull/1074)]

#### Tests

- Added a test for the `version_consistency` lint check
- Refactored modules tests into separate files, and removed direct comparisons with number of tests in `lint` tests ([#1158](https://github.com/nf-core/tools/issues/1158))

## [v1.14 - Brass Chicken :chicken:](https://github.com/nf-core/tools/releases/tag/1.14) - [2021-05-11]

### Template

- Add the implicit workflow declaration to `main.nf` DSL2 template [[#1056](https://github.com/nf-core/tools/issues/1056)]
- Fixed an issue regarding explicit disabling of unused container engines [[#972](https://github.com/nf-core/tools/pull/972)]
- Removed trailing slash from `params.igenomes_base` to yield valid s3 paths (previous paths work with Nextflow but not aws cli)
- Added a timestamp to the trace + timetime + report + dag filenames to fix overwrite issue on AWS
- Rewrite the `params_summary_log()` function to properly ignore unset params and have nicer formatting [[#971](https://github.com/nf-core/tools/issues/971)]
- Fix overly strict `--max_time` formatting regex in template schema [[#973](https://github.com/nf-core/tools/issues/973)]
- Convert `d` to `day` in the `cleanParameters` function to make Duration objects like `2d` pass the validation [[#858](https://github.com/nf-core/tools/issues/858)]
- Added nextflow version to quick start section and adjusted `nf-core bump-version` [[#1032](https://github.com/nf-core/tools/issues/1032)]
- Use latest stable Nextflow version `21.04.0` for CI tests instead of the `-edge` release

### Download

- Fix bug in `nf-core download` where image names were getting a hyphen in `nf-core` which was breaking things.
- Extensive new interactive prompts for all command line flags [[#1027](https://github.com/nf-core/tools/issues/1027)]
  - It is now recommended to run `nf-core download` without any cli options and follow prompts (though flags can be used to run non-interactively if you wish)
- New helper code to set `$NXF_SINGULARITY_CACHEDIR` and add to `.bashrc` if desired [[#1027](https://github.com/nf-core/tools/issues/1027)]

### Launch

- Strip values from `nf-core launch` web response which are `False` and have no default in the schema [[#976](https://github.com/nf-core/tools/issues/976)]
- Improve API caching code when polling the website, fixes noisy log message when waiting for a response [[#1029](https://github.com/nf-core/tools/issues/1029)]
- New interactive prompts for pipeline name [[#1027](https://github.com/nf-core/tools/issues/1027)]

### Modules

- Added `tool_name_underscore` to the module template to allow TOOL_SUBTOOL in `main.nf` [[#1011](https://github.com/nf-core/tools/issues/1011)]
- Added `--conda-name` flag to `nf-core modules create` command to allow sidestepping questionary [[#988](https://github.com/nf-core/tools/issues/988)]
- Extended `nf-core modules lint` functionality to check tags in `test.yml` and to look for a entry in the `pytest_software.yml` file
- Update `modules` commands to use new test tag format `tool/subtool`
- New modules lint test comparing the `functions.nf` file to the template version
- Modules installed from alternative sources are put in folders based on the name of the source repository

### Linting

- Fix bug in nf-core lint config skipping for the `nextflow_config` test [[#1019](https://github.com/nf-core/tools/issues/1019)]
- New `-k`/`--key` cli option for `nf-core lint` to allow you to run only named lint tests, for faster local debugging
- Merge markers lint test - ignore binary files, allow config to ignore specific files [[#1040](https://github.com/nf-core/tools/pull/1040)]
- New lint test to check if all defined pipeline parameters are mentioned in `main.nf` [[#1038](https://github.com/nf-core/tools/issues/1038)]
- Added fix to remove warnings about params that get converted from camelCase to camel-case [[#1035](https://github.com/nf-core/tools/issues/1035)]
- Added pipeline schema lint checks for missing parameter description and parameters outside of groups [[#1017](https://github.com/nf-core/tools/issues/1017)]

### General

- Try to fix the fix for the automated sync when we submit too many PRs at once [[#970](https://github.com/nf-core/tools/issues/970)]
- Rewrite how the tools documentation is deployed to the website, to allow multiple versions
- Created new Docker image for the tools cli package - see installation docs for details [[#917](https://github.com/nf-core/tools/issues/917)]
- Ignore permission errors for setting up requests cache directories to allow starting with an invalid or read-only `HOME` directory

## [v1.13.3 - Copper Crocodile Resurrection :crocodile:](https://github.com/nf-core/tools/releases/tag/1.13.2) - [2021-03-24]

- Running tests twice with `nf-core modules create-test-yml` to catch unreproducible md5 sums [[#890](https://github.com/nf-core/tools/issues/890)]
- Fix sync error again where the Nextflow edge release needs to be used for some pipelines
- Fix bug with `nf-core lint --release` (`NameError: name 'os' is not defined`)
- Added linebreak to linting comment so that markdown header renders on PR comment properly
- `nf-core modules create` command - if no bioconda package is found, prompt user for a different bioconda package name
- Updated module template `main.nf` with new test data paths

## [v1.13.2 - Copper Crocodile CPR :crocodile: :face_with_head_bandage:](https://github.com/nf-core/tools/releases/tag/1.13.2) - [2021-03-23]

- Make module template pass the EC linter [[#953](https://github.com/nf-core/tools/pull/953)]
- Added better logging message if a user doesn't specificy the directory correctly with `nf-core modules` commands [[#942](https://github.com/nf-core/tools/pull/942)]
- Fixed parameter validation bug caused by JSONObject [[#937](https://github.com/nf-core/tools/issues/937)]
- Fixed template creation error regarding file permissions [[#932](https://github.com/nf-core/tools/issues/932)]
- Split the `create-lint-wf` tests up into separate steps in GitHub Actions to make the CI results easier to read
- Added automated PR comments to the Markdown, YAML and Python lint CI tests to explain failures (tools and pipeline template)
- Make `nf-core lint` summary table borders coloured according to overall pass / fail status
- Attempted a fix for the automated sync when we submit too many PRs at once [[#911](https://github.com/nf-core/tools/issues/911)]

## [v1.13.1 - Copper Crocodile Patch :crocodile: :pirate_flag:](https://github.com/nf-core/tools/releases/tag/1.13.1) - [2021-03-19]

- Fixed bug in pipeline linting markdown output that gets posted to PR comments [[#914]](https://github.com/nf-core/tools/issues/914)
- Made text for the PR branch CI check less verbose with a TLDR in bold at the top
- A number of minor tweaks to the new `nf-core modules lint` code

## [v1.13 - Copper Crocodile](https://github.com/nf-core/tools/releases/tag/1.13) - [2021-03-18]

### Template

- **Major new feature** - Validation of pipeline parameters [[#426]](https://github.com/nf-core/tools/issues/426)
  - The addition runs as soon as the pipeline launches and checks the pipeline input parameters two main things:
    - No parameters are supplied that share a name with core Nextflow options (eg. `--resume` instead of `-resume`)
    - Supplied parameters validate against the pipeline JSON schema (eg. correct variable types, required values)
  - If either parameter validation fails or the pipeline has errors, a warning is given about any unexpected parameters found which are not described in the pipeline schema.
  - This behaviour can be disabled by using `--validate_params false`
- Added profiles to support the [Charliecloud](https://hpc.github.io/charliecloud/) and [Shifter](https://nersc.gitlab.io/development/shifter/how-to-use/) container engines [[#824](https://github.com/nf-core/tools/issues/824)]
  - Note that Charliecloud requires Nextflow version `v21.03.0-edge` or later.
- Profiles for container engines now explicitly _disable_ all other engines [[#867](https://github.com/nf-core/tools/issues/867)]
- Fixed typo in nf-core-lint CI that prevented the markdown summary from being automatically posted on PRs as a comment.
- Changed default for `--input` from `data/*{1,2}.fastq.gz` to `null`, as this is now validated by the schema as a required value.
- Removed support for `--name` parameter for custom run names.
  - The same functionality for MultiQC still exists with the core Nextflow `-name` option.
- Added to template docs about how to identify process name for resource customisation
- The parameters `--max_memory` and `--max_time` are now validated against a regular expression [[#793](https://github.com/nf-core/tools/issues/793)]
  - Must be written in the format `123.GB` / `456.h` with any of the prefixes listed in the [Nextflow docs](https://www.nextflow.io/docs/latest/process.html#memory)
  - Bare numbers no longer allowed, avoiding people from trying to specify GB and actually specifying bytes.
- Switched from cookiecutter to Jinja2 [[#880]](https://github.com/nf-core/tools/pull/880)
- Finally dropped the wonderful [cookiecutter](https://github.com/cookiecutter/cookiecutter) library that was behind the first pipeline template that led to nf-core [[#880](https://github.com/nf-core/tools/pull/880)]
  - Now rendering templates directly using [Jinja](https://jinja.palletsprojects.com/), which is what cookiecutter was doing anyway

### Modules

Initial addition of a number of new helper commands for working with DSL2 modules:

- `modules list` - List available modules
- `modules install` - Install a module from nf-core/modules
- `modules remove` - Remove a module from a pipeline
- `modules create` - Create a module from the template
- `modules create-test-yml` - Create the `test.yml` file for a module with md5 sums, tags, commands and names added
- `modules lint` - Check a module against nf-core guidelines

You can read more about each of these commands in the main tools documentation (see `README.md` or <https://nf-co.re/tools>)

### Tools helper code

- Fixed some bugs in the command line interface for `nf-core launch` and improved formatting [[#829](https://github.com/nf-core/tools/pull/829)]
- New functionality for `nf-core download` to make it compatible with DSL2 pipelines [[#832](https://github.com/nf-core/tools/pull/832)]
  - Singularity images in module files are now discovered and fetched
  - Direct downloads of Singularity images in python allowed (much faster than running `singularity pull`)
  - Downloads now work with `$NXF_SINGULARITY_CACHEDIR` so that pipelines sharing containers have efficient downloads
- Changed behaviour of `nf-core sync` command [[#787](https://github.com/nf-core/tools/issues/787)]
  - Instead of opening or updating a PR from `TEMPLATE` directly to `dev`, a new branch is now created from `TEMPLATE` and a PR opened from this to `dev`.
  - This is to make it easier to fix merge conflicts without accidentally bringing the entire pipeline history back into the `TEMPLATE` branch (which makes subsequent sync merges much more difficult)

### Linting

- Major refactor and rewrite of pipieline linting code
  - Much better code organisation and maintainability
  - New automatically generated documentation using Sphinx
  - Numerous new tests and functions, removal of some unnecessary tests
- Added lint check for merge markers [[#321]](https://github.com/nf-core/tools/issues/321)
- Added new option `--fix` to automatically correct some problems detected by linting
- Added validation of default params to `nf-core schema lint` [[#823](https://github.com/nf-core/tools/issues/823)]
- Added schema validation of GitHub action workflows to lint function [[#795](https://github.com/nf-core/tools/issues/795)]
- Fixed bug in schema title and description validation
- Added second progress bar for conda dependencies lint check, as it can be slow [[#299](https://github.com/nf-core/tools/issues/299)]
- Added new lint test to check files that should be unchanged from the pipeline.
- Added the possibility to ignore lint tests using a `nf-core-lint.yml` config file [[#809](https://github.com/nf-core/tools/pull/809)]

## [v1.12.1 - Silver Dolphin](https://github.com/nf-core/tools/releases/tag/1.12.1) - [2020-12-03]

### Template

- Finished switch from `$baseDir` to `$projectDir` in `iGenomes.conf` and `main.nf`
  - Main fix is for `smail_fields` which was a bug introduced in the previous release. Sorry about that!
- Ported a number of small content tweaks from nf-core/eager to the template [[#786](https://github.com/nf-core/tools/issues/786)]
  - Better contributing documentation, more placeholders in documentation files, more relaxed markdownlint exceptions for certain HTML tags, more content for the PR and issue templates.

### Tools helper code

- Pipeline schema: make parameters of type `range` to `number`. [[#738](https://github.com/nf-core/tools/issues/738)]
- Respect `$NXF_HOME` when looking for pipelines with `nf-core list` [[#798](https://github.com/nf-core/tools/issues/798)]
- Swapped PyInquirer with questionary for command line questions in `launch.py` [[#726](https://github.com/nf-core/tools/issues/726)]
  - This should fix conda installation issues that some people had been hitting
  - The change also allows other improvements to the UI
- Fix linting crash when a file deleted but not yet staged in git [[#796](https://github.com/nf-core/tools/issues/796)]

## [v1.12 - Mercury Weasel](https://github.com/nf-core/tools/releases/tag/1.12) - [2020-11-19]

### Tools helper code

- Updated `nf_core` documentation generator for building [https://nf-co.re/tools-docs/](https://nf-co.re/tools-docs/)

### Template

- Make CI comments work with PRs from forks [[#765](https://github.com/nf-core/tools/issues/765)]
  - Branch protection and linting results should now show on all PRs
- Updated GitHub issue templates, which had stopped working
- Refactored GitHub Actions so that the AWS full-scale tests are triggered after docker build is finished
  - DockerHub push workflow split into two - one for dev, one for releases
- Updated actions to no longer use `set-env` which is now depreciating [[#739](https://github.com/nf-core/tools/issues/739)]
- Added config import for `test_full` in `nextflow.config`
- Switched depreciated `$baseDir` to `$projectDir`
- Updated minimum Nextflow version to `20.04.10`
- Make Nextflow installation less verbose in GitHub Actions [[#780](https://github.com/nf-core/tools/pull/780)]

### Linting

- Updated code to display colours in GitHub Actions log output
- Allow tests to pass with `dev` version of nf-core/tools (previous failure due to base image version)
- Lint code no longer tries to post GitHub PR comments. This is now done in a GitHub Action only.

## [v1.11 - Iron Tiger](https://github.com/nf-core/tools/releases/tag/1.11) - [2020-10-27]

### Template

- Fix command error in `awstest.yml` GitHub Action workflow.
- Allow manual triggering of AWS test GitHub Action workflows.
- Remove TODO item, which was proposing the usage of additional files beside `usage.md` and `output.md` for documentation.
- Added a Podman profile, which enables Podman as container.
- Updated linting for GitHub actions AWS tests workflows.

### Linting

- Made a base-level `Dockerfile` a warning instead of failure
- Added a lint failure if the old `bin/markdown_to_html.r` script is found
- Update `rich` package dependency and use new markup escaping to change `[[!]]` back to `[!]` again

### Other

- Pipeline sync - fetch full repo when checking out before sync
- Sync - Add GitHub actions manual trigger option

## [v1.10.2 - Copper Camel _(brought back from the dead)_](https://github.com/nf-core/tools/releases/tag/1.10.2) - [2020-07-31]

Second patch release to address some small errors discovered in the pipeline template.
Apologies for the inconvenience.

- Fix syntax error in `/push_dockerhub.yml` GitHub Action workflow
- Change `params.readPaths` -> `params.input_paths` in `test_full.config`
- Check results when posting the lint results as a GitHub comment
  - This feature is unfortunately not possible when making PRs from forks outside of the nf-core organisation for now.
- More major refactoring of the automated pipeline sync
  - New GitHub Actions matrix parallelisation of sync jobs across pipelines [[#673](https://github.com/nf-core/tools/issues/673)]
  - Removed the `--all` behaviour from `nf-core sync` as we no longer need it
  - Sync now uses a new list of pipelines on the website which does not include archived pipelines [[#712](https://github.com/nf-core/tools/issues/712)]
  - When making a PR it checks if a PR already exists - if so it updates it [[#710](https://github.com/nf-core/tools/issues/710)]
  - More tests and code refactoring for more stable code. Hopefully fixes 404 error [[#711](https://github.com/nf-core/tools/issues/711)]

## [v1.10.1 - Copper Camel _(patch)_](https://github.com/nf-core/tools/releases/tag/1.10.1) - [2020-07-30]

Patch release to fix the automatic template synchronisation, which failed in the v1.10 release.

- Improved logging: `nf-core --log-file log.txt` now saves a verbose log to disk.
- nf-core/tools GitHub Actions pipeline sync now uploads verbose log as an artifact.
- Sync - fixed several minor bugs, made logging less verbose.
- Python Rich library updated to `>=4.2.1`
- Hopefully fix git config for pipeline sync so that commit comes from @nf-core-bot
- Fix sync auto-PR text indentation so that it doesn't all show as code
- Added explicit flag `--show-passed` for `nf-core lint` instead of taking logging verbosity

## [v1.10 - Copper Camel](https://github.com/nf-core/tools/releases/tag/1.10) - [2020-07-30]

### Pipeline schema

This release of nf-core/tools introduces a major change / new feature: pipeline schema.
These are [JSON Schema](https://json-schema.org/) files that describe all of the parameters for a given
pipeline with their ID, a description, a longer help text, an optional default value, a variable _type_
(eg. `string` or `boolean`) and more.

The files will be used in a number of places:

- Automatic validation of supplied parameters when running pipelines
  - Pipeline execution can be immediately stopped if a required `param` is missing,
    or does not conform to the patterns / allowed values in the schema.
- Generation of pipeline command-line help
  - Running `nextflow run <pipeline> --help` will use the schema to generate a help text automatically
- Building online documentation on the [nf-core website](https://nf-co.re)
- Integration with 3rd party graphical user interfaces

To support these new schema files, nf-core/tools now comes with a new set of commands: `nf-core schema`.

- Pipeline schema can be generated or updated using `nf-core schema build` - this takes the parameters from
  the pipeline config file and prompts the developer for any mismatch between schema and pipeline.
  - Once a skeleton Schema file has been built, the command makes use of a new nf-core website tool to provide
    a user friendly graphical interface for developers to add content to their schema: [https://nf-co.re/pipeline_schema_builder](https://nf-co.re/pipeline_schema_builder)
- Pipelines will be automatically tested for valid schema that describe all pipeline parameters using the
  `nf-core schema lint` command (also included as part of the main `nf-core lint` command).
- Users can validate their set of pipeline inputs using the `nf-core schema validate` command.

In addition to the new schema commands, the `nf-core launch` command has been completely rewritten from
scratch to make use of the new pipeline schema. This command can use either an interactive command-line
prompt or a rich web interface to help users set parameters for a pipeline run.

The parameter descriptions and help text are fully used and embedded into the launch interfaces to make
this process as user-friendly as possible. We hope that it's particularly well suited to those new to nf-core.

Whilst we appreciate that this new feature will add a little work for pipeline developers, we're excited at
the possibilities that it brings. If you have any feedback or suggestions, please let us know either here on
GitHub or on the nf-core [`#json-schema` Slack channel](https://nfcore.slack.com/channels/json-schema).

### Python code formatting

We have adopted the use of the [Black Python code formatter](https://black.readthedocs.io/en/stable/).
This ensures a harmonised code formatting style throughout the package, from all contributors.
If you are editing any Python code in nf-core/tools you must now pass the files through Black when
making a pull-request. See [`.github/CONTRIBUTING.md`](.github/CONTRIBUTING.md) for details.

### Template

- Add `--publish_dir_mode` parameter [#585](https://github.com/nf-core/tools/issues/585)
- Isolate R library paths to those in container [#541](https://github.com/nf-core/tools/issues/541)
- Added new style of pipeline parameters JSON schema to pipeline template
- Add ability to attach MultiQC reports to completion emails when using `mail`
- Update `output.md` and add in 'Pipeline information' section describing standard NF and pipeline reporting.
- Build Docker image using GitHub Actions, then push to Docker Hub (instead of building on Docker Hub)
- Add Slack channel badge in pipeline README
- Allow multiple container tags in `ci.yml` if performing multiple tests in parallel
- Add AWS CI tests and full tests GitHub Actions workflows
- Update AWS CI tests and full tests secrets names
- Added `macs_gsize` for danRer10, based on [this post](https://biostar.galaxyproject.org/p/18272/)
- Add information about config files used for workflow execution (`workflow.configFiles`) to summary
- Fix `markdown_to_html.py` to work with Python 2 and 3.
- Change `params.reads` -> `params.input`
- Adding TODOs and MultiQC process in DSL2 template
- Change `params.readPaths` -> `params.input_paths`
- Added a `.github/.dockstore.yml` config file for automatic workflow registration with [dockstore.org](https://dockstore.org/)

### Linting

- Refactored PR branch tests to be a little clearer.
- Linting error docs explain how to add an additional branch protecton rule to the `branch.yml` GitHub Actions workflow.
- Adapted linting docs to the new PR branch tests.
- Failure for missing the readme bioconda badge is now a warn, in case this badge is not relevant
- Added test for template `{{ cookiecutter.var }}` placeholders
- Fix failure when providing version along with build id for Conda packages
- New `--json` and `--markdown` options to print lint results to JSON / markdown files
- Linting code now automatically posts warning / failing results to GitHub PRs as a comment if it can
- Added AWS GitHub Actions workflows linting
- Fail if `params.input` isn't defined.
- Beautiful new progress bar to look at whilst linting is running and awesome new formatted output on the command line :heart_eyes:
  - All made using the excellent [`rich` python library](https://github.com/willmcgugan/rich) - check it out!
- Tests looking for `TODO` strings should now ignore editor backup files. [#477](https://github.com/nf-core/tools/issues/477)

### nf-core/tools Continuous Integration

- Added CI test to check for PRs against `master` in tools repo
- CI PR branch tests fixed & now automatically add a comment on the PR if failing, explaining what is wrong
- Move some of the issue and PR templates into HTML `<!-- comments -->` so that they don't show in issues / PRs

### Other

- Describe alternative installation method via conda with `conda env create`
- nf-core/tools version number now printed underneath header artwork
- Bumped Conda version shipped with nfcore/base to 4.8.2
- Added log message when creating new pipelines that people should talk to the community about their plans
- Fixed 'on completion' emails sent using the `mail` command not containing body text.
- Improved command-line help text for nf-core/tools
- `nf-core list` now hides archived pipelines unless `--show_archived` flag is set
- Command line tools now checks if there is a new version of nf-core/tools available
  - Disable this by setting the environment variable `NFCORE_NO_VERSION_CHECK`, eg. `export NFCORE_NO_VERSION_CHECK=1`
- Better command-line output formatting of nearly all `nf-core` commands using [`rich`](https://github.com/willmcgugan/rich)

## [v1.9 - Platinum Pigeon](https://github.com/nf-core/tools/releases/tag/1.9) - [2020-02-20]

### Continuous integration

- Travis CI tests are now deprecated in favor of GitHub Actions within the pipeline template.
  - `nf-core bump-version` support has been removed for `.travis.yml`
  - `nf-core lint` now fails if a `.travis.yml` file is found
- Ported nf-core/tools Travis CI automation to GitHub Actions.
- Fixed the build for the nf-core/tools API documentation on the website

### Template

- Rewrote the documentation markdown > HTML conversion in Python instead of R
- Fixed rendering of images in output documentation [#391](https://github.com/nf-core/tools/issues/391)
- Removed the requirement for R in the conda environment
- Make `params.multiqc_config` give an _additional_ MultiQC config file instead of replacing the one that ships with the pipeline
- Ignore only `tests/` and `testing/` directories in `.gitignore` to avoid ignoring `test.config` configuration file
- Rephrase docs to promote usage of containers over Conda to ensure reproducibility
- Stage the workflow summary YAML file within MultiQC work directory

### Linting

- Removed linting for CircleCI
- Allow any one of `params.reads` or `params.input` or `params.design` before warning
- Added whitespace padding to lint error URLs
- Improved documentation for lint errors
- Allow either `>=` or `!>=` in nextflow version checks (the latter exits with an error instead of just warning) [#506](https://github.com/nf-core/tools/issues/506)
- Check that `manifest.version` ends in `dev` and throw a warning if not
  - If running with `--release` check the opposite and fail if not
- Tidied up error messages and syntax for linting GitHub actions branch tests
- Add YAML validator
- Don't print test results if we have a critical error

### Other

- Fix automatic synchronisation of the template after releases of nf-core/tools
- Improve documentation for installing `nf-core/tools`
- Replace preprint by the new nf-core publication in Nature Biotechnology :champagne:
- Use `stderr` instead of `stdout` for header artwork
- Tolerate unexpected output from `nextflow config` command
- Add social preview image
- Added a [release checklist](.github/RELEASE_CHECKLIST.md) for the tools repo

## [v1.8 - Black Sheep](https://github.com/nf-core/tools/releases/tag/1.8) - [2020-01-27]

### Continuous integration

- GitHub Actions CI workflows are now included in the template pipeline
  - Please update these files to match the existing tests that you have in `.travis.yml`
- Travis CI tests will be deprecated from the next `tools` release
- Linting will generate a warning if GitHub Actions workflows do not exist and if applicable to remove Travis CI workflow file i.e. `.travis.yml`.

### Tools helper code

- Refactored the template synchronisation code to be part of the main nf-core tool
- `nf-core bump-version` now also bumps the version string of the exported conda environment in the Dockerfile
- Updated Blacklist of synced pipelines
- Ignore pre-releases in `nf-core list`
- Updated documentation for `nf-core download`
- Fixed typo in `nf-core launch` final command
- Handle missing pipeline descriptions in `nf-core list`
- Migrate tools package CI to GitHub Actions

### Linting

- Adjusted linting to enable `patch` branches from being tested
- Warn if GitHub Actions workflows do not exist, warn if `.travis.yml` and circleCI are there
- Lint for `Singularity` file and raise error if found [#458](https://github.com/nf-core/tools/issues/458)
- Added linting of GitHub Actions workflows `linting.yml`, `ci.yml` and `branch.yml`
- Warn if pipeline name contains upper case letters or non alphabetical characters [#85](https://github.com/nf-core/tools/issues/85)
- Make CI tests of lint code pass for releases

### Template pipeline

- Fixed incorrect paths in iGenomes config as described in issue [#418](https://github.com/nf-core/tools/issues/418)
- Fixed incorrect usage of non-existent parameter in the template [#446](https://github.com/nf-core/tools/issues/446)
- Add UCSC genomes to `igenomes.config` and add paths to all genome indices
- Change `maxMultiqcEmailFileSize` parameter to `max_multiqc_email_size`
- Export conda environment in Docker file [#349](https://github.com/nf-core/tools/issues/349)
- Change remaining parameters from `camelCase` to `snake_case` [#39](https://github.com/nf-core/hic/issues/39)
  - `--singleEnd` to `--single_end`
  - `--igenomesIgnore` to `--igenomes_ignore`
  - Having the old camelCase versions of these will now throw an error
- Add `autoMounts=true` to default singularity profile
- Add in `markdownlint` checks that were being ignored by default
- Disable ansi logging in the travis CI tests
- Move `params`section from `base.config` to `nextflow.config`
- Use `env` scope to export `PYTHONNOUSERSITE` in `nextflow.config` to prevent conflicts with host Python environment
- Bump minimum Nextflow version to `19.10.0` - required to properly use `env` scope in `nextflow.config`
- Added support for nf-tower in the travis tests, using public mailbox nf-core@mailinator.com
- Add link to [Keep a Changelog](http://keepachangelog.com/en/1.0.0/) and [Semantic Versioning](http://semver.org/spec/v2.0.0.html) to CHANGELOG
- Adjusted `.travis.yml` checks to allow for `patch` branches to be tested
- Add Python 3.7 dependency to the `environment.yml` file
- Remove `awsbatch` profile cf [nf-core/configs#71](https://github.com/nf-core/configs/pull/71)
- Make `scrape_software_versions.py` compatible with Python3 to enable miniconda3 in [base image PR](https://github.com/nf-core/tools/pull/462)
- Add GitHub Actions workflows and respective linting
- Add `NXF_ANSI_LOG` as global environment variable to template GitHub Actions CI workflow
- Fixed global environment variable in GitHub Actions CI workflow
- Add `--awscli` parameter
- Add `README.txt` path for genomes in `igenomes.config` [nf-core/atacseq#75](https://github.com/nf-core/atacseq/issues/75)
- Fix buggy ANSI codes in pipeline summary log messages
- Add a `TODO` line in the new GitHub Actions CI test files

### Base Docker image

- Use miniconda3 instead of miniconda for a Python 3k base environment
  - If you still need Python 2 for your pipeline, add `conda-forge::python=2.7.4` to the dependencies in your `environment.yml`
- Update conda version to 4.7.12

### Other

- Updated Base Dockerfile to Conda 4.7.10
- Entirely switched from Travis-Ci.org to Travis-Ci.com for template and tools
- Improved core documentation (`-profile`)

## [v1.7 - Titanium Kangaroo](https://github.com/nf-core/tools/releases/tag/1.7) - [2019-10-07]

### Tools helper code

- The tools `create` command now sets up a `TEMPLATE` and a `dev` branch for syncing
- Fixed issue [379](https://github.com/nf-core/tools/issues/379)
- nf-core launch now uses stable parameter schema version 0.1.0
- Check that PR from patch or dev branch is acceptable by linting
- Made code compatible with Python 3.7
- The `download` command now also fetches institutional configs from nf-core/configs
- When listing pipelines, a nicer message is given for the rare case of a detached `HEAD` ref in a locally pulled pipeline. [#297](https://github.com/nf-core/tools/issues/297)
- The `download` command can now compress files into a single archive.
- `nf-core create` now fetches a logo for the pipeline from the nf-core website
- The readme should now be rendered properly on PyPI.

### Syncing

- Can now sync a targeted pipeline via command-line
- Updated Blacklist of synced pipelines
- Removed `chipseq` from Blacklist of synced pipelines
- Fixed issue [#314](https://github.com/nf-core/tools/issues/314)

### Linting

- If the container slug does not contain the nf-core organisation (for example during development on a fork), linting will raise a warning, and an error with release mode on

### Template pipeline

- Add new code for Travis CI to allow PRs from patch branches too
- Fix small typo in central readme of tools for future releases
- Small code polishing + typo fix in the template main.nf file
- Header ANSI codes no longer print `[2m` to console when using `-with-ansi`
- Switched to yaml.safe_load() to fix PyYAML warning that was thrown because of a possible [exploit](<https://github.com/yaml/pyyaml/wiki/PyYAML-yaml.load(input)-Deprecation>)
- Add `nf-core` citation
- Add proper `nf-core` logo for tools
- Add `Quick Start` section to main README of template
- Fix [Docker RunOptions](https://github.com/nf-core/tools/pull/351) to get UID and GID set in the template
- `Dockerfile` now specifically uses the proper release tag of the nfcore/base image
- Use [`file`](https://github.com/nf-core/tools/pull/354) instead of `new File`
  to avoid weird behavior such as making an `s3:/` directory locally when using
  an AWS S3 bucket as the `--outdir`.
- Fix workflow.onComplete() message when finishing pipeline
- Update URL for joining the nf-core slack to [https://nf-co.re/join/slack](https://nf-co.re/join/slack)
- Add GitHub Action for CI and Linting
- [Increased default time limit](https://github.com/nf-core/tools/issues/370) to 4h
- Add direct link to the pipeline slack channel in the contribution guidelines
- Add contributions and support heading with links to contribution guidelines and link to the pipeline slack channel in the main README
- Fix Parameters JSON due to new versionized structure
- Added conda-forge::r-markdown=1.1 and conda-forge::r-base=3.6.1 to environment
- Plain-text email template now has nf-core ASCII artwork
- Template configured to use logo fetched from website
- New option `--email_on_fail` which only sends emails if the workflow is not successful
- Add file existence check when checking software versions
- Fixed issue [#165](https://github.com/nf-core/tools/issues/165) - Use `checkIfExists`
- Consistent spacing for `if` statements
- Add sensible resource labels to `base.config`

### Other

- Bump `conda` to 4.6.14 in base nf-core Dockerfile
- Added a Code of Conduct to nf-core/tools, as only the template had this before
- TravisCI tests will now also start for PRs from `patch` branches, [to allow fixing critical issues](https://github.com/nf-core/tools/pull/392) without making a new major release

## [v1.6 - Brass Walrus](https://github.com/nf-core/tools/releases/tag/1.6) - [2020-04-09]

### Syncing

- Code refactoring to make the script more readable
- No travis build failure anymore on sync errors
- More verbose logging

### Template pipeline

- awsbatch `work-dir` checking moved to nextflow itself. Removed unsatisfiable check in main.nf template.
- Fixed markdown linting
- Tools CI testing now runs markdown lint on compiled template pipeline
- Migrated large portions of documentation to the [nf-core website](https://github.com/nf-core/nf-co.re/pull/93)
- Removed Gitter references in `.github/` directories for `tools/` and pipeline template.
- Changed `scrape_software_versions.py` to output `.csv` file
- Added `export_plots` parameter to multiqc config
- Corrected some typos as listed [here](https://github.com/nf-core/tools/issues/348) to Guidelines

### Tools helper code

- Drop [nf-core/rnaseq](https://github.com/nf-core/rnaseq]) from `blacklist.json` to make template sync available
- Updated main help command to sort the subcommands in a more logical order
- Updated readme to describe the new `nf-core launch` command
- Fix bugs in `nf-core download`
  - The _latest_ release is now fetched by default if not specified
  - Downloaded pipeline files are now properly executable.
- Fixed bugs in `nf-core list`
  - Sorting now works again
  - Output is partially coloured (better highlighting out of date pipelines)
  - Improved documentation
- Fixed bugs in `nf-core lint`
  - The order of conda channels is now correct, avoiding occasional erroneous errors that packages weren't found ([#207](https://github.com/nf-core/tools/issues/207))
  - Allow edge versions in nf-core pipelines
- Add reporting of ignored errored process
  - As a solution for [#103](https://github.com/nf-core/tools/issues/103))
- Add Bowtie2 and BWA in iGenome config file template

## [v1.5 - Iron Shark](https://github.com/nf-core/tools/releases/tag/1.5) - [2019-03-13]

### Template pipeline

- Dropped Singularity file
- Summary now logs details of the cluster profile used if from [nf-core/configs](https://github.com/nf-core/configs)
- Dockerhub is used in favor of Singularity Hub for pulling when using the Singularity profile
- Changed default container tag from latest to dev
- Brought the logo to life
- Change the default filenames for the pipeline trace files
- Remote fetch of nf-core/configs profiles fails gracefully if offline
- Remove `params.container` and just directly define `process.container` now
- Completion email now includes MultiQC report if not too big
- `params.genome` is now checked if set, to ensure that it's a valid iGenomes key
- Together with nf-core/configs, helper function now checks hostname and suggests a valid config profile
- `awsbatch` executor requires the `tracedir` not to be set to an `s3` bucket.

### Tools helper code

- New `nf-core launch` command to interactively launch nf-core pipelines from command-line
  - Works with a `parameters.settings.json` file shipped with each pipeline
  - Discovers additional `params` from the pipeline dynamically
- Drop Python 3.4 support
- `nf-core list` now only shows a value for _"is local latest version"_ column if there is a local copy.
- Lint markdown formatting in automated tests
  - Added `markdownlint-cli` for checking Markdown syntax in pipelines and tools repo
- Syncing now reads from a `blacklist.json` in order to exclude pipelines from being synced if necessary.
- Added nf-core tools API description to assist developers with the classes and functions available.
  - Docs are automatically built by Travis CI and updated on the nf-co.re website.
- Introduced test for filtering remote workflows by keyword.
- Build tools python API docs

  - Use Travis job for api doc generation and publish

- `nf-core bump-version` now stops before making changes if the linting fails
- Code test coverage
  - Introduced test for filtering remote workflows by keyword
- Linting updates
  - Now properly searches for conda packages in default channels
  - Now correctly validates version pinning for packages from PyPI
  - Updates for changes to `process.container` definition

### Other

- Bump `conda` to 4.6.7 in base nf-core Dockerfile

## [v1.4 - Tantalum Butterfly](https://github.com/nf-core/tools/releases/tag/1.4) - [2018-12-12]

### Template pipeline

- Institutional custom config profiles moved to github `nf-core/configs`
  - These will now be maintained centrally as opposed to being shipped with the pipelines in `conf/`
  - Load `base.config` by default for all profiles
  - Removed profiles named `standard` and `none`
  - Added parameter `--igenomesIgnore` so `igenomes.config` is not loaded if parameter clashes are observed
  - Added parameter `--custom_config_version` for custom config version control. Can use this parameter to provide commit id for reproducibility. Defaults to `master`
  - Deleted custom configs from template in `conf/` directory i.e. `uzh.config`, `binac.config` and `cfc.config`
- `multiqc_config` and `output_md` are now put into channels instead of using the files directly (see issue [#222](https://github.com/nf-core/tools/issues/222))
- Added `local.md` to cookiecutter template in `docs/configuration/`. This was referenced in `README.md` but not present.
- Major overhaul of docs to add/remove parameters, unify linking of files and added description for providing custom configs where necessary
- Travis: Pull the `dev` tagged docker image for testing
- Removed UPPMAX-specific documentation from the template.

### Tools helper code

- Make Travis CI tests fail on pull requests if the `CHANGELOG.md` file hasn't been updated
- Minor bugfixing in Python code (eg. removing unused import statements)
- Made the web requests caching work on multi-user installations
- Handle exception if nextflow isn't installed
- Linting: Update for Travis: Pull the `dev` tagged docker image for testing

## [v1.3 - Citreous Swordfish](https://github.com/nf-core/tools/releases/tag/1.3) - [2018-11-21]

- `nf-core create` command line interface updated
  - Interactive prompts for required arguments if not given
  - New flag for workflow author
- Updated channel order for bioconda/conda-forge channels in environment.yaml
- Increased code coverage for sub command `create` and `licenses`
- Fixed nasty dependency hell issue between `pytest` and `py` package in Python 3.4.x
- Introduced `.coveragerc` for pytest-cov configuration, which excludes the pipeline template now from being reported
- Fix [189](https://github.com/nf-core/tools/issues/189): Check for given conda and PyPi package dependencies, if their versions exist
- Added profiles for `cfc`,`binac`, `uzh` that can be synced across pipelines
  - Ordering alphabetically for profiles now
- Added `pip install --upgrade pip` to `.travis.yml` to update pip in the Travis CI environment

## [v1.2](https://github.com/nf-core/tools/releases/tag/1.2) - [2018-10-01]

- Updated the `nf-core release` command
  - Now called `nf-core bump-versions` instead
  - New flag `--nextflow` to change the required nextflow version instead
- Template updates
  - Simpler installation of the `nf-core` helper tool, now directly from PyPI
  - Bump minimum nextflow version to `0.32.0` - required for built in `manifest.nextflowVersion` check and access to `workflow.manifest` variables from within nextflow scripts
  - New `withName` syntax for configs
  - Travis tests fail if PRs come against the `master` branch, slightly refactored
  - Improved GitHub contributing instructions and pull request / issue templates
- New lint tests
  - `.travis.yml` test for PRs made against the `master` branch
  - Automatic `--release` option not used if the travis repo is `nf-core/tools`
  - Warnings if depreciated variables `params.version` and `params.nf_required_version` are found
- New `nf-core licences` subcommand to show licence for each conda package in a workflow
- `nf-core list` now has options for sorting pipeline nicely
- Latest version of conda used in nf-core base docker image
- Updated PyPI deployment to correctly parse the markdown readme (hopefully!)
- New GitHub contributing instructions and pull request template

## [v1.1](https://github.com/nf-core/tools/releases/tag/1.1) - [2018-08-14]

Very large release containing lots of work from the first nf-core hackathon, held in SciLifeLab Stockholm.

- The [Cookiecutter template](https://github.com/nf-core/cookiecutter) has been merged into tools
  - The old repo above has been archived
  - New pipelines are now created using the command `nf-core create`
  - The nf-core template and associated linting are now controlled under the same version system
- Large number of template updates and associated linting changes
  - New simplified cookiecutter variable usage
  - Refactored documentation - simplified and reduced duplication
  - Better `manifest` variables instead of `params` for pipeline name and version
  - New integrated nextflow version checking
  - Updated travis docker pull command to use tagging to allow release tests to pass
  - Reverted Docker and Singularity syntax to use `ENV` hack again
- Improved Python readme parsing for PyPI
- Updated Travis tests to check that the correct `dev` branch is being targeted
- New sync tool to automate pipeline updates
  - Once initial merges are complete, a nf-core bot account will create PRs for future template updates

## [v1.0.1](https://github.com/nf-core/tools/releases/tag/1.0.1) - [2018-07-18]

The version 1.0 of nf-core tools cannot be installed from PyPi. This patch fixes it, by getting rid of the requirements.txt plus declaring the dependent modules in the setup.py directly.

## [v1.0](https://github.com/nf-core/tools/releases/tag/1.0) - [2018-06-12]

Initial release of the nf-core helper tools package. Currently includes four subcommands:

- `nf-core list`: List nf-core pipelines with local info
- `nf-core download`: Download a pipeline and singularity container
- `nf-core lint`: Check pipeline against nf-core guidelines
- `nf-core release`: Update nf-core pipeline version number<|MERGE_RESOLUTION|>--- conflicted
+++ resolved
@@ -14,11 +14,8 @@
 
 ### Modules
 
-<<<<<<< HEAD
 - Add `fix` flag to `nf-core modules lint` command to update modules to the latest version ([#1588](https://github.com/nf-core/tools/pull/1588))
-=======
 - Fix a bug in the regex extracting the version from biocontainers URLs [#1598](https://github.com/nf-core/tools/pull/1598)
->>>>>>> a91cc78a
 
 ## [v2.4.1 - Cobolt Koala Patch](https://github.com/nf-core/tools/releases/tag/2.4) - [2022-05-16]
 
