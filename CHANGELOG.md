# nf-core/tools: Changelog

## v3.2.0dev

### Template

### Linting

### Modules

### Subworkflows

### General

## [v3.1.2 - Brass Boxfish Patch](https://github.com/nf-core/tools/releases/tag/3.1.2) - [2025-01-20]

### Template

- Bump nf-schema to `2.3.0` ([#3401](https://github.com/nf-core/tools/pull/3401))
- Remove jinja formatting which was deleting line breaks ([#3405](https://github.com/nf-core/tools/pull/3405))

### Download

- Allow `nf-core pipelines download -r` to download commits ([#3374](https://github.com/nf-core/tools/pull/3374))
- Fix faulty Download Test Action to ensure that setup and test run as one job and on the same runner ([#3389](https://github.com/nf-core/tools/pull/3389))

### Modules

- Fix bump-versions: only append module name if it is a dir and contains `main.nf` ([#3384](https://github.com/nf-core/tools/pull/3384))

### General

- `manifest.author` is not required anymore ([#3397](https://github.com/nf-core/tools/pull/3397))
- Parameters schema validation: allow `oneOf`, `anyOf` and `allOf` with `required` ([#3386](https://github.com/nf-core/tools/pull/3386))
- Run pre-comit when rendering template for pipelines sync ([#3371](https://github.com/nf-core/tools/pull/3371))
- Fix sync GHA by removing quotes from parsed branch name ([#3394](https://github.com/nf-core/tools/pull/3394))

## [v3.1.1 - Brass Boxfish Patch](https://github.com/nf-core/tools/releases/tag/3.1.1) - [2024-12-20]

### Template

- Use outputs instead of the environment to pass around values between steps in the Download Test Action ([#3351](https://github.com/nf-core/tools/pull/3351))
- Fix pre commit template ([#3358](https://github.com/nf-core/tools/pull/3358))
- Set LICENSE copyright to nf-core community ([#3366](https://github.com/nf-core/tools/pull/3366))
- fix including modules.config ([#3356](https://github.com/nf-core/tools/pull/3356))

### Linting

- Linting of pipeline LICENSE file is a warning to allow for author/maintainer names ([#3366](https://github.com/nf-core/tools/pull/3366))

### General

- Add missing p ([#3357](https://github.com/nf-core/tools/pull/3357))
- Use `manifest.contributors` names if available, otherwise default to `manifest.author` ([#3362](https://github.com/nf-core/tools/pull/3362))
- Properly parse the names form `manifest.contributors` ([#3364](https://github.com/nf-core/tools/pull/3364))

## [v3.1.0 - Brass Boxfish](https://github.com/nf-core/tools/releases/tag/3.1.0) - [2024-12-09]

**Highlights**

- We added the new `contributors` field to the pipeline template `manifest`.
- The `nf-core pipelines download` command supports ORAS container URIs.
- New command `nf-core subworkflows patch`.

### Template

- Keep pipeline name in version.yml file ([#3223](https://github.com/nf-core/tools/pull/3223))
- Fix Manifest DOI text ([#3224](https://github.com/nf-core/tools/pull/3224))
- Do not assume pipeline name is url ([#3225](https://github.com/nf-core/tools/pull/3225))
- fix `workflow_dispatch` trigger and parse more review comments in awsfulltest ([#3235](https://github.com/nf-core/tools/pull/3235))
- Add resource limits to Gitpod profile([#3255](https://github.com/nf-core/tools/pull/3255))
- Fix a typo ([#3268](https://github.com/nf-core/tools/pull/3268))
- Remove `def` from `nextflow.config` and add `trace_report_suffix` param ([#3296](https://github.com/nf-core/tools/pull/3296))
- Move `includeConfig 'conf/modules.config'` next to `includeConfig 'conf/base.config'` to not overwrite tests profiles configurations ([#3301](https://github.com/nf-core/tools/pull/3301))
- Use `params.monochrome_logs` in the template and update nf-core components ([#3310](https://github.com/nf-core/tools/pull/3310))
- Fix some typos and improve writing in `usage.md` and `CONTRIBUTING.md` ([#3302](https://github.com/nf-core/tools/pull/3302))
- Add `manifest.contributors` to `nextflow.config` ([#3311](https://github.com/nf-core/tools/pull/3311))
- Update template components ([#3328](https://github.com/nf-core/tools/pull/3328))
- Template: Remove mention of GRCh37 if igenomes is skipped ([#3330](https://github.com/nf-core/tools/pull/3330))
- Be more verbose in approval check action ([#3338](https://github.com/nf-core/tools/pull/3338))

### Download

- First steps towards fixing [#3179](https://github.com/nf-core/tools/issues/3179): Modify `prioritize_direct_download()` to retain Seqera Singularity `https://` Container URIs and hardcode Seqera Containers into `gather_registries()` ([#3244](https://github.com/nf-core/tools/pull/3244)).
- Further steps towards fixing [#3179](https://github.com/nf-core/tools/issues/3179): Enable limited support for `oras://` container paths (_only absolute URIs, no flexible registries like with Docker_) and prevent unnecessary image downloads for Seqera Container modules with `reconcile_seqera_container_uris()` ([#3293](https://github.com/nf-core/tools/pull/3293)).
- Update dawidd6/action-download-artifact action to v7 ([#3306](https://github.com/nf-core/tools/pull/3306))

### Linting

- allow mixed `str` and `dict` entries in lint config ([#3228](https://github.com/nf-core/tools/pull/3228))
<<<<<<< HEAD
- Add linting for ifEmpty(null) ([#3411](https://github.com/nf-core/tools/pull/3411))
=======
- fix `meta_yml` linting test failing due to `module.process_name` always being `""` ([#3317](https://github.com/nf-core/tools/pull/3317))
- fix module section regex matching wrong things ([#3321](https://github.com/nf-core/tools/pull/3321))
>>>>>>> 0716d91e

### Modules

- add a panel around diff previews when updating ([#3246](https://github.com/nf-core/tools/pull/3246))

### Subworkflows

- Add `nf-core subworkflows patch` command ([#2861](https://github.com/nf-core/tools/pull/2861))
- Improve subworkflow nf-test migration warning ([#3298](https://github.com/nf-core/tools/pull/3298))

### General

- Include `.nf-core.yml` in `nf-core pipelines bump-version` ([#3220](https://github.com/nf-core/tools/pull/3220))
- create: add shortcut to toggle all switches ([#3226](https://github.com/nf-core/tools/pull/3226))
- Remove unrelated values when saving `.nf-core` file ([#3227](https://github.com/nf-core/tools/pull/3227))
- use correct `--profile` options for `nf-core subworkflows test` ([#3233](https://github.com/nf-core/tools/pull/3233))
- Update GitHub Actions ([#3237](https://github.com/nf-core/tools/pull/3237))
- add `--dir/-d` option to schema commands ([#3247](https://github.com/nf-core/tools/pull/3247))
- fix headers in api docs ([#3323](https://github.com/nf-core/tools/pull/3323))
- handle new schema structure in `nf-core pipelines create-params-file` ([#3276](https://github.com/nf-core/tools/pull/3276))
- Update Gitpod image to use Miniforge instead of Miniconda([#3274](https://github.com/nf-core/tools/pull/3274))
- Add hint to solve git errors with a synced repo ([#3279](https://github.com/nf-core/tools/pull/3279))
- Run pre-commit when testing linting the template pipeline ([#3280](https://github.com/nf-core/tools/pull/3280))
- Make CLI prompt less nf-core specific ([#3326](https://github.com/nf-core/tools/pull/3326))
- Update gitpod vscode extensions to use nf-core extension pack ([#3327](https://github.com/nf-core/tools/pull/3327))
- Remove toList() channel operation from inside onComplete block ([#3304](https://github.com/nf-core/tools/pull/3304))
- build: Setup VS Code tests ([#3292](https://github.com/nf-core/tools/pull/3292))
- Don't break gitpod.yml with template string ([#3332](https://github.com/nf-core/tools/pull/3332))
- rocrate: remove duplicated entries for name and version ([#3333](https://github.com/nf-core/tools/pull/3333))
- rocrate: Update crate with version bump and handle new contributor field ([#3334](https://github.com/nf-core/tools/pull/3334))
- set default_branch to master for now ([#3335](https://github.com/nf-core/tools/issues/3335))
- Set git defaultBranch to master in sync action ([#3337](https://github.com/nf-core/tools/pull/3337))
- Add verbose mode to sync action ([#3339](https://github.com/nf-core/tools/pull/3339))

### Version updates

- chore(deps): update pre-commit hook pre-commit/mirrors-mypy to v1.12.0 ([#3230](https://github.com/nf-core/tools/pull/3230))
- Update codecov/codecov-action action to v5 ([#3283](https://github.com/nf-core/tools/pull/3283))
- Update gitpod/workspace-base Docker digest to 12853f7 ([#3309](https://github.com/nf-core/tools/pull/3309))
- Update pre-commit hook astral-sh/ruff-pre-commit to v0.8.2 ([#3325](https://github.com/nf-core/tools/pull/3325))

## [v3.0.2 - Titanium Tapir Patch](https://github.com/nf-core/tools/releases/tag/3.0.2) - [2024-10-11]

### Template

- Add null/ to .gitignore ([#3191](https://github.com/nf-core/tools/pull/3191))
- Parallelize pipeline GHA tests over docker/conda/singularity ([#3214](https://github.com/nf-core/tools/pull/3214))
- Fix `template_version_comment.yml` github action ([#3212](https://github.com/nf-core/tools/pull/3212))
- Fix pre-commit linting on pipeline template ([#3218](https://github.com/nf-core/tools/pull/3218))

### Linting

- Fix bug when linting schema params and when using `defaultIgnoreParams` ([#3213](https://github.com/nf-core/tools/pull/3213))

### General

- Use updated pipeline commands in docstrings ([#3215](https://github.com/nf-core/tools/pull/3215))
- Disable automatic sync on release, fix handling empty pipeline input ([#3217](https://github.com/nf-core/tools/pull/3217))

## [v3.0.1 - Titanium Tapir Patch](https://github.com/nf-core/tools/releases/tag/3.0.1) - [2024-10-09]

### Template

- Fixed an issue where the linting CI action didn't read the correct file ([#3202](https://github.com/nf-core/tools/pull/3202))
- Fixed condition for `awsfulltest` to run ([#3203](https://github.com/nf-core/tools/pull/3203))
- Fix too many empty lines added by jinja ([#3204](https://github.com/nf-core/tools/pull/3204) and [#3206](https://github.com/nf-core/tools/pull/3206))
- Fix header blocks in local subworkflow including git merge marker-like strings ([#3201](https://github.com/nf-core/tools/pull/3201))
- Update included subworkflows and modules ([#3208](https://github.com/nf-core/tools/pull/3208))

## [v3.0.0 - Titanium Tapir](https://github.com/nf-core/tools/releases/tag/3.0.0) - [2024-10-08]

**Highlights**

- Pipeline commands are renamed from `nf-core <command>` to `nf-core pipelines <command>` to follow the same command structure as modules and subworkflows commands.
- More customisation for pipeline templates. The template has been divided into features which can be skipped, e.g. you can create a new pipeline without any traces of FastQC in it.
- A new Text User Interface app when running `nf-core pipelines create` to help us guide you through the process better (no worries, you can still use the cli if you give all values as parameters)
- We replaced nf-validation with nf-schema in the pipeline template
- CI tests now lint with the nf-core tools version matching the template version of the pipeline, to minimise errors in opened PRs with every new tools release.
- `nf-core licences` command is deprecated.
- Changed default branch to `main`.
- The structure of nf-core/tools pytests has been updated.
- The structure of the API docs has been updated.

### Template

- Change paths to test data ([#2985](https://github.com/nf-core/tools/pull/2985))
- Run awsfulltest on PRs to `master` with two PR approvals ([#3042](https://github.com/nf-core/tools/pull/3042))
- Remove deprecated syntax ([#3046](https://github.com/nf-core/tools/pull/3046))
- Use filename in code block for `params.yml` ([#3055](https://github.com/nf-core/tools/pull/3055))
- Remove release announcement for non nf-core pipelines ([#3072](https://github.com/nf-core/tools/pull/3072))
- handle template features with a yaml file ([#3108](https://github.com/nf-core/tools/pull/3108), [#3112](https://github.com/nf-core/tools/pull/3112))
- add option to exclude code linters for custom pipeline template ([#3084](https://github.com/nf-core/tools/pull/3084))
- add option to exclude citations for custom pipeline template ([#3101](https://github.com/nf-core/tools/pull/3101) and [#3169](https://github.com/nf-core/tools/pull/3169))
- add option to exclude gitpod for custom pipeline template ([#3100](https://github.com/nf-core/tools/pull/3100))
- add option to exclude codespaces from pipeline template ([#3105](https://github.com/nf-core/tools/pull/3105))
- add option to exclude multiqc from pipeline template ([#3103](https://github.com/nf-core/tools/pull/3103))
- add option to exclude changelog from custom pipeline template ([#3104](https://github.com/nf-core/tools/pull/3104))
- add option to exclude license from pipeline template ([#3125](https://github.com/nf-core/tools/pull/3125))
- add option to exclude email from pipeline template ([#3126](https://github.com/nf-core/tools/pull/3126))
- add option to exclude nf-schema from the template ([#3116](https://github.com/nf-core/tools/pull/3116))
- add option to exclude fastqc from pipeline template ([#3129](https://github.com/nf-core/tools/pull/3129))
- add option to exclude documentation from pipeline template ([#3130](https://github.com/nf-core/tools/pull/3130))
- add option to exclude test configs from pipeline template ([#3133](https://github.com/nf-core/tools/pull/3133))
- add option to exclude tower.yml from pipeline template ([#3134](https://github.com/nf-core/tools/pull/3134))
- Use nf-schema instead of nf-validation ([#3116](https://github.com/nf-core/tools/pull/3116))
- test pipeline with conda and singularity on PRs to master ([#3149](https://github.com/nf-core/tools/pull/3149))
- run nf-core lint `--release` on PRs to master ([#3148](https://github.com/nf-core/tools/pull/3148))
- Add tests to ensure all files are part of a template customisation group and all groups are tested ([#3099](https://github.com/nf-core/tools/pull/3099))
- Update the syntax of `utils_nfcore_pipeline_pipeline` local subworkflow ([#3166](https://github.com/nf-core/tools/pull/3166))
- Remove if/else block to include `igenomes.config` ([#3168](https://github.com/nf-core/tools/pull/3168))
- Fixed release announcement hashtags for Mastodon ([#3099](https://github.com/nf-core/tools/pull/3176))
- Remove try/catch blocks from `nextflow.config` ([#3167](https://github.com/nf-core/tools/pull/3167))
- Extend `download_pipeline.yml` to count pre-downloaded container images. ([#3182](https://github.com/nf-core/tools/pull/3182))

### Linting

- Fix linting fail on nfcore_external_java_deps if nf_schema is used ([#2976](https://github.com/nf-core/tools/pull/2976))
- Conda module linting: Include package name in log file ([#3014](https://github.com/nf-core/tools/pull/3014))
- Remove defaults from conda `environment.yml` file. ([#3029](https://github.com/nf-core/tools/pull/3029))
- Restructure pipeline tests and move pipeline linting into subfolder ([#3070](https://github.com/nf-core/tools/pull/3070))
- Fix module linting warning for process_high_memory ([#3086](https://github.com/nf-core/tools/issues/3086))
- Linting will now fail when an unpinned plugin is used ([#3116](https://github.com/nf-core/tools/pull/3116))
- Linting will now check if the schema is correct for the used validation plugin ([#3116])(https://github.com/nf-core/tools/pull/3116)
- Linting will now check the use of the right validation plugin include statements in the workflow scripts ([#3116])(https://github.com/nf-core/tools/pull/3116)
- Full linting for correct use of nf-schema and nf-validation ([#3116](https://github.com/nf-core/tools/pull/3116))
- Handle cases where the directory path contains the name of the component ([#3147](https://github.com/nf-core/tools/pull/3147))
- Don't test conda `environment.yml` `name` attribute (which should no longer be there) ([#3161](https://github.com/nf-core/tools/pull/3161))

### Pipeline create command

- Allow more special characters on the pipeline name for non-nf-core pipelines ([#3008](https://github.com/nf-core/tools/pull/3008))
- Mock git cretentials to generate stable textual snapshots ([#3007](https://github.com/nf-core/tools/pull/3007))
- Display input textbox with equally spaced grid ([#3038](https://github.com/nf-core/tools/pull/3038))
- Allow numbers in custom pipeline name ([#3094](https://github.com/nf-core/tools/pull/3094))

### Components

- The `modules_nfcore` tag in the `main.nf.test` file of modules/subworkflows now displays the organization name in custom modules repositories ([#3005](https://github.com/nf-core/tools/pull/3005))
- Add `--migrate_pytest` option to `nf-core <modules|subworkflows> test` command ([#3085](https://github.com/nf-core/tools/pull/3085))
- Allow spaces at the beginning of include statements ([#3115](https://github.com/nf-core/tools/pull/3115))
- Add option `--fix` to update the `meta.yml` file of subworkflows ([#3077](https://github.com/nf-core/tools/pull/3077))

### Download

- Fully removed already deprecated `-t` / `--tower` flag.
- Refactored the CLI for consistency (short flag is usually second word, e.g. also for `--container-library` etc.):

| Old parameter                     | New parameter                     |
| --------------------------------- | --------------------------------- |
| `-d` / `--download-configuration` | `-c` / `--download-configuration` |
| `-p` / `--parallel-downloads`     | `-d` / `--parallel-downloads`     |
| new parameter                     | `-p` / (`--platform`)             |

### General

- Change default branch to `main` for the nf-core/tools repository
- Update output of generation script for API docs to new structure ([#2988](https://github.com/nf-core/tools/pull/2988))
- Remove `rich-codex.yml` action, images are now generated on the website repo ([#2989](https://github.com/nf-core/tools/pull/2989))
- Add no clobber and put bash options on their own line ([#2991](https://github.com/nf-core/tools/pull/2991))
- move pipeline subcommands for v3.0 ([#2983](https://github.com/nf-core/tools/pull/2983))
- return directory if base_dir is the root directory ([#3003](https://github.com/nf-core/tools/pull/3003))
- Remove nf-core licences command ([#3012](https://github.com/nf-core/tools/pull/3012))
- README - absolute image paths ([#3013](https://github.com/nf-core/tools/pull/3013))
- Add warning deprecation message to top-level commands ([#3036](https://github.com/nf-core/tools/pull/3036))
- move pipeline commands to functions to avoid duplication ([#3039](https://github.com/nf-core/tools/pull/3039))
- update output_dir for api docs to new website structure ([#3051](https://github.com/nf-core/tools/pull/3051))
- Add `--limit-output` argument for modules/subworkflow update ([#3047](https://github.com/nf-core/tools/pull/3047))
- update api docs to new structure ([#3054](https://github.com/nf-core/tools/pull/3054))
- handle new jsonschema error type ([#3061](https://github.com/nf-core/tools/pull/3061))
- Fix number of arguments for pipelines_create within the command_create function ([#3074](https://github.com/nf-core/tools/pull/3074))
- Add bot action to update textual snapshots and write bot documentation ([#3102](https://github.com/nf-core/tools/pull/3102))
- Update gitpod setup ([#3136](https://github.com/nf-core/tools/pull/3136))
- fix syncing a pipeline from current directory ([#3143](https://github.com/nf-core/tools/pull/3143))
- Patch gitpod conda setup to not use defaults channel ([#3159](https://github.com/nf-core/tools/pull/3159))

## Version updates

- Update pre-commit hook astral-sh/ruff-pre-commit to v0.6.0 ([#3122](https://github.com/nf-core/tools/pull/3122))
- Update gitpod/workspace-base Docker digest to 92dd1bc ([#2982](https://github.com/nf-core/tools/pull/2982))
- Update python:3.12-slim Docker digest to 59c7332 ([#3124](https://github.com/nf-core/tools/pull/3124))
- Update pre-commit hook pre-commit/mirrors-mypy to v1.11.1 ([#3091](https://github.com/nf-core/tools/pull/3091))
- Update to pytest v8 and move it to dev dependencies ([#3058](https://github.com/nf-core/tools/pull/3058))
- Update minimal textual version and snapshots ([#2998](https://github.com/nf-core/tools/pull/2998))

## [v2.14.1 - Tantalum Toad - Patch](https://github.com/nf-core/tools/releases/tag/2.14.1) - [2024-05-09]

### Template

- Don't cache pip in `linting.yml` ([#2961](https://github.com/nf-core/tools/pull/2961))
- Lint pipelines with the nf-core template version and post comment if it is outdated ([#2978](https://github.com/nf-core/tools/pull/2978))

### General

- Fix update github action for components in pipeline template ([#2968](https://github.com/nf-core/tools/pull/2968))
- Run sync after release on self hosted runners ([#2970](https://github.com/nf-core/tools/pull/2970))

## [v2.14.0 - Tantalum Toad](https://github.com/nf-core/tools/releases/tag/2.14.0) - [2024-05-08]

### Template

- Remove fasta default from nextflow.config ([#2828](https://github.com/nf-core/tools/pull/2828))
- Update templates to use nf-core/setup-nextflow v2 ([#2818](https://github.com/nf-core/tools/pull/2818))
- Link to troubleshooting docs when pipeline fails ([#2845](https://github.com/nf-core/tools/pull/2845))
- Add fallback to `download_pipeline.yml` in case the pipeline does not support stub runs ([#2846](https://github.com/nf-core/tools/pull/2846))
- Set topic variable correctly in the mastodon announcement ([#2848](https://github.com/nf-core/tools/pull/2848))
- Add a cleanup action to `download_pipeline.yml` to fix failures caused by inadequate storage space on the runner ([#2849](https://github.com/nf-core/tools/pull/2849))
- Update python to 3.12 ([#2805](https://github.com/nf-core/tools/pull/2805))
- Remove `pyproject.toml` from template root
- Shorten lines in pipeline template ([#2908](https://github.com/nf-core/tools/pull/2908))
- Add a new hidden `--pipelines_testdata_base_path` parameter to more easily switch locations of test data in test configs (#2931)[https://github.com/nf-core/tools/pull/2931]
- Permanently activated pipeline-specific institutional configs support for all pipelines without need for manual intervention ([#2936](https://github.com/nf-core/tools/pull/2936))
- Template config: `conda.channels`, not `channels` ([#2950](https://github.com/nf-core/tools/pull/2950))
- Handles multiple DOIs + doi.org resolver from manifest.doi ([#2946](https://github.com/nf-core/tools/pull/2946))
- Update included components ([#2949](https://github.com/nf-core/tools/pull/2949))
- Update .editorconfig ([#2953](https://github.com/nf-core/tools/pull/2953))

### Linting

- Only match assignments of params in `main.nf` and not references like `params.aligner == <something>` ([#2833](https://github.com/nf-core/tools/pull/2833))
- Include test for presence of versions in snapshot ([#2888](https://github.com/nf-core/tools/pull/2888))
- Components: set correct sha before running component lint tests ([#2952](https://github.com/nf-core/tools/pull/2952))
- Less strict logo comparison ([#2956](https://github.com/nf-core/tools/pull/2956))
- Handle request errors more gracefully for actions validation ([#2959](https://github.com/nf-core/tools/pull/2959))

### Download

- Replace `--tower` with `--platform`. The former will remain for backwards compatibility for now but will be removed in a future release. ([#2853](https://github.com/nf-core/tools/pull/2853))
- Better error message when GITHUB_TOKEN exists but is wrong/outdated
- New `--tag` argument to add custom tags during a pipeline download ([#2938](https://github.com/nf-core/tools/pull/2938))

### Components

- Handle more complete list of possible git URL forms (ssh:// and ftp:// prefixes specifically) ([#2945](https://github.com/nf-core/tools/pull/2945))
- Fix path in component update script ([#2823](https://github.com/nf-core/tools/pull/2823))

### General

- Update CI to use nf-core/setup-nextflow v2 ([#2819](https://github.com/nf-core/tools/pull/2819))
- Changelog bot: handle also patch version before dev suffix ([#2820](https://github.com/nf-core/tools/pull/2820))
- Add `force_pr` flag to sync, to force a PR even though there are no changes committed ([#2822](https://github.com/nf-core/tools/pull/2822))
- Update prettier to 3.2.5 ([#2830](https://github.com/nf-core/tools/pull/2830))
- Update GitHub Actions ([#2827](https://github.com/nf-core/tools/pull/2827)), ([#2902](https://github.com/nf-core/tools/pull/2902)), ([#2927](https://github.com/nf-core/tools/pull/2927)), ([#2939](https://github.com/nf-core/tools/pull/2939))
- Switch to setup-nf-test ([#2834](https://github.com/nf-core/tools/pull/2834))
- Add tests for assignment and referencing of params in main.nf ([#2841](https://github.com/nf-core/tools/pull/2841))
- Optimize layers in dockerfile ([#2842](https://github.com/nf-core/tools/pull/2842))
- Update python:3.11-slim Docker digest to a2eb07f ([#2847](https://github.com/nf-core/tools/pull/2847))
- Strip out mention of "Nextflow Tower" and replace with "Seqera Platform" wherever possible
- Fix issue with config resolution that was causing nested configs to behave unexpectedly ([#2862](https://github.com/nf-core/tools/pull/2862))
- Fix schema docs console output truncating ([#2880](https://github.com/nf-core/tools/pull/2880))
- Ensure path object converted to string before stripping quotes ([#2878](https://github.com/nf-core/tools/pull/2878))
- Fix incorrect assertions for called_with on mocks ([#2891](https://github.com/nf-core/tools/pull/2891))
- Make cli-provided module/subworkflow names case insensitive ([#2869](https://github.com/nf-core/tools/pull/2869))
- Get immediate parent path name for schema creation ([#2886](https://github.com/nf-core/tools/pull/2886))
- Remove old references to CUSTOMDUMPSOFTWAREVERSIONS and add linting checks ([#2897](https://github.com/nf-core/tools/pull/2897))
- Update pre-commit hook pre-commit/mirrors-mypy to v1.10.0 ([#2933](https://github.com/nf-core/tools/pull/2933))
- Update codecov/codecov-action digest to 5ecb98a ([#2948](https://github.com/nf-core/tools/pull/2948))
- Update gitpod/workspace-base Docker digest to 124f2b8 ([#2943](https://github.com/nf-core/tools/pull/2943))
- fix(collectfile): sort true for methods_description_mqc.yaml ([#2947](https://github.com/nf-core/tools/pull/2947))
- chore(deps): update pre-commit hook astral-sh/ruff-pre-commit to v0.4.3 ([#2951](https://github.com/nf-core/tools/pull/2951))
- Restructure CHANGELOG.md ([#2954](https://github.com/nf-core/tools/pull/2954))
- fix: ensure path object converted to string before stripping quotes ([#2878](https://github.com/nf-core/tools/pull/2878))
- Test data uses paths instead of config map ([#2877](https://github.com/nf-core/tools/pull/2877))

## [v2.13.1 - Tin Puppy Patch](https://github.com/nf-core/tools/releases/tag/2.13) - [2024-02-29]

### Template

- Remove obsolete editor settings in `devcontainer.json` and `gitpod.yml` ([#2795](https://github.com/nf-core/tools/pull/2795))
- Add nf-test test instructions to contributing and PR template ([#2807](https://github.com/nf-core/tools/pull/2807))
- Fix topic extraction step for hashtags in toots ([#2810](https://github.com/nf-core/tools/pull/2810))
- Update modules and subworkflows in the template ([#2811](https://github.com/nf-core/tools/pull/2811))
- Unpin setup-nextflow and action-tower-launch ([#2806](https://github.com/nf-core/tools/pull/2806))
- Add nf-core-version to `.nf-core.yml` ([#2874](https://github.com/nf-core/tools/pull/2874))

### Download

- Improved offline container image resolution by introducing symlinks, fixes issues [#2751](https://github.com/nf-core/tools/issues/2751), [#2644](https://github.com/nf-core/tools/issues/2644) and [demultiplex#164](https://github.com/nf-core/demultiplex/issues/164): ([#2768](https://github.com/nf-core/tools/pull/2768))

### Linting

### Components

### General

- chore(deps): update codecov/codecov-action digest to 0cfda1d ([#2794](https://github.com/nf-core/tools/pull/2794))
- chore(deps): update gitpod/workspace-base docker digest to c15ee2f ([#2799](https://github.com/nf-core/tools/pull/2799))

## [v2.13 - Tin Puppy](https://github.com/nf-core/tools/releases/tag/2.13) - [2024-02-20]

### Template

- Add empty line in README.md to fix badges. ([#2729](https://github.com/nf-core/tools/pull/2729))
- Replace automatic branch detection in `nf-core download` CI test with hardcoded `dev` and input. ([#2727](https://github.com/nf-core/tools/pull/2727))
- Add Github Action to automatically cleanup ubuntu-latest runners to fix runner running out of diskspace errors([#2755](https://github.com/nf-core/tools/issues/2755))
- Fix GitHub Actions CI and Linting badges links ([#2757](https://github.com/nf-core/tools/pull/2757))
- Add hashtags to release announcement on mastodon ([#2761](https://github.com/nf-core/tools/pull/2761))
- update fastqc and multiqc in template ([#2776](https://github.com/nf-core/tools/pull/2776))
- template refactoring: remove the `lib` directory and use nf-core subworkflows ([#2736](https://github.com/nf-core/tools/pull/2736))
- use nf-validation to create an input channel from a sample sheet ([#2736](https://github.com/nf-core/tools/pull/2736))

### Linting

- Make creat-lint-wf composable ([#2733](https://github.com/nf-core/tools/pull/2733))
- Add looser comparison when pipeline logos ([#2744](https://github.com/nf-core/tools/pull/2744))
- Handle multiple aliases in module imports correctly during linting ([#2762](https://github.com/nf-core/tools/pull/2762))
- Switch to markdown based API and error docs ([#2758](https://github.com/nf-core/tools/pull/2758))

### Modules

- Handle dirty local module repos by force checkout of commits and branches if needed ([#2734](https://github.com/nf-core/tools/pull/2734))
- Patch: handle file not found when it is an added file to a module ([#2771](https://github.com/nf-core/tools/pull/2771))
- Handle symlinks when migrating pytest ([#2770](https://github.com/nf-core/tools/pull/2770))
- Add `--profile` parameter to nf-test command ([#2767](https://github.com/nf-core/tools/pull/2767))
- Reduce the sha length in the `nf-core modules list local` and add links to the specific commit ([#2870](https://github.com/nf-core/tools/pull/2870))
- Add links the nf-core module page and to open the local file in VSCode for module lint results ([#2870](https://github.com/nf-core/tools/pull/2870))

### General

- fix ignoring changes in partially templated files (e.g. `.gitignore`) ([#2722](https://github.com/nf-core/tools/pull/2722))
- update ruff to 0.2.0 and add it to pre-commit step ([#2725](https://github.com/nf-core/tools/pull/2725))
- Update codecov/codecov-action digest to e0b68c6 ([#2728](https://github.com/nf-core/tools/pull/2728))
- Update pre-commit hook astral-sh/ruff-pre-commit to v0.2.1 ([#2730](https://github.com/nf-core/tools/pull/2730))
- Update python:3.11-slim Docker digest to 2a746e2 ([#2743](https://github.com/nf-core/tools/pull/2743))
- Update actions/setup-python action to v5 ([#2739](https://github.com/nf-core/tools/pull/2739))
- Update gitpod/workspace-base Docker digest to 45e7617 ([#2747](https://github.com/nf-core/tools/pull/2747))
- chore(deps): pin jlumbroso/free-disk-space action to 54081f1 ([#2756](https://github.com/nf-core/tools/pull/2756))
- chore(deps): update actions/github-script action to v7 ([#2766](https://github.com/nf-core/tools/pull/2766))
- chore(deps): update pre-commit hook astral-sh/ruff-pre-commit to v0.2.2 ([#2769](https://github.com/nf-core/tools/pull/2769))
- Update gitpod/workspace-base Docker digest to 728e1fa ([#2780](https://github.com/nf-core/tools/pull/2780))

## [v2.12.1 - Aluminium Wolf - Patch](https://github.com/nf-core/tools/releases/tag/2.12.1) - [2024-02-01]

### Linting

- Handle default values of type number from nextflow schema ([#2703](https://github.com/nf-core/tools/pull/2703))
- fix ignoring files_unchanged ([#2707](https://github.com/nf-core/tools/pull/2707))

### General

- Update pre-commit hook astral-sh/ruff-pre-commit to v0.1.15 ([#2705](https://github.com/nf-core/tools/pull/2705))
- use types for default value comparison ([#2712](https://github.com/nf-core/tools/pull/2712))
- fix changelog titles ([#2708](https://github.com/nf-core/tools/pull/2708))
- Print relative path not absolute path in logo cmd log output ([#2709](https://github.com/nf-core/tools/pull/2709))
- Update codecov/codecov-action action to v4 ([#2713](https://github.com/nf-core/tools/pull/2713))
- Ignore nf-core-bot in renovate PRs ([#2716](https://github.com/nf-core/tools/pull/2716))

## [v2.12 - Aluminium Wolf](https://github.com/nf-core/tools/releases/tag/2.12) - [2024-01-29]

### Template

- Add a Github Action Workflow to the pipeline template that tests a successful download with `nf-core download` ([#2618](https://github.com/nf-core/tools/pull/2618))
- Use `pre-commit` to lint files in GitHub CI ([#2635](https://github.com/nf-core/tools/pull/2635))
- Use pdiff also on gitpod for nf-test ([#2640](https://github.com/nf-core/tools/pull/2640))
- switch to new image syntax in readme ([#2645](https://github.com/nf-core/tools/pull/2645))
- Add conda channel order to nextflow.config ([#2094](https://github.com/nf-core/tools/pull/2094))
- Fix tyop in pipeline nextflow.config ([#2664](https://github.com/nf-core/tools/pull/2664))
- Remove `nfcore_external_java_deps.jar` from lib directory in pipeline template ([#2675](https://github.com/nf-core/tools/pull/2675))
- Add function to check `-profile` is well formatted ([#2678](https://github.com/nf-core/tools/pull/2678))
- Add new pipeline error message pointing to docs when 'requirement exceeds available memory' error message ([#2680](https://github.com/nf-core/tools/pull/2680))
- add 👀👍🏻🎉😕 reactions to fix-linting-bot action ([#2692](https://github.com/nf-core/tools/pull/2692))

### Linting

- Fix linting of a pipeline with patched custom module ([#2669](https://github.com/nf-core/tools/pull/2669))
- linting a pipeline also lints the installed subworkflows ([#2677](https://github.com/nf-core/tools/pull/2677))
- environment.yml name must be lowercase ([#2676](https://github.com/nf-core/tools/pull/2676))
- allow ignoring specific files when template_strings ([#2686](https://github.com/nf-core/tools/pull/2686))
- lint `nextflow.config` default values match the ones specified in `nextflow_schema.json` ([#2684](https://github.com/nf-core/tools/pull/2684))

### Modules

- Fix empty json output for `nf-core list local` ([#2668](https://github.com/nf-core/tools/pull/2668))

### General

- Run CI-pytests for nf-core tools on self-hosted runners ([#2550](https://github.com/nf-core/tools/pull/2550))
- Add Ruff linter and formatter replacing Black, isort and pyupgrade ([#2620](https://github.com/nf-core/tools/pull/2620))
- Set pdiff as nf-test differ in Docker image for Gitpod ([#2642](https://github.com/nf-core/tools/pull/2642))
- Fix Renovate Dockerfile updating issues ([#2648](https://github.com/nf-core/tools/pull/2648) and [#2651](https://github.com/nf-core/tools/pull/2651))
- Add new subcommand `nf-core tui`, which launches a TUI (terminal user interface) to intuitively explore the command line flags, built using [Trogon](https://github.com/Textualize/trogon) ([#2655](https://github.com/nf-core/tools/pull/2655))
- Add new subcommand: `nf-core logo-create` to output an nf-core logo for a pipeline (instead of going through the website) ([#2662](https://github.com/nf-core/tools/pull/2662))
- Handle api redirects from the old site ([#2672](https://github.com/nf-core/tools/pull/2672))
- Remove redundanct v in pipeline version for emails ([#2667](https://github.com/nf-core/tools/pull/2667))
- add function to check `-profile` is well formatted ([#2678](https://github.com/nf-core/tools/pull/2678))
- Update pre-commit hook astral-sh/ruff-pre-commit to v0.1.14 ([#2674](https://github.com/nf-core/tools/pull/2674))
- Update pre-commit hook pre-commit/mirrors-mypy to v1.8.0 ([#2630](https://github.com/nf-core/tools/pull/2630))
- Update mshick/add-pr-comment action to v2 ([#2632](https://github.com/nf-core/tools/pull/2632))
- update python image version in docker file ([#2636](https://github.com/nf-core/tools/pull/2636))
- Update actions/cache action to v4 ([#2666](https://github.com/nf-core/tools/pull/2666))
- Update peter-evans/create-or-update-comment action to v4 ([#2683](https://github.com/nf-core/tools/pull/2683))
- Update peter-evans/create-or-update-comment action to v4 ([#2695](https://github.com/nf-core/tools/pull/2695))

## [v2.11.1 - Magnesium Dragon Patch](https://github.com/nf-core/tools/releases/tag/2.11) - [2023-12-20]

### Template

- Rename `release-announcments.yml` to `release-announcements.yml` ([#2610](https://github.com/nf-core/tools/pull/2610))
- Fix `nextflow.config` `docker.runOptions` ([#2607](https://github.com/nf-core/tools/pull/2607))

### General

- Only dump `modules.json` when it is modified ([#2609](https://github.com/nf-core/tools/pull/2609))

## [v2.11 - Magnesium Dragon](https://github.com/nf-core/tools/releases/tag/2.11) - [2023-12-19]

### Template

- Fix writing files to a remote outdir in the NfcoreTemplate helper functions ([#2465](https://github.com/nf-core/tools/pull/2465))
- Fancier syntax highlighting for example samplesheets in the usage.md template ([#2503](https://github.com/nf-core/tools/pull/2503))
- Use closure for multiqc ext.args ([#2509](https://github.com/nf-core/tools/pull/2509))
- Fix how the modules template references the conda environment file ([#2540](https://github.com/nf-core/tools/pull/2540))
- Unset env variable JAVA_TOOL_OPTIONS in gitpod ([#2569](https://github.com/nf-core/tools/pull/2569))
- Pin the version of nf-validation ([#2579](https://github.com/nf-core/tools/pull/2579))
- Disable process selector warnings by default ([#2161](https://github.com/nf-core/tools/issues/2161))
- Remove `docker.userEmulation` from nextflow.config in pipeline template ([#2580](https://github.com/nf-core/tools/pull/2580))

### Download

- Add `docker://` prefix for absolute container URIs as well ([#2576](https://github.com/nf-core/tools/pull/2576)).
- Bugfix for AttributeError: `ContainerError` object has no attribute `absoluteURI` ([#2543](https://github.com/nf-core/tools/pull/2543)).

### Linting

- Fix incorrectly failing linting if 'modules' was not found in meta.yml ([#2447](https://github.com/nf-core/tools/pull/2447))
- Correctly pass subworkflow linting test if `COMPONENT.out.versions` is used in the script ([#2448](https://github.com/nf-core/tools/pull/2448))
- Add pyupgrade to pre-commit config and dev requirements as mentioned in [#2200](https://github.com/nf-core/tools/issues/2200)
- Check for spaces in modules container URLs ([#2452](https://github.com/nf-core/tools/issues/2452))
- Correctly ignore `timeline.enabled`, `report.enabled`, `trace.enabled`, `dag.enabled` variables when linting a pipeline. ([#2507](https://github.com/nf-core/tools/pull/2507))
- Lint nf-test main.nf.test tags include all used components in chained tests ([#2572](https://github.com/nf-core/tools/pull/2572))
- Don't fail linting if md5sum for empty files are found in a stub test ([#2571](https://github.com/nf-core/tools/pull/2571))
- Check for existence of test profile ([#2478](https://github.com/nf-core/tools/pull/2478))

### Modules

- Added stub test creation to `create_test_yml` ([#2476](https://github.com/nf-core/tools/pull/2476))
- Replace ModulePatch by ComponentPatch ([#2482](https://github.com/nf-core/tools/pull/2482))
- Fixed `nf-core modules lint` to work with new module structure for nf-test ([#2494](https://github.com/nf-core/tools/pull/2494))
- Add option `--migrate-pytest` to create a module with nf-test taking into account an existing module ([#2549](https://github.com/nf-core/tools/pull/2549))
- When installing modules and subworkflows, automatically create the `./modules` directory if it doesn't exist ([#2563](https://github.com/nf-core/tools/issues/2563))
- When `.nf-core.yml` is not found create it in the current directory instead of the root filesystem ([#2237](https://github.com/nf-core/tools/issues/2237))
- Modules `--migrate-pytest` copies template scripts ([#2568](https://github.com/nf-core/tools/pull/2568))

### Subworkflows

- Added stub test creation to `create_test_yml` ([#2476](https://github.com/nf-core/tools/pull/2476))
- Fixed `nf-core subworkflows lint` to work with new module structure for nf-test ([#2494](https://github.com/nf-core/tools/pull/2494))
- Add option `--migrate-pytest` to create a subworkflow with nf-test taking into account an existing subworkflow ([#2549](https://github.com/nf-core/tools/pull/2549))

### General

- Update `schema build` functionality to automatically update defaults which have changed in the `nextflow.config`([#2479](https://github.com/nf-core/tools/pull/2479))
- Change testing framework for modules and subworkflows from pytest to nf-test ([#2490](https://github.com/nf-core/tools/pull/2490))
- `bump_version` keeps now the indentation level of the updated version entries ([#2514](https://github.com/nf-core/tools/pull/2514))
- Add mypy to pre-commit config for the tools repo ([#2545](https://github.com/nf-core/tools/pull/2545))
- Use Path objects for ComponentCreate and update the structure of components templates ([#2551](https://github.com/nf-core/tools/pull/2551)).
- GitPod base image: swap tool installation back to `conda` from `mamba` ([#2566](https://github.com/nf-core/tools/pull/2566)).
- Sort the `installed_by` list in `modules.json` ([#2570](https://github.com/nf-core/tools/pull/2570)).
- Unset env variable JAVA_TOOL_OPTIONS in gitpod ([#2569](https://github.com/nf-core/tools/pull/2569))

## [v2.10 - Nickel Ostrich](https://github.com/nf-core/tools/releases/tag/2.10) + [2023-09-25]

### Template

- Fix links in `multiqc_config.yml` ([#2372](https://github.com/nf-core/tools/pull/2372) and [#2412](https://github.com/nf-core/tools/pull/2412))
- Remove default false from nextflow_schema.json ([#2376](https://github.com/nf-core/tools/pull/2376))
- Add module MULTIQC to modules.config ([#2377](https://github.com/nf-core/tools/pull/2377))
- Add GitHub workflow for automated release announcements ([#2382](https://github.com/nf-core/tools/pull/2382))
- Update the Code of Conduct ([#2381](https://github.com/nf-core/tools/pull/2381))
- Save template information to `.nf-core.yml` and deprecate argument `--template-yaml` for `nf-core sync` ([#2388](https://github.com/nf-core/tools/pull/2388) and [#2389](https://github.com/nf-core/tools/pull/2389))
- ([#2397](https://github.com/nf-core/tools/pull/2397)) Remove fixed Ubuntu test and added to standard testing matrix
- ([#2396](https://github.com/nf-core/tools/pull/2396)) Reduce container finding error to warning since the registries are not consistent.
- ([#2415](https://github.com/nf-core/tools/pull/2415#issuecomment-1709847086)) Add autoMounts for apptainer.
- Remove `igenomes_base` from the schema, so that nf-validation doesn't create a file path and throw errors offline for s3 objects.
- Modified devcontainer permissions so that singularity can be run in Codespaces/VS Code devcontainers ([Commit a103f44](https://github.com/CarsonJM/tools/commit/a103f4484eca8c6d668e4653a4ed8d20faf1b41d))
- Update Gitpod profile resources to reflect base environment settings.
- ([#747](https://github.com/nf-core/tools/issues/747)) Add to the template the code to dump the selected pipeline parameters into a json file.

### Download

- Improved container image resolution and prioritization of http downloads over Docker URIs ([#2364](https://github.com/nf-core/tools/pull/2364)).
- Registries provided with `-l`/`--container-library` will be ignored for modules with explicit container registry specifications ([#2403](https://github.com/nf-core/tools/pull/2403)).
- Fix unintentional downloading of containers in test for the Tower download functionality. Bug reported by @adamrtalbot and @awgymer ([#2434](https://github.com/nf-core/tools/pull/2434)).

### Linting

- Add new command `nf-core subworkflows lint` ([#2379](https://github.com/nf-core/tools/pull/2379))

### Modules

### Subworkflows

- Fix bug: missing subworkflow name when using `nf-core subworkflows create` ([#2435](https://github.com/nf-core/tools/pull/2435))

### General

- Initialise `docker_image_name` to fix `UnboundLocalError` error ([#2374](https://github.com/nf-core/tools/pull/2374))
- Fix prompt pipeline revision during launch ([#2375](https://github.com/nf-core/tools/pull/2375))
- Add a `create-params-file` command to create a YAML parameter file for a pipeline containing parameter documentation and defaults. ([#2362](https://github.com/nf-core/tools/pull/2362))
- Update the Code of Conduct ([#2381](https://github.com/nf-core/tools/pull/2381))
- Remove `--no-git` option from `nf-core create` ([#2394](https://github.com/nf-core/tools/pull/2394))
- Throw warning when custom workflow name contains special characters ([#2401](https://github.com/nf-core/tools/pull/2401))
- Bump version of nf-test snapshot files with `nf-core bump-version` ([#2410](https://github.com/nf-core/tools/pull/2410))

## [v2.9 - Chromium Falcon](https://github.com/nf-core/tools/releases/tag/2.9) + [2023-06-29]

### Template

- `params.max_multiqc_email_size` is no longer required ([#2273](https://github.com/nf-core/tools/pull/2273))
- Remove `cleanup = true` from `test_full.config` in pipeline template ([#2279](https://github.com/nf-core/tools/pull/2279))
- Fix usage docs for specifying `params.yaml` ([#2279](https://github.com/nf-core/tools/pull/2279))
- Added stub in modules template ([#2277](https://github.com/nf-core/tools/pull/2277)) [Contributed by @nvnieuwk]
- Move registry definitions out of profile scope ([#2286])(https://github.com/nf-core/tools/pull/2286)
- Remove `aws_tower` profile ([#2287])(https://github.com/nf-core/tools/pull/2287)
- Fixed the Slack report to include the pipeline name ([#2291](https://github.com/nf-core/tools/pull/2291))
- Fix link in the MultiQC report to point to exact version of output docs ([#2298](https://github.com/nf-core/tools/pull/2298))
- Updates seqeralabs/action-tower-launch to v2.0.0 ([#2301](https://github.com/nf-core/tools/pull/2301))
- Remove schema validation from `lib` folder and use Nextflow [nf-validation plugin](https://nextflow-io.github.io/nf-validation/) instead ([#1771](https://github.com/nf-core/tools/pull/1771/))
- Fix parsing of container directive when it is not typical nf-core format ([#2306](https://github.com/nf-core/tools/pull/2306))
- Add ability to specify custom registry for linting modules, defaults to quay.io ([#2313](https://github.com/nf-core/tools/pull/2313))
- Add `singularity.registry = 'quay.io'` in pipeline template ([#2305](https://github.com/nf-core/tools/pull/2305))
- Add `apptainer.registry = 'quay.io'` in pipeline template ([#2352](https://github.com/nf-core/tools/pull/2352))
- Bump minimum required NF version in pipeline template from `22.10.1` -> `23.04.0` ([#2305](https://github.com/nf-core/tools/pull/2305))
- Add ability to interpret `docker.registry` from `nextflow.config` file. If not found defaults to quay.io. ([#2318](https://github.com/nf-core/tools/pull/2318))
- Add functions to dynamically include pipeline tool citations in MultiQC methods description section for better reporting. ([#2326](https://github.com/nf-core/tools/pull/2326))
- Remove `--tracedir` parameter ([#2290](https://github.com/nf-core/tools/pull/2290))
- Incorrect config parameter warnings when customising pipeline template ([#2333](https://github.com/nf-core/tools/pull/2333))
- Use markdown syntax in the description for the meta map channels ([#2358](https://github.com/nf-core/tools/pull/2358))

### Download

- Introduce a `--tower` flag for `nf-core download` to obtain pipelines in an offline format suited for [seqeralabs® Nextflow Tower](https://cloud.tower.nf/) ([#2247](https://github.com/nf-core/tools/pull/2247)).
- Refactored the CLI for `--singularity-cache` in `nf-core download` from a flag to an argument. The prior options were renamed to `amend` (container images are only saved in the `$NXF_SINGULARITY_CACHEDIR`) and `copy` (a copy of the image is saved with the download). `remote` was newly introduced and allows to provide a table of contents of a remote cache via an additional argument `--singularity-cache-index` ([#2247](https://github.com/nf-core/tools/pull/2247)).
- Refactored the CLI parameters related to container images. Although downloading other images than those of the Singularity/Apptainer container system is not supported for the time being, a generic name for the parameters seemed preferable. So the new parameter `--singularity-cache-index` introduced in [#2247](https://github.com/nf-core/tools/pull/2247) has been renamed to `--container-cache-index` prior to release ([#2336](https://github.com/nf-core/tools/pull/2336)).
- To address issue [#2311](https://github.com/nf-core/tools/issues/2311), a new parameter `--container-library` was created allowing to specify the container library (registry) from which container images in OCI format (Docker) should be pulled ([#2336](https://github.com/nf-core/tools/pull/2336)).
- Container detection in configs was improved. This allows for DSL2-like container definitions inside the container parameter value provided to process scopes [#2346](https://github.com/nf-core/tools/pull/2346).
- Add apptainer to the list of false positive container strings ([#2353](https://github.com/nf-core/tools/pull/2353)).

#### Updated CLI parameters

| Old parameter         | New parameter                                  |
| --------------------- | ---------------------------------------------- |
| new parameter         | `-d` / `--download-configuration`              |
| new parameter         | `-t` / `--tower`                               |
| `-c`/ `--container`   | `-s` / `--container-system <VALUE>`            |
| new parameter         | `-l` / `--container-library <VALUE>`           |
| `--singularity-cache` | `-u` / `--container-cache-utilisation <VALUE>` |
| new parameter         | `-i` / `--container-cache-index <VALUE>`       |

_In addition, `-r` / `--revision` has been changed to a parameter that can be provided multiple times so several revisions can be downloaded at once._

### Linting

- Warn if container access is denied ([#2270](https://github.com/nf-core/tools/pull/2270))
- Error if module container specification has quay.io as prefix when it shouldn't have ([#2278](https://github.com/nf-core/tools/pull/2278/files)
- Detect if container is 'simple name' and try to contact quay.io server by default ([#2281](https://github.com/nf-core/tools/pull/2281))
- Warn about null/None/empty default values in `nextflow_schema.json` ([#3328](https://github.com/nf-core/tools/pull/2328))
- Fix linting when creating a pipeline skipping some parts of the template and add CI test ([#2330](https://github.com/nf-core/tools/pull/2330))

### Modules

- Don't update `modules_json` object if a module is not updated ([#2323](https://github.com/nf-core/tools/pull/2323))

### Subworkflows

### General

- GitPod base image: Always self-update to the latest version of Nextflow. Add [pre-commit](https://pre-commit.com/) dependency.
- GitPod configs: Update Nextflow as an init task, init pre-commit in pipeline config.
- Refgenie: Create `nxf_home/nf-core/refgenie_genomes.config` path if it doesn't exist ([#2312](https://github.com/nf-core/tools/pull/2312))
- Add CI tests to test running a pipeline when it's created from a template skipping different areas

## [v2.8 - Ruthenium Monkey](https://github.com/nf-core/tools/releases/tag/2.8) - [2023-04-27]

### Template

- Explicitly disable `conda` when a container profile ([#2140](https://github.com/nf-core/tools/pull/2140))
- Turn on automatic clean up of intermediate files in `work/` on successful pipeline completion in full-test config ([#2163](https://github.com/nf-core/tools/pull/2163)) [Contributed by @jfy133]
- Add documentation to `usage.md` on how to use `params.yml` files, based on nf-core/ampliseq text ([#2173](https://github.com/nf-core/tools/pull/2173/)) [Contributed by @jfy133, @d4straub]
- Make jobs automatically resubmit for a much wider range of exit codes (now `104` and `130..145`) ([#2170](https://github.com/nf-core/tools/pull/2170))
- Add a clean-up GHA which closes issues and PRs with specific labels ([#2183](https://github.com/nf-core/tools/pull/2183))
- Remove problematic sniffer code in samplesheet_check.py that could give false positive 'missing header' errors ([https://github.com/nf-core/tools/pull/2194]) [Contributed by @Midnighter, @jfy133]
- Consistent syntax for branch checks in PRs ([#2202](https://github.com/nf-core/tools/issues/2202))
- Fixed minor Jinja2 templating bug that caused the PR template to miss a newline
- Updated AWS tests to use newly moved `seqeralabs/action-tower-launch` instead of `nf-core/tower-action`
- Remove `.cff` files from `.editorconfig` ([#2145](https://github.com/nf-core/tools/pull/2145))
- Simplify pipeline README ([#2186](https://github.com/nf-core/tools/issues/2186))
- Added support for the apptainer container engine via `-profile apptainer`. ([#2244](https://github.com/nf-core/tools/issues/2244)) [Contributed by @jfy133]
- Added config `docker.registry` to pipeline template for a configurable default container registry when using Docker containers. Defaults to `quay.io` ([#2133](https://github.com/nf-core/tools/pull/2133))
- Add tower.yml file to the pipeline template ([#2251](https://github.com/nf-core/tools/pull/2251))
- Add mastodon badge to README ([#2253](https://github.com/nf-core/tools/pull/2253))
- Removed `quay.io` from all module Docker container references as this is now supplied at pipeline level. ([#2249](https://github.com/nf-core/tools/pull/2249))
- Remove `CITATION.cff` file from pipeline template, to avoid that pipeline Zenodo entries reference the nf-core publication instead of the pipeline ([#2059](https://github.com/nf-core/tools/pull/2059)).

### Linting

- Update modules lint test to fail if enable_conda is found ([#2213](https://github.com/nf-core/tools/pull/2213))
- Read module lint configuration from `.nf-core.yml`, not `.nf-core-lint.yml` ([#2221](https://github.com/nf-core/tools/pull/2221))
- `nf-core schema lint` now defaults to linting `nextflow_schema.json` if no filename is provided ([#2225](https://github.com/nf-core/tools/pull/2225))
- Warn if `/zenodo.XXXXXX` is present in the Readme ([#2254](https://github.com/nf-core/tools/pull/2254))
- Lint all labels in a module ([#2227](https://github.com/nf-core/tools/pull/2227))

### Modules

- Add an `--empty-template` option to create a module without TODO statements or examples ([#2175](https://github.com/nf-core/tools/pull/2175) & [#2177](https://github.com/nf-core/tools/pull/2177))
- Removed the `nf-core modules mulled` command and all its code dependencies ([2199](https://github.com/nf-core/tools/pull/2199)).
- Take into account the provided `--git_remote` URL when linting all modules ([2243](https://github.com/nf-core/tools/pull/2243)).

### Subworkflows

- Fixing problem when a module included in a subworkflow had a name change from TOOL to TOOL/SUBTOOL ([#2177](https://github.com/nf-core/tools/pull/2177))
- Fix `nf-core subworkflows test` not running subworkflow tests ([#2181](https://github.com/nf-core/tools/pull/2181))
- Add tests for `nf-core subworkflows create-test-yml` ([#2219](https://github.com/nf-core/tools/pull/2219))

### General

- Deprecate Python 3.7 support because it reaches EOL ([#2210](https://github.com/nf-core/tools/pull/2210))
- `nf-core modules/subworkflows info` now prints the include statement for the module/subworkflow ([#2182](https://github.com/nf-core/tools/pull/2182)).
- Add a clean-up GHA which closes issues and PRs with specific labels ([#2183](https://github.com/nf-core/tools/pull/2183))
- update minimum version of rich to 13.3.1 ([#2185](https://github.com/nf-core/tools/pull/2185))
- Add the Nextflow version to Gitpod container matching the minimal Nextflow version for nf-core (according to `nextflow.config`) ([#2196](https://github.com/nf-core/tools/pull/2196))
- Use `nfcore/gitpod:dev` container in the dev branch ([#2196](https://github.com/nf-core/tools/pull/2196))
- Replace requests_mock with responses in test mocks ([#2165](https://github.com/nf-core/tools/pull/2165)).
- Add warning when installing a module from an `org_path` that exists in multiple remotes in `modules.json` ([#2228](https://github.com/nf-core/tools/pull/2228) [#2239](https://github.com/nf-core/tools/pull/2239)).
- Add the possibility to translate refgenie asset aliases to the ones used in a pipeline with an alias_translations.yaml file ([#2242](https://github.com/nf-core/tools/pull/2242)).
- Add initial CHM13 support ([1988](https://github.com/nf-core/tools/issues/1988))

## [v2.7.2 - Mercury Eagle Patch](https://github.com/nf-core/tools/releases/tag/2.7.2) - [2022-12-19]

### Template

- Fix the syntax of github_output in GitHub actions ([#2114](https://github.com/nf-core/tools/pull/2114))
- Fix a bug introduced in 2.7 that made pipelines hang ([#2132](https://github.com/nf-core/tools/issues/2132))

### Linting

- Allow specifying containers in less than three lines ([#2121](https://github.com/nf-core/tools/pull/2121))
- Run prettier after dumping a json schema file ([#2124](https://github.com/nf-core/tools/pull/2124))

### General

- Only check that a pipeline name doesn't contain dashes if the name is provided by prompt of `--name`. Don't check if a template file is used. ([#2123](https://github.com/nf-core/tools/pull/2123))
- Deprecate `--enable_conda` parameter. Use `conda.enable` instead ([#2131](https://github.com/nf-core/tools/pull/2131))
- Handle `json.load()` exceptions ([#2134](https://github.com/nf-core/tools/pull/2134))

## [v2.7.1 - Mercury Eagle Patch](https://github.com/nf-core/tools/releases/tag/2.7.1) - [2022-12-08]

- Patch release to fix pipeline sync ([#2110](https://github.com/nf-core/tools/pull/2110))

## [v2.7 - Mercury Eagle](https://github.com/nf-core/tools/releases/tag/2.7) - [2022-12-07]

Another big release with lots of new features and bug fixes. Thanks to all contributors!

**Highlights**

- New `nf-core subworkflows` subcommand for creating, removing, testing, updating and finding subworkflows, see the [documentation](https://nf-co.re/tools/#subworkflows) for more information.
- Every pipeline has now it's own GitHub codespace template, which can be used to develop the pipeline directly in the browser.
- Improved handling of modules and subworkflows from other repos than nf-core/modules.
- Pre-commit is now installed as a dependency, which allows us, besides other things, to run prettier on the fly even if it is not manually installed.
- Shell completion for nf-core commands, more information [here](https://nf-co.re/tools#shell-completion).

### Template

#### Features

- Ignore files in `bin/` directory when running prettier ([#2080](https://github.com/nf-core/tools/pull/1957)).
- Add GitHub codespaces template ([#1957](https://github.com/nf-core/tools/pull/1957))
- `nextflow run <pipeline> --version` will now print the workflow version from the manifest and exit ([#1951](https://github.com/nf-core/tools/pull/1951)).
- Add profile for running `docker` with the ARM chips (including Apple silicon) ([#1942](https://github.com/nf-core/tools/pull/1942) and [#2034](https://github.com/nf-core/tools/pull/2034)).
- Flip execution order of parameter summary printing and parameter validation to prevent 'hiding' of parameter errors ([#2033](https://github.com/nf-core/tools/pull/2033)).
- Change colour of 'pipeline completed successfully, but some processes failed' from red to yellow ([#2096](https://github.com/nf-core/tools/pull/2096)).

#### Bug fixes

- Fix lint warnings for `samplesheet_check.nf` module ([#1875](https://github.com/nf-core/tools/pull/1875)).
- Check that the workflow name provided with a template doesn't contain dashes ([#1822](https://github.com/nf-core/tools/pull/1822))

### Linting

#### Features

- Add `--sort-by` option to linting which allows ordering module lint warnings/errors by either test name or module name ([#2077](https://github.com/nf-core/tools/pull/2077)).

#### Bug fixes

- Don't lint pipeline name if `manifest.name` in `.nf-core.yml` ([#2035](https://github.com/nf-core/tools/pull/2035))
- Don't check for `docker pull` commands in `actions_ci` lint test (leftover from DSL1) ([#2055](https://github.com/nf-core/tools/pull/2055)).

### General

#### Features

- Use pre-commit run prettier if prettier is not available ([#1983](https://github.com/nf-core/tools/pull/1983)) and initialize pre-commit in gitpod and codespaces ([#1957](https://github.com/nf-core/tools/pull/1957)).
- Refactor CLI flag `--hide-progress` to be at the top-level group, like `--verbose` ([#2016](https://github.com/nf-core/tools/pull/2016))
- `nf-core sync` now supports the template YAML file using `-t/--template-yaml` ([#1880](https://github.com/nf-core/tools/pull/1880)).
- The default branch can now be specified when creating a new pipeline repo [#1959](https://github.com/nf-core/tools/pull/1959).
- Only warn when checking that the pipeline directory contains a `main.nf` and a `nextflow.config` file if the pipeline is not an nf-core pipeline [#1964](https://github.com/nf-core/tools/pull/1964)
- Bump promoted Python version from 3.7 to 3.8 ([#1971](https://github.com/nf-core/tools/pull/1971)).
- Extended the chat notifications to Slack ([#1829](https://github.com/nf-core/tools/pull/1829)).
- Don't print source file + line number on logging messages (except when verbose) ([#2015](https://github.com/nf-core/tools/pull/2015))
- Automatically format `test.yml` content with Prettier ([#2078](https://github.com/nf-core/tools/pull/2078))
- Automatically format `modules.json` content with Prettier ([#2074](https://github.com/nf-core/tools/pull/2074))
- Add shell completion for nf-core tools commands([#2070](https://github.com/nf-core/tools/pull/2070))

#### Bug fixes, maintenance and tests

- Fix error in tagging GitPod docker images during releases ([#1874](https://github.com/nf-core/tools/pull/1874)).
- Fix bug when updating modules from old version in old folder structure ([#1908](https://github.com/nf-core/tools/pull/1908)).
- Don't remove local copy of modules repo, only update it with fetch ([#1881](https://github.com/nf-core/tools/pull/1881)).
- Improve test coverage of `sync.py` and `__main__.py` ([#1936](https://github.com/nf-core/tools/pull/1936), [#1965](https://github.com/nf-core/tools/pull/1965)).
- Add file `versions.yml` when generating `test.yml` with `nf-core modules create-test-yml` but don't check for md5sum [#1963](https://github.com/nf-core/tools/pull/1963).
- Mock biocontainers and anaconda api calls in modules and subworkflows tests [#1967](https://github.com/nf-core/tools/pull/1967)
- Run tests with Python 3.11 ([#1970](https://github.com/nf-core/tools/pull/1970)).
- Run test with a realistic version of git ([#2043](https://github.com/nf-core/tools/pull/2043)).
- Fix incorrect file deletion in `nf-core launch` when `--params_in` has the same name as `--params_out` ([#1986](https://github.com/nf-core/tools/pull/1986)).
- Updated GitHub actions ([#1998](https://github.com/nf-core/tools/pull/1998), [#2001](https://github.com/nf-core/tools/pull/2001))
- Code maintenance ([#1818](https://github.com/nf-core/tools/pull/1818), [#2032](https://github.com/nf-core/tools/pull/2032), [#2073](https://github.com/nf-core/tools/pull/2073)).
- Track from where modules and subworkflows are installed ([#1999](https://github.com/nf-core/tools/pull/1999)).
- Substitute ModulesCommand and SubworkflowsCommand by ComponentsCommand ([#2000](https://github.com/nf-core/tools/pull/2000)).
- Prevent installation with unsupported Python versions ([#2075](https://github.com/nf-core/tools/pull/2075)).
- Allow other remote URLs not starting with `http` ([#2061](https://github.com/nf-core/tools/pull/2061))

### Modules

- Update patch file paths if the modules directory has the old structure ([#1878](https://github.com/nf-core/tools/pull/1878)).
- Don't write to `modules.json` file when applying a patch file during `nf-core modules update` ([#2017](https://github.com/nf-core/tools/pull/2017)).

### Subworkflows

- Add subworkflow commands `create-test-yml`, `create` and `install` ([#1897](https://github.com/nf-core/tools/pull/1897)).
- Update subworkflows install so it installs also imported modules and subworkflows ([#1904](https://github.com/nf-core/tools/pull/1904)).
- `check_up_to_date()` function from `modules_json.py` also checks for subworkflows ([#1934](https://github.com/nf-core/tools/pull/1934)).
- Add tests for `nf-core subworkflows install` command ([#1996](https://github.com/nf-core/tools/pull/1996)).
- Function `create()` from `modules_json.py` adds also subworkflows to `modules.json` file ([#2005](https://github.com/nf-core/tools/pull/2005)).
- Add `nf-core subworkflows update` command ([#2019](https://github.com/nf-core/tools/pull/2019)).

## [v2.6 - Tin Octopus](https://github.com/nf-core/tools/releases/tag/2.6) - [2022-10-04]

### Template

- Add template for subworkflows
- Add `actions/upload-artifact` step to the awstest workflows, to expose the debug log file
- Add `prettier` as a requirement to Gitpod Dockerimage
- Bioconda incompatible conda channel setups now result in more informative error messages ([#1812](https://github.com/nf-core/tools/pull/1812))
- Improve template customisation documentation ([#1821](https://github.com/nf-core/tools/pull/1821))
- Update MultiQC module, update supplying MultiQC default and custom config and logo files to module
- Add a 'recommend' methods description text to MultiQC to help pipeline users report pipeline usage in publications ([#1749](https://github.com/nf-core/tools/pull/1749))
- Fix template spacing modified by JINJA ([#1830](https://github.com/nf-core/tools/pull/1830))
- Fix MultiQC execution on template ([#1855](https://github.com/nf-core/tools/pull/1855))
- Don't skip including `base.config` when skipping nf-core/configs

### Linting

- Pipelines: Check that the old renamed `lib` files are not still present:
  - `Checks.groovy` -> `Utils.groovy`
  - `Completion.groovy` -> `NfcoreTemplate.groovy`
  - `Workflow.groovy` -> `WorkflowMain.groovy`

### General

- Add function to enable chat notifications on MS Teams, accompanied by `hook_url` param to enable it.
- Schema: Remove `allOf` if no definition groups are left.
- Use contextlib to temporarily change working directories ([#1819](https://github.com/nf-core/tools/pull/1819))
- More helpful error messages if `nf-core download` can't parse a singularity image download
- Add `nf-core subworkflows create` command

### Modules

- If something is wrong with the local repo cache, offer to delete it and try again ([#1850](https://github.com/nf-core/tools/issues/1850))
- Restructure code to work with the directory restructuring in [modules](https://github.com/nf-core/modules/pull/2141) ([#1859](https://github.com/nf-core/tools/pull/1859))
- Make `label: process_single` default when creating a new module

## [v2.5.1 - Gold Otter Patch](https://github.com/nf-core/tools/releases/tag/2.5.1) - [2022-08-31]

- Patch release to fix black linting in pipelines ([#1789](https://github.com/nf-core/tools/pull/1789))
- Add isort options to pyproject.toml ([#1792](https://github.com/nf-core/tools/pull/1792))
- Lint pyproject.toml file exists and content ([#1795](https://github.com/nf-core/tools/pull/1795))
- Update GitHub PyPI package release action to v1 ([#1785](https://github.com/nf-core/tools/pull/1785))

### Template

- Update GitHub actions to use nodejs16 ([#1944](https://github.com/nf-core/tools/pull/1944))

## [v2.5 - Gold Otter](https://github.com/nf-core/tools/releases/tag/2.5) - [2022-08-30]

### Template

- Bumped Python version to 3.7 in the GitHub linting in the workflow template ([#1680](https://github.com/nf-core/tools/pull/1680))
- Fix bug in pipeline readme logo URL ([#1590](https://github.com/nf-core/tools/pull/1590))
- Switch CI to use [setup-nextflow](https://github.com/nf-core/setup-nextflow) action to install Nextflow ([#1650](https://github.com/nf-core/tools/pull/1650))
- Add `CITATION.cff` [#361](https://github.com/nf-core/tools/issues/361)
- Add Gitpod and Mamba profiles to the pipeline template ([#1673](https://github.com/nf-core/tools/pull/1673))
- Remove call to `getGenomeAttribute` in `main.nf` when running `nf-core create` without iGenomes ([#1670](https://github.com/nf-core/tools/issues/1670))
- Make `nf-core create` fail if Git default branch name is dev or TEMPLATE ([#1705](https://github.com/nf-core/tools/pull/1705))
- Convert `console` snippets to `bash` snippets in the template where applicable ([#1729](https://github.com/nf-core/tools/pull/1729))
- Add `branch` field to module entries in `modules.json` to record what branch a module was installed from ([#1728](https://github.com/nf-core/tools/issues/1728))
- Add customisation option to remove all GitHub support with `nf-core create` ([#1766](https://github.com/nf-core/tools/pull/1766))

### Linting

- Check that the `.prettierignore` file exists and that starts with the same content.
- Update `readme.py` nf version badge validation regexp to accept any signs before version number ([#1613](https://github.com/nf-core/tools/issues/1613))
- Add isort configuration and GitHub workflow ([#1538](https://github.com/nf-core/tools/pull/1538))
- Use black also to format python files in workflows ([#1563](https://github.com/nf-core/tools/pull/1563))
- Add check for mimetype in the `input` parameter. ([#1647](https://github.com/nf-core/tools/issues/1647))
- Check that the singularity and docker tags are parsable. Add `--fail-warned` flag to `nf-core modules lint` ([#1654](https://github.com/nf-core/tools/issues/1654))
- Handle exception in `nf-core modules lint` when process name doesn't start with process ([#1733](https://github.com/nf-core/tools/issues/1733))

### General

- Remove support for Python 3.6 ([#1680](https://github.com/nf-core/tools/pull/1680))
- Add support for Python 3.9 and 3.10 ([#1680](https://github.com/nf-core/tools/pull/1680))
- Invoking Python with optimizations no longer affects the program control flow ([#1685](https://github.com/nf-core/tools/pull/1685))
- Update `readme` to drop `--key` option from `nf-core modules list` and add the new pattern syntax
- Add `--fail-warned` flag to `nf-core lint` to make warnings fail ([#1593](https://github.com/nf-core/tools/pull/1593))
- Add `--fail-warned` flag to pipeline linting workflow ([#1593](https://github.com/nf-core/tools/pull/1593))
- Updated the nf-core package requirements ([#1620](https://github.com/nf-core/tools/pull/1620), [#1757](https://github.com/nf-core/tools/pull/1757), [#1756](https://github.com/nf-core/tools/pull/1756))
- Remove dependency of the mock package and use unittest.mock instead ([#1696](https://github.com/nf-core/tools/pull/1696))
- Fix and improve broken test for Singularity container download ([#1622](https://github.com/nf-core/tools/pull/1622))
- Use [`$XDG_CACHE_HOME`](https://specifications.freedesktop.org/basedir-spec/basedir-spec-latest.html) or `~/.cache` instead of `$XDG_CONFIG_HOME` or `~/config/` as base directory for API cache
- Switch CI to use [setup-nextflow](https://github.com/nf-core/setup-nextflow) action to install Nextflow ([#1650](https://github.com/nf-core/tools/pull/1650))
- Add tests for `nf-core modules update` and `ModulesJson`.
- Add CI for GitLab remote [#1646](https://github.com/nf-core/tools/issues/1646)
- Add `CITATION.cff` [#361](https://github.com/nf-core/tools/issues/361)
- Allow customization of the `nf-core` pipeline template when using `nf-core create` ([#1548](https://github.com/nf-core/tools/issues/1548))
- Add Refgenie integration: updating of nextflow config files with a refgenie database ([#1090](https://github.com/nf-core/tools/pull/1090))
- Fix `--key` option in `nf-core lint` when supplying a module lint test name ([#1681](https://github.com/nf-core/tools/issues/1681))
- Add `no_git=True` when creating a new pipeline and initialising a git repository is not needed in `nf-core lint` and `nf-core bump-version` ([#1709](https://github.com/nf-core/tools/pull/1709))
- Move `strip_ansi_code` function in lint to `utils.py`
- Simplify control flow and don't use equality comparison for `None` and booleans
- Replace use of the deprecated `distutils` Version object with that from `packaging` ([#1735](https://github.com/nf-core/tools/pull/1735))
- Add code to cancel CI run if a new run starts ([#1760](https://github.com/nf-core/tools/pull/1760))
- CI for the API docs generation now uses the ubuntu-latest base image ([#1762](https://github.com/nf-core/tools/pull/1762))
- Add option to hide progress bars in `nf-core lint` and `nf-core modules lint` with `--hide-progress`.

### Modules

- Add `--fix-version` flag to `nf-core modules lint` command to update modules to the latest version ([#1588](https://github.com/nf-core/tools/pull/1588))
- Fix a bug in the regex extracting the version from biocontainers URLs ([#1598](https://github.com/nf-core/tools/pull/1598))
- Update how we interface with git remotes. ([#1626](https://github.com/nf-core/tools/issues/1626))
- Add prompt for module name to `nf-core modules info` ([#1644](https://github.com/nf-core/tools/issues/1644))
- Update docs with example of custom git remote ([#1645](https://github.com/nf-core/tools/issues/1645))
- Command `nf-core modules test` obtains module name suggestions from installed modules ([#1624](https://github.com/nf-core/tools/pull/1624))
- Add `--base-path` flag to `nf-core modules` to specify the base path for the modules in a remote. Also refactored `modules.json` code. ([#1643](https://github.com/nf-core/tools/issues/1643)) Removed after ([#1754](https://github.com/nf-core/tools/pull/1754))
- Rename methods in `ModulesJson` to remove explicit reference to `modules.json`
- Fix inconsistencies in the `--save-diff` flag `nf-core modules update`. Refactor `nf-core modules update` ([#1536](https://github.com/nf-core/tools/pull/1536))
- Fix bug in `ModulesJson.check_up_to_date` causing it to ask for the remote of local modules
- Handle errors when updating module version with `nf-core modules update --fix-version` ([#1671](https://github.com/nf-core/tools/pull/1671))
- Make `nf-core modules update --save-diff` work when files were created or removed ([#1694](https://github.com/nf-core/tools/issues/1694))
- Get the latest common build for Docker and Singularity containers of a module ([#1702](https://github.com/nf-core/tools/pull/1702))
- Add short option for `--no-pull` option in `nf-core modules`
- Add `nf-core modules patch` command ([#1312](https://github.com/nf-core/tools/issues/1312))
- Add support for patch in `nf-core modules update` command ([#1312](https://github.com/nf-core/tools/issues/1312))
- Add support for patch in `nf-core modules lint` command ([#1312](https://github.com/nf-core/tools/issues/1312))
- Add support for custom remotes in `nf-core modules lint` ([#1715](https://github.com/nf-core/tools/issues/1715))
- Make `nf-core modules` commands work with arbitrary git remotes ([#1721](https://github.com/nf-core/tools/issues/1721))
- Add links in `README.md` for `info` and `patch` commands ([#1722](https://github.com/nf-core/tools/issues/1722)])
- Fix misc. issues with `--branch` and `--base-path` ([#1726](https://github.com/nf-core/tools/issues/1726))
- Add `branch` field to module entries in `modules.json` to record what branch a module was installed from ([#1728](https://github.com/nf-core/tools/issues/1728))
- Fix broken link in `nf-core modules info`([#1745](https://github.com/nf-core/tools/pull/1745))
- Fix unbound variable issues and minor refactoring [#1742](https://github.com/nf-core/tools/pull/1742/)
- Recreate modules.json file instead of complaining about incorrectly formatted file. ([#1741](https://github.com/nf-core/tools/pull/1741)
- Add support for patch when creating `modules.json` file ([#1752](https://github.com/nf-core/tools/pull/1752))

## [v2.4.1 - Cobolt Koala Patch](https://github.com/nf-core/tools/releases/tag/2.4) - [2022-05-16]

- Patch release to try to fix the template sync ([#1585](https://github.com/nf-core/tools/pull/1585))
- Avoid persistent temp files from pytests ([#1566](https://github.com/nf-core/tools/pull/1566))
- Add option to trigger sync manually on just nf-core/testpipeline

## [v2.4 - Cobolt Koala](https://github.com/nf-core/tools/releases/tag/2.4) - [2022-05-16]

### Template

- Read entire lines when sniffing the samplesheet format (fix [#1561](https://github.com/nf-core/tools/issues/1561))
- Add actions workflow to respond to `@nf-core-bot fix linting` comments on pipeline PRs
- Fix Prettier formatting bug in completion email HTML template ([#1509](https://github.com/nf-core/tools/issues/1509))
- Fix bug in pipeline readme logo URL
- Set the default DAG graphic output to HTML to have a default that does not depend on Graphviz being installed on the host system ([#1512](https://github.com/nf-core/tools/pull/1512)).
- Removed retry strategy for AWS tests CI, as Nextflow now handles spot instance retries itself
- Add `.prettierignore` file to stop Prettier linting tests from running over test files
- Made module template test command match the default used in `nf-core modules create-test-yml` ([#1562](https://github.com/nf-core/tools/issues/1562))
- Removed black background from Readme badges now that GitHub has a dark mode, added Tower launch badge.
- Don't save md5sum for `versions.yml` when running `nf-core modules create-test-yml` ([#1511](https://github.com/nf-core/tools/pull/1511))

### General

- Add actions workflow to respond to `@nf-core-bot fix linting` comments on nf-core/tools PRs
- Use [`$XDG_CONFIG_HOME`](https://specifications.freedesktop.org/basedir-spec/basedir-spec-latest.html) or `~/.config/nf-core` instead of `~/.nfcore` for API cache (the latter can be safely deleted)
- Consolidate GitHub API calls into a shared function that uses authentication from the [`gh` GitHub cli tool](https://cli.github.com/) or `GITHUB_AUTH_TOKEN` to avoid rate limiting ([#1499](https://github.com/nf-core/tools/pull/1499))
- Add an empty line to `modules.json`, `params.json` and `nextflow-schema.json` when dumping them to avoid prettier errors.
- Remove empty JSON schema definition groups to avoid usage errors ([#1419](https://github.com/nf-core/tools/issues/1419))
- Bumped the minimum version of `rich` from `v10` to `v10.7.0`

### Modules

- Add a new command `nf-core modules mulled` which can generate the name for a multi-tool container image.
- Add a new command `nf-core modules test` which runs pytests locally.
- Print include statement to terminal when `modules install` ([#1520](https://github.com/nf-core/tools/pull/1520))
- Allow follow links when generating `test.yml` file with `nf-core modules create-test-yml` ([1570](https://github.com/nf-core/tools/pull/1570))
- Escaped test run output before logging it, to avoid a rich `MarkupError`

### Linting

- Don't allow a `.nf-core.yaml` file, should be `.yml` ([#1515](https://github.com/nf-core/tools/pull/1515)).
- `shell` blocks now recognised to avoid error `when: condition has too many lines` ([#1557](https://github.com/nf-core/tools/issues/1557))
- Fixed error when using comments after `input` tuple lines ([#1542](https://github.com/nf-core/tools/issues/1542))
- Don't lint the `shell` block when `script` is used ([1558](https://github.com/nf-core/tools/pull/1558))
- Check that `template` is used in `script` blocks
- Tweaks to CLI output display of lint results

## [v2.3.2 - Mercury Vulture Fixed Formatting](https://github.com/nf-core/tools/releases/tag/2.3.2) - [2022-03-24]

Very minor patch release to fix the full size AWS tests and re-run the template sync, which partially failed due to GitHub pull-requests being down at the time of release.

### Template

- Updated the AWS GitHub actions to let nf-core/tower-action use it's defaults for pipeline and git sha ([#1488](https://github.com/nf-core/tools/pull/1488))
- Add prettier editor extension to `gitpod.yml` in template ([#1485](https://github.com/nf-core/tools/pull/1485))
- Remove traces of markdownlint in the template ([#1486](https://github.com/nf-core/tools/pull/1486)
- Remove accidentally added line in `CHANGELOG.md` in the template ([#1487](https://github.com/nf-core/tools/pull/1487))
- Update linting to check that `.editorconfig` is there and `.yamllint.yml` isn't.

## [v2.3.1 - Mercury Vulture Formatting](https://github.com/nf-core/tools/releases/tag/2.3.1) - [2022-03-23]

This patch release is primarily to address problems that we had in the v2.3 release with code linting.
Instead of resolving those specific issues, we chose to replace the linting tools (`markdownlint`, `yamllint`) with a new tool: [_Prettier_](https://prettier.io)

This is a fairly major change and affects a lot of files. However, it will hopefully simplify future usage.
Prettier can auto-format many different file formats (for pipelines the most relevant are markdown and YAML) and is extensible with plugins ([Nextflow](https://github.com/nf-core/prettier-plugin-nextflow), anyone?).
It tends to be a bit less strict than `markdownlint` and `yamllint` and importantly _can fix files for you_ rather than just complaining.

The sync PR may be a little big because of many major changes (whitespace, quotation mark styles etc).
To help with the merge, _**we highly recommend running Prettier on your pipeline's codebase before attempting the template merge**_.
If you take this approach, please copy `.editorconfig` and `.prettierrc.yml` from the template to your pipeline root first,
as they configure the behaviour of Prettier.

To run Prettier, go to the base of the repository where `.editorconfig` and `.prettierrc.yml` are located.
Make sure your `git status` is clean so that the changes don't affect anything you're working on and run:

```bash
prettier --write .
```

This runs Prettier and tells it to fix any issues it finds in place.

Please note that there are many excellent integrations for Prettier available, for example VSCode can be set up to automatically format files on save.

### Template

- Replace `markdownlint` and `yamllint` with [_Prettier_](https://prettier.io) for linting formatting / whitespace ([#1470](https://github.com/nf-core/tools/pull/1470))
- Add CI test using `editorconfig-checker` for other file types to look for standardised indentation and formatting ([#1476](https://github.com/nf-core/tools/pull/1476))
- Add md5sum check of `versions.yml` to `test.yml` on the modules template.
- Update bundled module wrappers to latest versions ([#1462](https://github.com/nf-core/tools/pull/1462))
- Renamed `assets/multiqc_config.yaml` to `assets/multiqc_config.yml` (`yml` not `yaml`) ([#1471](https://github.com/nf-core/tools/pull/1471))

### General

- Convert nf-core/tools API / lint test documentation to MyST ([#1245](https://github.com/nf-core/tools/pull/1245))
- Build documentation for the `nf-core modules lint` tests ([#1250](https://github.com/nf-core/tools/pull/1250))
- Fix some colours in the nf-core/tools API docs ([#1467](https://github.com/nf-core/tools/pull/1467))
- Install tools inside GitPod Docker using the repo itself and not from Conda.
- Rewrite GitHub Actions workflow for publishing the GitPod Docker image.
- Improve config for PyTest so that you can run `pytest` instead of `pytest tests/` ([#1461](https://github.com/nf-core/tools/pull/1461))
- New pipeline lint test `multiqc_config` that checks YAML structure instead of basic file contents ([#1461](https://github.com/nf-core/tools/pull/1461))
- Updates to the GitPod docker image to install the latest version of nf-core/tools

## [v2.3 - Mercury Vulture](https://github.com/nf-core/tools/releases/tag/2.3) - [2022-03-15]

### Template

- Removed mention of `--singularity_pull_docker_container` in pipeline `README.md`
- Replaced equals with ~ in nf-core headers, to stop false positive unresolved conflict errors when committing with VSCode.
- Add retry strategy for AWS megatests after releasing [nf-core/tower-action v2.2](https://github.com/nf-core/tower-action/releases/tag/v2.2)
- Added `.nf-core.yml` file with `repository_type: pipeline` for modules commands
- Update igenomes path to the `BWAIndex` to fetch the whole `version0.6.0` folder instead of only the `genome.fa` file
- Remove pinned Node version in the GitHub Actions workflows, to fix errors with `markdownlint`
- Bumped `nf-core/tower-action` to `v3` and removed `pipeline` and `revision` from the AWS workflows, which were not needed
- Add yamllint GitHub Action.
- Add `.yamllint.yml` to avoid line length and document start errors ([#1407](https://github.com/nf-core/tools/issues/1407))
- Add `--publish_dir_mode` back into the pipeline template ([nf-core/rnaseq#752](https://github.com/nf-core/rnaseq/issues/752#issuecomment-1039451607))
- Add optional loading of of pipeline-specific institutional configs to `nextflow.config`
- Make `--outdir` a mandatory parameter ([nf-core/tools#1415](https://github.com/nf-core/tools/issues/1415))
- Add pipeline description and authors between triple quotes to avoid errors with apostrophes ([#2066](https://github.com/nf-core/tools/pull/2066), [#2104](https://github.com/nf-core/tools/pull/2104))

### General

- Updated `nf-core download` to work with latest DSL2 syntax for containers ([#1379](https://github.com/nf-core/tools/issues/1379))
- Made `nf-core modules create` detect repository type with explicit `.nf-core.yml` instead of random readme stuff ([#1391](https://github.com/nf-core/tools/pull/1391))
- Added a Gitpod environment and Dockerfile ([#1384](https://github.com/nf-core/tools/pull/1384))
  - Adds conda, Nextflow, nf-core, pytest-workflow, mamba, and pip to base Gitpod Docker image.
  - Adds GH action to build and push Gitpod Docker image.
  - Adds Gitpod environment to template.
  - Adds Gitpod environment to tools with auto build of nf-core tool.
- Shiny new command-line help formatting ([#1403](https://github.com/nf-core/tools/pull/1403))
- Call the command line help with `-h` as well as `--help` (was formerly just the latter) ([#1404](https://github.com/nf-core/tools/pull/1404))
- Add `.yamllint.yml` config file to avoid line length and document start errors in the tools repo itself.
- Switch to `yamllint-github-action`to be able to configure yaml lint exceptions ([#1404](https://github.com/nf-core/tools/issues/1413))
- Prevent module linting KeyError edge case ([#1321](https://github.com/nf-core/tools/issues/1321))
- Bump-versions: Don't trim the trailing newline on files, causes editorconfig linting to fail ([#1265](https://github.com/nf-core/tools/issues/1265))
- Handle exception in `nf-core list` when a broken git repo is found ([#1273](https://github.com/nf-core/tools/issues/1273))
- Updated URL for pipeline lint test docs ([#1348](https://github.com/nf-core/tools/issues/1348))
- Updated `nf-core create` to tolerate failures and retry when fetching pipeline logos from the website ([#1369](https://github.com/nf-core/tools/issues/1369))
- Modified the CSS overriding `sphinx_rtd_theme` default colors to fix some glitches in the API documentation ([#1294](https://github.com/nf-core/tools/issues/1294))

### Modules

- New command `nf-core modules info` that prints nice documentation about a module to the terminal :sparkles: ([#1427](https://github.com/nf-core/tools/issues/1427))
- Linting a pipeline now fails instead of warning if a local copy of a module does not match the remote ([#1313](https://github.com/nf-core/tools/issues/1313))
- Fixed linting bugs where warning was incorrectly generated for:
  - `Module does not emit software version`
  - `Container versions do not match`
  - `input:` / `output:` not being specified in module
  - Allow for containers from other biocontainers resource as defined [here](https://github.com/nf-core/modules/blob/cde237e7cec07798e5754b72aeca44efe89fc6db/modules/cat/fastq/main.nf#L7-L8)
- Fixed traceback when using `stageAs` syntax as defined [here](https://github.com/nf-core/modules/blob/cde237e7cec07798e5754b72aeca44efe89fc6db/modules/cat/fastq/main.nf#L11)
- Added `nf-core schema docs` command to output pipeline parameter documentation in Markdown format for inclusion in GitHub and other documentation systems ([#741](https://github.com/nf-core/tools/issues/741))
- Allow conditional process execution from the configuration file ([#1393](https://github.com/nf-core/tools/pull/1393))
- Add linting for when condition([#1397](https://github.com/nf-core/tools/pull/1397))
- Added modules ignored table to `nf-core modules bump-versions`. ([#1234](https://github.com/nf-core/tools/issues/1234))
- Added `--conda-package-version` flag for specifying version of conda package in `nf-core modules create`. ([#1238](https://github.com/nf-core/tools/issues/1238))
- Add option of writing diffs to file in `nf-core modules update` using either interactive prompts or the new `--diff-file` flag.
- Fixed edge case where module names that were substrings of other modules caused both to be installed ([#1380](https://github.com/nf-core/tools/issues/1380))
- Tweak handling of empty files when generating the test YAML ([#1376](https://github.com/nf-core/tools/issues/1376))
  - Fail linting if a md5sum for an empty file is found (instead of a warning)
  - Don't skip the md5 when generating a test file if an empty file is found (so that linting fails and can be manually checked)
- Linting checks test files for `TODO` statements as well as the main module code ([#1271](https://github.com/nf-core/tools/issues/1271))
- Handle error if `manifest` isn't set in `nextflow.config` ([#1418](https://github.com/nf-core/tools/issues/1418))

## [v2.2 - Lead Liger](https://github.com/nf-core/tools/releases/tag/2.2) - [2021-12-14]

### Template

- Update repo logos to utilize [GitHub's `#gh-light/dark-mode-only`](https://docs.github.com/en/github/writing-on-github/getting-started-with-writing-and-formatting-on-github/basic-writing-and-formatting-syntax#specifying-the-theme-an-image-is-shown-to), to switch between logos optimized for light or dark themes. The old repo logos have to be removed (in `docs/images` and `assets/`).
- Deal with authentication with private repositories
- Bump minimum Nextflow version to 21.10.3
- Convert pipeline template to updated Nextflow DSL2 syntax
- Solve circular import when importing `nf_core.modules.lint`
- Disable cache in `nf_core.utils.fetch_wf_config` while performing `test_wf_use_local_configs`.
- Modify software version channel handling to support multiple software version emissions (e.g. from mulled containers), and multiple software versions.
- Update `dumpsoftwareversion` module to correctly report versions with trailing zeros.
- Remove `params.hostnames` from the pipeline template ([#1304](https://github.com/nf-core/tools/issues/1304))
- Update `.gitattributes` to mark installed modules and subworkflows as `linguist-generated` ([#1311](https://github.com/nf-core/tools/issues/1311))
- Adding support for [Julia](https://julialang.org) package environments to `nextflow.config`([#1317](https://github.com/nf-core/tools/pull/1317))
- New YAML issue templates for pipeline bug reports and feature requests, with a much richer interface ([#1165](https://github.com/nf-core/tools/pull/1165))
- Update AWS test GitHub Actions to use v2 of [nf-core/tower-action](https://github.com/nf-core/tower-action)
- Post linting comment even when `linting.yml` fails
- Update `CONTRIBUTION.md` bullets to remove points related to `scrape_software_versions.py`
- Update AWS test to set Nextflow version to 21.10.3

### General

- Made lint check for parameters defaults stricter [[#992](https://github.com/nf-core/tools/issues/992)]
  - Default values in `nextflow.config` must match the defaults given in the schema (anything with `{` in, or in `main.nf` is ignored)
  - Defaults in `nextflow.config` must now match the variable _type_ specified in the schema
  - If you want the parameter to not have a default value, use `null`
  - Strings set to `false` or an empty string in `nextflow.config` will now fail linting
- Bump minimum Nextflow version to 21.10.3
- Changed `questionary` `ask()` to `unsafe_ask()` to not catch `KeyboardInterrupts` ([#1237](https://github.com/nf-core/tools/issues/1237))
- Fixed bug in `nf-core launch` due to revisions specified with `-r` not being added to nextflow command. ([#1246](https://github.com/nf-core/tools/issues/1246))
- Update regex in `readme` test of `nf-core lint` to agree with the pipeline template ([#1260](https://github.com/nf-core/tools/issues/1260))
- Update 'fix' message in `nf-core lint` to conform to the current command line options. ([#1259](https://github.com/nf-core/tools/issues/1259))
- Fixed bug in `nf-core list` when `NXF_HOME` is set
- Run CI test used to create and lint/run the pipeline template with minimum and latest edge release of NF ([#1304](https://github.com/nf-core/tools/issues/1304))
- New YAML issue templates for tools bug reports and feature requests, with a much richer interface ([#1165](https://github.com/nf-core/tools/pull/1165))
- Handle syntax errors in Nextflow config nicely when running `nf-core schema build` ([#1267](https://github.com/nf-core/tools/pull/1267))
- Erase temporary files and folders while performing Python tests (pytest)
- Remove base `Dockerfile` used for DSL1 pipeline container builds
- Run tests with Python 3.10
- [#1363](https://github.com/nf-core/tools/pull/1363) Fix tools CI workflow nextflow versions.

### Modules

- Fixed typo in `modules_utils.py`.
- Fixed failing lint test when process section was missing from module. Also added the local failing tests to the warned section of the output table. ([#1235](https://github.com/nf-core/tools/issues/1235))
- Added `--diff` flag to `nf-core modules update` which shows the diff between the installed files and the versions
- Update `nf-core modules create` help texts which were not changed with the introduction of the `--dir` flag
- Check if README is from modules repo
- Update module template to DSL2 v2.0 (remove `functions.nf` from modules template and updating `main.nf` ([#1289](https://github.com/nf-core/tools/pull/))
- Substitute get process/module name custom functions in module `main.nf` using template replacement ([#1284](https://github.com/nf-core/tools/issues/1284))
- Check test YML file for md5sums corresponding to empty files ([#1302](https://github.com/nf-core/tools/issues/1302))
- Exit with an error if empty files are found when generating the test YAML file ([#1302](https://github.com/nf-core/tools/issues/1302))

## [v2.1 - Zinc Zebra](https://github.com/nf-core/tools/releases/tag/2.1) - [2021-07-27]

### Template

- Correct regex pattern for file names in `nextflow_schema.json`
- Remove `.` from nf-core/tools command examples
- Update Nextflow installation link in pipeline template ([#1201](https://github.com/nf-core/tools/issues/1201))
- Command `hostname` is not portable [[#1212](https://github.com/nf-core/tools/pull/1212)]
- Changed how singularity and docker links are written in template to avoid duplicate links

### General

- Changed names of some flags with `-r` as short options to make the flags more consistent between commands.

### Modules

- Added consistency checks between installed modules and `modules.json` ([#1199](https://github.com/nf-core/tools/issues/1199))
- Added support excluding or specifying version of modules in `.nf-core.yml` when updating with `nf-core modules install --all` ([#1204](https://github.com/nf-core/tools/issues/1204))
- Created `nf-core modules update` and removed updating options from `nf-core modules install`
- Added missing function call to `nf-core lint` ([#1198](https://github.com/nf-core/tools/issues/1198))
- Fix `nf-core lint` not filtering modules test when run with `--key` ([#1203](https://github.com/nf-core/tools/issues/1203))
- Fixed `nf-core modules install` not working when installing from branch with `-b` ([#1218](https://github.com/nf-core/tools/issues/1218))
- Added prompt to choose between updating all modules or named module in `nf-core modules update`
- Check if modules is installed before trying to update in `nf-core modules update`
- Verify that a commit SHA provided with `--sha` exists for `install/update` commands
- Add new-line to `main.nf` after `bump-versions` command to make ECLint happy

## [v2.0.1 - Palladium Platypus Junior](https://github.com/nf-core/tools/releases/tag/2.0.1) - [2021-07-13]

### Template

- Critical tweak to add `--dir` declaration to `nf-core lint` GitHub Actions `linting.yml` workflow

### General

- Add `--dir` declaration to `nf-core sync` GitHub Actions `sync.yml` workflow

## [v2.0 - Palladium Platypus](https://github.com/nf-core/tools/releases/tag/2.0) - [2021-07-13]

### :warning: Major enhancements & breaking changes

This marks the first Nextflow DSL2-centric release of `tools` which means that some commands won't work in full with DSL1 pipelines anymore. Please use a `v1.x` version of `tools` for such pipelines or better yet join us to improve our DSL2 efforts! Here are the most important changes:

- The pipeline template has been completely re-written in DSL2
- A module template has been added to auto-create best-practice DSL2 modules to speed up development
- A whole suite of commands have been added to streamline the creation, installation, removal, linting and version bumping of DSL2 modules either installed within pipelines or the nf-core/modules repo

### Template

- Move TODO item of `contains:` map in a YAML string [[#1082](https://github.com/nf-core/tools/issues/1082)]
- Trigger AWS tests via Tower API [[#1160](https://github.com/nf-core/tools/pull/1160)]

### General

- Fixed a bug in the Docker image build for tools that failed due to an extra hyphen. [[#1069](https://github.com/nf-core/tools/pull/1069)]
- Regular release sync fix - this time it was to do with JSON serialisation [[#1072](https://github.com/nf-core/tools/pull/1072)]
- Fixed bug in schema validation that ignores upper/lower-case typos in parameters [[#1087](https://github.com/nf-core/tools/issues/1087)]
- Bugfix: Download should use path relative to workflow for configs
- Remove lint checks for files related to conda and docker as not needed anymore for DSL2
- Removed `params_used` lint check because of incompatibility with DSL2
- Added`modules bump-versions` command to `README.md`
- Update docs for v2.0 release

### Modules

- Update comment style of modules `functions.nf` template file [[#1076](https://github.com/nf-core/tools/issues/1076)]
- Changed working directory to temporary directory for `nf-core modules create-test-yml` [[#908](https://github.com/nf-core/tools/issues/908)]
- Use Biocontainers API instead of quayi.io API for `nf-core modules create` [[#875](https://github.com/nf-core/tools/issues/875)]
- Update `nf-core modules install` to handle different versions of modules [#1116](https://github.com/nf-core/tools/pull/1116)
- Added `nf-core modules bump-versions` command to update all versions in the `nf-core/modules` repository [[#1123](https://github.com/nf-core/tools/issues/1123)]
- Updated `nf-core modules lint` to check whether a `git_sha` exists in the `modules.json` file or whether a new version is available [[#1114](https://github.com/nf-core/tools/issues/1114)]
- Refactored `nf-core modules` command into one file per command [#1124](https://github.com/nf-core/tools/pull/1124)
- Updated `nf-core modules remove` to also remove entry in `modules.json` file ([#1115](https://github.com/nf-core/tools/issues/1115))
- Bugfix: Interactive prompt for `nf-core modules install` was receiving too few arguments
- Added progress bar to creation of 'modules.json'
- Updated `nf-core modules list` to show versions of local modules
- Improved exit behavior by replacing `sys.exit` with exceptions
- Updated `nf-core modules remove` to remove module entry in `modules.json` if module directory is missing
- Create extra tempdir as work directory for `nf-core modules create-test-yml` to avoid adding the temporary files to the `test.yml`
- Refactored passing of command line arguments to `nf-core` commands and subcommands ([#1139](https://github.com/nf-core/tools/issues/1139), [#1140](https://github.com/nf-core/tools/issues/1140))
- Check for `modules.json` for entries of modules that are not actually installed in the pipeline [[#1141](https://github.com/nf-core/tools/issues/1141)]
- Added `<keywords>` argument to `nf-core modules list` for filtering the listed modules. ([#1139](https://github.com/nf-core/tools/issues/1139)
- Added support for a `bump-versions` configuration file [[#1142](https://github.com/nf-core/tools/issues/1142)]
- Fixed `nf-core modules create-test-yml` so it doesn't break when the output directory is supplied [[#1148](https://github.com/nf-core/tools/issues/1148)]
- Updated `nf-core modules lint` to work with new directory structure [[#1159](https://github.com/nf-core/tools/issues/1159)]
- Updated `nf-core modules install` and `modules.json` to work with new directory structure ([#1159](https://github.com/nf-core/tools/issues/1159))
- Updated `nf-core modules remove` to work with new directory structure [[#1159](https://github.com/nf-core/tools/issues/1159)]
- Restructured code and removed old table style in `nf-core modules list`
- Fixed bug causing `modules.json` creation to loop indefinitely
- Added `--all` flag to `nf-core modules install`
- Added `remote` and `local` subcommands to `nf-core modules list`
- Fix bug due to restructuring in modules template
- Added checks for verifying that the remote repository is well formed
- Added checks to `ModulesCommand` for verifying validity of remote repositories
- Misc. changes to `modules install`: check that module exist in remote, `--all` is has `--latest` by default.

#### Sync

- Don't set the default value to `"null"` when a parameter is initialised as `null` in the config [[#1074](https://github.com/nf-core/tools/pull/1074)]

#### Tests

- Added a test for the `version_consistency` lint check
- Refactored modules tests into separate files, and removed direct comparisons with number of tests in `lint` tests ([#1158](https://github.com/nf-core/tools/issues/1158))

## [v1.14 - Brass Chicken :chicken:](https://github.com/nf-core/tools/releases/tag/1.14) - [2021-05-11]

### Template

- Add the implicit workflow declaration to `main.nf` DSL2 template [[#1056](https://github.com/nf-core/tools/issues/1056)]
- Fixed an issue regarding explicit disabling of unused container engines [[#972](https://github.com/nf-core/tools/pull/972)]
- Removed trailing slash from `params.igenomes_base` to yield valid s3 paths (previous paths work with Nextflow but not aws cli)
- Added a timestamp to the trace + timetime + report + dag filenames to fix overwrite issue on AWS
- Rewrite the `params_summary_log()` function to properly ignore unset params and have nicer formatting [[#971](https://github.com/nf-core/tools/issues/971)]
- Fix overly strict `--max_time` formatting regex in template schema [[#973](https://github.com/nf-core/tools/issues/973)]
- Convert `d` to `day` in the `cleanParameters` function to make Duration objects like `2d` pass the validation [[#858](https://github.com/nf-core/tools/issues/858)]
- Added nextflow version to quick start section and adjusted `nf-core bump-version` [[#1032](https://github.com/nf-core/tools/issues/1032)]
- Use latest stable Nextflow version `21.04.0` for CI tests instead of the `-edge` release

### Download

- Fix bug in `nf-core download` where image names were getting a hyphen in `nf-core` which was breaking things.
- Extensive new interactive prompts for all command line flags [[#1027](https://github.com/nf-core/tools/issues/1027)]
  - It is now recommended to run `nf-core download` without any cli options and follow prompts (though flags can be used to run non-interactively if you wish)
- New helper code to set `$NXF_SINGULARITY_CACHEDIR` and add to `.bashrc` if desired [[#1027](https://github.com/nf-core/tools/issues/1027)]

### Launch

- Strip values from `nf-core launch` web response which are `False` and have no default in the schema [[#976](https://github.com/nf-core/tools/issues/976)]
- Improve API caching code when polling the website, fixes noisy log message when waiting for a response [[#1029](https://github.com/nf-core/tools/issues/1029)]
- New interactive prompts for pipeline name [[#1027](https://github.com/nf-core/tools/issues/1027)]

### Modules

- Added `tool_name_underscore` to the module template to allow TOOL_SUBTOOL in `main.nf` [[#1011](https://github.com/nf-core/tools/issues/1011)]
- Added `--conda-name` flag to `nf-core modules create` command to allow sidestepping questionary [[#988](https://github.com/nf-core/tools/issues/988)]
- Extended `nf-core modules lint` functionality to check tags in `test.yml` and to look for a entry in the `pytest_software.yml` file
- Update `modules` commands to use new test tag format `tool/subtool`
- New modules lint test comparing the `functions.nf` file to the template version
- Modules installed from alternative sources are put in folders based on the name of the source repository

### Linting

- Fix bug in nf-core lint config skipping for the `nextflow_config` test [[#1019](https://github.com/nf-core/tools/issues/1019)]
- New `-k`/`--key` cli option for `nf-core lint` to allow you to run only named lint tests, for faster local debugging
- Merge markers lint test - ignore binary files, allow config to ignore specific files [[#1040](https://github.com/nf-core/tools/pull/1040)]
- New lint test to check if all defined pipeline parameters are mentioned in `main.nf` [[#1038](https://github.com/nf-core/tools/issues/1038)]
- Added fix to remove warnings about params that get converted from camelCase to camel-case [[#1035](https://github.com/nf-core/tools/issues/1035)]
- Added pipeline schema lint checks for missing parameter description and parameters outside of groups [[#1017](https://github.com/nf-core/tools/issues/1017)]

### General

- Try to fix the fix for the automated sync when we submit too many PRs at once [[#970](https://github.com/nf-core/tools/issues/970)]
- Rewrite how the tools documentation is deployed to the website, to allow multiple versions
- Created new Docker image for the tools cli package - see installation docs for details [[#917](https://github.com/nf-core/tools/issues/917)]
- Ignore permission errors for setting up requests cache directories to allow starting with an invalid or read-only `HOME` directory

## [v1.13.3 - Copper Crocodile Resurrection :crocodile:](https://github.com/nf-core/tools/releases/tag/1.13.2) - [2021-03-24]

- Running tests twice with `nf-core modules create-test-yml` to catch unreproducible md5 sums [[#890](https://github.com/nf-core/tools/issues/890)]
- Fix sync error again where the Nextflow edge release needs to be used for some pipelines
- Fix bug with `nf-core lint --release` (`NameError: name 'os' is not defined`)
- Added linebreak to linting comment so that markdown header renders on PR comment properly
- `nf-core modules create` command - if no bioconda package is found, prompt user for a different bioconda package name
- Updated module template `main.nf` with new test data paths

## [v1.13.2 - Copper Crocodile CPR :crocodile: :face_with_head_bandage:](https://github.com/nf-core/tools/releases/tag/1.13.2) - [2021-03-23]

- Make module template pass the EC linter [[#953](https://github.com/nf-core/tools/pull/953)]
- Added better logging message if a user doesn't specify the directory correctly with `nf-core modules` commands [[#942](https://github.com/nf-core/tools/pull/942)]
- Fixed parameter validation bug caused by JSONObject [[#937](https://github.com/nf-core/tools/issues/937)]
- Fixed template creation error regarding file permissions [[#932](https://github.com/nf-core/tools/issues/932)]
- Split the `create-lint-wf` tests up into separate steps in GitHub Actions to make the CI results easier to read
- Added automated PR comments to the Markdown, YAML and Python lint CI tests to explain failures (tools and pipeline template)
- Make `nf-core lint` summary table borders coloured according to overall pass / fail status
- Attempted a fix for the automated sync when we submit too many PRs at once [[#911](https://github.com/nf-core/tools/issues/911)]

## [v1.13.1 - Copper Crocodile Patch :crocodile: :pirate_flag:](https://github.com/nf-core/tools/releases/tag/1.13.1) - [2021-03-19]

- Fixed bug in pipeline linting markdown output that gets posted to PR comments [[#914]](https://github.com/nf-core/tools/issues/914)
- Made text for the PR branch CI check less verbose with a TLDR in bold at the top
- A number of minor tweaks to the new `nf-core modules lint` code

## [v1.13 - Copper Crocodile](https://github.com/nf-core/tools/releases/tag/1.13) - [2021-03-18]

### Template

- **Major new feature** - Validation of pipeline parameters [[#426]](https://github.com/nf-core/tools/issues/426)
  - The addition runs as soon as the pipeline launches and checks the pipeline input parameters two main things:
    - No parameters are supplied that share a name with core Nextflow options (eg. `--resume` instead of `-resume`)
    - Supplied parameters validate against the pipeline JSON schema (eg. correct variable types, required values)
  - If either parameter validation fails or the pipeline has errors, a warning is given about any unexpected parameters found which are not described in the pipeline schema.
  - This behaviour can be disabled by using `--validate_params false`
- Added profiles to support the [Charliecloud](https://hpc.github.io/charliecloud/) and [Shifter](https://nersc.gitlab.io/development/shifter/how-to-use/) container engines [[#824](https://github.com/nf-core/tools/issues/824)]
  - Note that Charliecloud requires Nextflow version `v21.03.0-edge` or later.
- Profiles for container engines now explicitly _disable_ all other engines [[#867](https://github.com/nf-core/tools/issues/867)]
- Fixed typo in nf-core-lint CI that prevented the markdown summary from being automatically posted on PRs as a comment.
- Changed default for `--input` from `data/*{1,2}.fastq.gz` to `null`, as this is now validated by the schema as a required value.
- Removed support for `--name` parameter for custom run names.
  - The same functionality for MultiQC still exists with the core Nextflow `-name` option.
- Added to template docs about how to identify process name for resource customisation
- The parameters `--max_memory` and `--max_time` are now validated against a regular expression [[#793](https://github.com/nf-core/tools/issues/793)]
  - Must be written in the format `123.GB` / `456.h` with any of the prefixes listed in the [Nextflow docs](https://www.nextflow.io/docs/latest/process.html#memory)
  - Bare numbers no longer allowed, avoiding people from trying to specify GB and actually specifying bytes.
- Switched from cookiecutter to Jinja2 [[#880]](https://github.com/nf-core/tools/pull/880)
- Finally dropped the wonderful [cookiecutter](https://github.com/cookiecutter/cookiecutter) library that was behind the first pipeline template that led to nf-core [[#880](https://github.com/nf-core/tools/pull/880)]
  - Now rendering templates directly using [Jinja](https://jinja.palletsprojects.com/), which is what cookiecutter was doing anyway

### Modules

Initial addition of a number of new helper commands for working with DSL2 modules:

- `modules list` - List available modules
- `modules install` - Install a module from nf-core/modules
- `modules remove` - Remove a module from a pipeline
- `modules create` - Create a module from the template
- `modules create-test-yml` - Create the `test.yml` file for a module with md5 sums, tags, commands and names added
- `modules lint` - Check a module against nf-core guidelines

You can read more about each of these commands in the main tools documentation (see `README.md` or <https://nf-co.re/tools>)

### Tools helper code

- Fixed some bugs in the command line interface for `nf-core launch` and improved formatting [[#829](https://github.com/nf-core/tools/pull/829)]
- New functionality for `nf-core download` to make it compatible with DSL2 pipelines [[#832](https://github.com/nf-core/tools/pull/832)]
  - Singularity images in module files are now discovered and fetched
  - Direct downloads of Singularity images in python allowed (much faster than running `singularity pull`)
  - Downloads now work with `$NXF_SINGULARITY_CACHEDIR` so that pipelines sharing containers have efficient downloads
- Changed behaviour of `nf-core sync` command [[#787](https://github.com/nf-core/tools/issues/787)]
  - Instead of opening or updating a PR from `TEMPLATE` directly to `dev`, a new branch is now created from `TEMPLATE` and a PR opened from this to `dev`.
  - This is to make it easier to fix merge conflicts without accidentally bringing the entire pipeline history back into the `TEMPLATE` branch (which makes subsequent sync merges much more difficult)

### Linting

- Major refactor and rewrite of pipieline linting code
  - Much better code organisation and maintainability
  - New automatically generated documentation using Sphinx
  - Numerous new tests and functions, removal of some unnecessary tests
- Added lint check for merge markers [[#321]](https://github.com/nf-core/tools/issues/321)
- Added new option `--fix` to automatically correct some problems detected by linting
- Added validation of default params to `nf-core schema lint` [[#823](https://github.com/nf-core/tools/issues/823)]
- Added schema validation of GitHub action workflows to lint function [[#795](https://github.com/nf-core/tools/issues/795)]
- Fixed bug in schema title and description validation
- Added second progress bar for conda dependencies lint check, as it can be slow [[#299](https://github.com/nf-core/tools/issues/299)]
- Added new lint test to check files that should be unchanged from the pipeline.
- Added the possibility to ignore lint tests using a `nf-core-lint.yml` config file [[#809](https://github.com/nf-core/tools/pull/809)]

## [v1.12.1 - Silver Dolphin](https://github.com/nf-core/tools/releases/tag/1.12.1) - [2020-12-03]

### Template

- Finished switch from `$baseDir` to `$projectDir` in `iGenomes.conf` and `main.nf`
  - Main fix is for `smail_fields` which was a bug introduced in the previous release. Sorry about that!
- Ported a number of small content tweaks from nf-core/eager to the template [[#786](https://github.com/nf-core/tools/issues/786)]
  - Better contributing documentation, more placeholders in documentation files, more relaxed markdownlint exceptions for certain HTML tags, more content for the PR and issue templates.

### Tools helper code

- Pipeline schema: make parameters of type `range` to `number`. [[#738](https://github.com/nf-core/tools/issues/738)]
- Respect `$NXF_HOME` when looking for pipelines with `nf-core list` [[#798](https://github.com/nf-core/tools/issues/798)]
- Swapped PyInquirer with questionary for command line questions in `launch.py` [[#726](https://github.com/nf-core/tools/issues/726)]
  - This should fix conda installation issues that some people had been hitting
  - The change also allows other improvements to the UI
- Fix linting crash when a file deleted but not yet staged in git [[#796](https://github.com/nf-core/tools/issues/796)]

## [v1.12 - Mercury Weasel](https://github.com/nf-core/tools/releases/tag/1.12) - [2020-11-19]

### Tools helper code

- Updated `nf_core` documentation generator for building [https://nf-co.re/tools-docs/](https://nf-co.re/tools-docs/)

### Template

- Make CI comments work with PRs from forks [[#765](https://github.com/nf-core/tools/issues/765)]
  - Branch protection and linting results should now show on all PRs
- Updated GitHub issue templates, which had stopped working
- Refactored GitHub Actions so that the AWS full-scale tests are triggered after docker build is finished
  - DockerHub push workflow split into two - one for dev, one for releases
- Updated actions to no longer use `set-env` which is now depreciating [[#739](https://github.com/nf-core/tools/issues/739)]
- Added config import for `test_full` in `nextflow.config`
- Switched depreciated `$baseDir` to `$projectDir`
- Updated minimum Nextflow version to `20.04.10`
- Make Nextflow installation less verbose in GitHub Actions [[#780](https://github.com/nf-core/tools/pull/780)]

### Linting

- Updated code to display colours in GitHub Actions log output
- Allow tests to pass with `dev` version of nf-core/tools (previous failure due to base image version)
- Lint code no longer tries to post GitHub PR comments. This is now done in a GitHub Action only.

## [v1.11 - Iron Tiger](https://github.com/nf-core/tools/releases/tag/1.11) - [2020-10-27]

### Template

- Fix command error in `awstest.yml` GitHub Action workflow.
- Allow manual triggering of AWS test GitHub Action workflows.
- Remove TODO item, which was proposing the usage of additional files beside `usage.md` and `output.md` for documentation.
- Added a Podman profile, which enables Podman as container.
- Updated linting for GitHub actions AWS tests workflows.

### Linting

- Made a base-level `Dockerfile` a warning instead of failure
- Added a lint failure if the old `bin/markdown_to_html.r` script is found
- Update `rich` package dependency and use new markup escaping to change `[[!]]` back to `[!]` again

### Other

- Pipeline sync - fetch full repo when checking out before sync
- Sync - Add GitHub actions manual trigger option

## [v1.10.2 - Copper Camel _(brought back from the dead)_](https://github.com/nf-core/tools/releases/tag/1.10.2) - [2020-07-31]

Second patch release to address some small errors discovered in the pipeline template.
Apologies for the inconvenience.

- Fix syntax error in `/push_dockerhub.yml` GitHub Action workflow
- Change `params.readPaths` -> `params.input_paths` in `test_full.config`
- Check results when posting the lint results as a GitHub comment
  - This feature is unfortunately not possible when making PRs from forks outside of the nf-core organisation for now.
- More major refactoring of the automated pipeline sync
  - New GitHub Actions matrix parallelisation of sync jobs across pipelines [[#673](https://github.com/nf-core/tools/issues/673)]
  - Removed the `--all` behaviour from `nf-core sync` as we no longer need it
  - Sync now uses a new list of pipelines on the website which does not include archived pipelines [[#712](https://github.com/nf-core/tools/issues/712)]
  - When making a PR it checks if a PR already exists - if so it updates it [[#710](https://github.com/nf-core/tools/issues/710)]
  - More tests and code refactoring for more stable code. Hopefully fixes 404 error [[#711](https://github.com/nf-core/tools/issues/711)]

## [v1.10.1 - Copper Camel _(patch)_](https://github.com/nf-core/tools/releases/tag/1.10.1) - [2020-07-30]

Patch release to fix the automatic template synchronisation, which failed in the v1.10 release.

- Improved logging: `nf-core --log-file log.txt` now saves a verbose log to disk.
- nf-core/tools GitHub Actions pipeline sync now uploads verbose log as an artifact.
- Sync - fixed several minor bugs, made logging less verbose.
- Python Rich library updated to `>=4.2.1`
- Hopefully fix git config for pipeline sync so that commit comes from @nf-core-bot
- Fix sync auto-PR text indentation so that it doesn't all show as code
- Added explicit flag `--show-passed` for `nf-core lint` instead of taking logging verbosity

## [v1.10 - Copper Camel](https://github.com/nf-core/tools/releases/tag/1.10) - [2020-07-30]

### Pipeline schema

This release of nf-core/tools introduces a major change / new feature: pipeline schema.
These are [JSON Schema](https://json-schema.org/) files that describe all of the parameters for a given
pipeline with their ID, a description, a longer help text, an optional default value, a variable _type_
(eg. `string` or `boolean`) and more.

The files will be used in a number of places:

- Automatic validation of supplied parameters when running pipelines
  - Pipeline execution can be immediately stopped if a required `param` is missing,
    or does not conform to the patterns / allowed values in the schema.
- Generation of pipeline command-line help
  - Running `nextflow run <pipeline> --help` will use the schema to generate a help text automatically
- Building online documentation on the [nf-core website](https://nf-co.re)
- Integration with 3rd party graphical user interfaces

To support these new schema files, nf-core/tools now comes with a new set of commands: `nf-core schema`.

- Pipeline schema can be generated or updated using `nf-core schema build` - this takes the parameters from
  the pipeline config file and prompts the developer for any mismatch between schema and pipeline.
  - Once a skeleton Schema file has been built, the command makes use of a new nf-core website tool to provide
    a user friendly graphical interface for developers to add content to their schema: [https://nf-co.re/pipeline_schema_builder](https://nf-co.re/pipeline_schema_builder)
- Pipelines will be automatically tested for valid schema that describe all pipeline parameters using the
  `nf-core schema lint` command (also included as part of the main `nf-core lint` command).
- Users can validate their set of pipeline inputs using the `nf-core schema validate` command.

In addition to the new schema commands, the `nf-core launch` command has been completely rewritten from
scratch to make use of the new pipeline schema. This command can use either an interactive command-line
prompt or a rich web interface to help users set parameters for a pipeline run.

The parameter descriptions and help text are fully used and embedded into the launch interfaces to make
this process as user-friendly as possible. We hope that it's particularly well suited to those new to nf-core.

Whilst we appreciate that this new feature will add a little work for pipeline developers, we're excited at
the possibilities that it brings. If you have any feedback or suggestions, please let us know either here on
GitHub or on the nf-core [`#json-schema` Slack channel](https://nfcore.slack.com/channels/json-schema).

### Python code formatting

We have adopted the use of the [Black Python code formatter](https://black.readthedocs.io/en/stable/).
This ensures a harmonised code formatting style throughout the package, from all contributors.
If you are editing any Python code in nf-core/tools you must now pass the files through Black when
making a pull-request. See [`.github/CONTRIBUTING.md`](.github/CONTRIBUTING.md) for details.

### Template

- Add `--publish_dir_mode` parameter [#585](https://github.com/nf-core/tools/issues/585)
- Isolate R library paths to those in container [#541](https://github.com/nf-core/tools/issues/541)
- Added new style of pipeline parameters JSON schema to pipeline template
- Add ability to attach MultiQC reports to completion emails when using `mail`
- Update `output.md` and add in 'Pipeline information' section describing standard NF and pipeline reporting.
- Build Docker image using GitHub Actions, then push to Docker Hub (instead of building on Docker Hub)
- Add Slack channel badge in pipeline README
- Allow multiple container tags in `ci.yml` if performing multiple tests in parallel
- Add AWS CI tests and full tests GitHub Actions workflows
- Update AWS CI tests and full tests secrets names
- Added `macs_gsize` for danRer10, based on [this post](https://biostar.galaxyproject.org/p/18272/)
- Add information about config files used for workflow execution (`workflow.configFiles`) to summary
- Fix `markdown_to_html.py` to work with Python 2 and 3.
- Change `params.reads` -> `params.input`
- Adding TODOs and MultiQC process in DSL2 template
- Change `params.readPaths` -> `params.input_paths`
- Added a `.github/.dockstore.yml` config file for automatic workflow registration with [dockstore.org](https://dockstore.org/)

### Linting

- Refactored PR branch tests to be a little clearer.
- Linting error docs explain how to add an additional branch protection rule to the `branch.yml` GitHub Actions workflow.
- Adapted linting docs to the new PR branch tests.
- Failure for missing the readme bioconda badge is now a warn, in case this badge is not relevant
- Added test for template `{{ cookiecutter.var }}` placeholders
- Fix failure when providing version along with build id for Conda packages
- New `--json` and `--markdown` options to print lint results to JSON / markdown files
- Linting code now automatically posts warning / failing results to GitHub PRs as a comment if it can
- Added AWS GitHub Actions workflows linting
- Fail if `params.input` isn't defined.
- Beautiful new progress bar to look at whilst linting is running and awesome new formatted output on the command line :heart_eyes:
  - All made using the excellent [`rich` python library](https://github.com/willmcgugan/rich) - check it out!
- Tests looking for `TODO` strings should now ignore editor backup files. [#477](https://github.com/nf-core/tools/issues/477)

### nf-core/tools Continuous Integration

- Added CI test to check for PRs against `master` in tools repo
- CI PR branch tests fixed & now automatically add a comment on the PR if failing, explaining what is wrong
- Move some of the issue and PR templates into HTML `<!-- comments -->` so that they don't show in issues / PRs

### Other

- Describe alternative installation method via conda with `conda env create`
- nf-core/tools version number now printed underneath header artwork
- Bumped Conda version shipped with nfcore/base to 4.8.2
- Added log message when creating new pipelines that people should talk to the community about their plans
- Fixed 'on completion' emails sent using the `mail` command not containing body text.
- Improved command-line help text for nf-core/tools
- `nf-core list` now hides archived pipelines unless `--show_archived` flag is set
- Command line tools now checks if there is a new version of nf-core/tools available
  - Disable this by setting the environment variable `NFCORE_NO_VERSION_CHECK`, eg. `export NFCORE_NO_VERSION_CHECK=1`
- Better command-line output formatting of nearly all `nf-core` commands using [`rich`](https://github.com/willmcgugan/rich)

## [v1.9 - Platinum Pigeon](https://github.com/nf-core/tools/releases/tag/1.9) - [2020-02-20]

### Continuous integration

- Travis CI tests are now deprecated in favor of GitHub Actions within the pipeline template.
  - `nf-core bump-version` support has been removed for `.travis.yml`
  - `nf-core lint` now fails if a `.travis.yml` file is found
- Ported nf-core/tools Travis CI automation to GitHub Actions.
- Fixed the build for the nf-core/tools API documentation on the website

### Template

- Rewrote the documentation markdown > HTML conversion in Python instead of R
- Fixed rendering of images in output documentation [#391](https://github.com/nf-core/tools/issues/391)
- Removed the requirement for R in the conda environment
- Make `params.multiqc_config` give an _additional_ MultiQC config file instead of replacing the one that ships with the pipeline
- Ignore only `tests/` and `testing/` directories in `.gitignore` to avoid ignoring `test.config` configuration file
- Rephrase docs to promote usage of containers over Conda to ensure reproducibility
- Stage the workflow summary YAML file within MultiQC work directory

### Linting

- Removed linting for CircleCI
- Allow any one of `params.reads` or `params.input` or `params.design` before warning
- Added whitespace padding to lint error URLs
- Improved documentation for lint errors
- Allow either `>=` or `!>=` in nextflow version checks (the latter exits with an error instead of just warning) [#506](https://github.com/nf-core/tools/issues/506)
- Check that `manifest.version` ends in `dev` and throw a warning if not
  - If running with `--release` check the opposite and fail if not
- Tidied up error messages and syntax for linting GitHub actions branch tests
- Add YAML validator
- Don't print test results if we have a critical error

### Other

- Fix automatic synchronisation of the template after releases of nf-core/tools
- Improve documentation for installing `nf-core/tools`
- Replace preprint by the new nf-core publication in Nature Biotechnology :champagne:
- Use `stderr` instead of `stdout` for header artwork
- Tolerate unexpected output from `nextflow config` command
- Add social preview image
- Added a [release checklist](.github/RELEASE_CHECKLIST.md) for the tools repo

## [v1.8 - Black Sheep](https://github.com/nf-core/tools/releases/tag/1.8) - [2020-01-27]

### Continuous integration

- GitHub Actions CI workflows are now included in the template pipeline
  - Please update these files to match the existing tests that you have in `.travis.yml`
- Travis CI tests will be deprecated from the next `tools` release
- Linting will generate a warning if GitHub Actions workflows do not exist and if applicable to remove Travis CI workflow file i.e. `.travis.yml`.

### Tools helper code

- Refactored the template synchronisation code to be part of the main nf-core tool
- `nf-core bump-version` now also bumps the version string of the exported conda environment in the Dockerfile
- Updated Blacklist of synced pipelines
- Ignore pre-releases in `nf-core list`
- Updated documentation for `nf-core download`
- Fixed typo in `nf-core launch` final command
- Handle missing pipeline descriptions in `nf-core list`
- Migrate tools package CI to GitHub Actions

### Linting

- Adjusted linting to enable `patch` branches from being tested
- Warn if GitHub Actions workflows do not exist, warn if `.travis.yml` and circleCI are there
- Lint for `Singularity` file and raise error if found [#458](https://github.com/nf-core/tools/issues/458)
- Added linting of GitHub Actions workflows `linting.yml`, `ci.yml` and `branch.yml`
- Warn if pipeline name contains upper case letters or non alphabetical characters [#85](https://github.com/nf-core/tools/issues/85)
- Make CI tests of lint code pass for releases

### Template pipeline

- Fixed incorrect paths in iGenomes config as described in issue [#418](https://github.com/nf-core/tools/issues/418)
- Fixed incorrect usage of non-existent parameter in the template [#446](https://github.com/nf-core/tools/issues/446)
- Add UCSC genomes to `igenomes.config` and add paths to all genome indices
- Change `maxMultiqcEmailFileSize` parameter to `max_multiqc_email_size`
- Export conda environment in Docker file [#349](https://github.com/nf-core/tools/issues/349)
- Change remaining parameters from `camelCase` to `snake_case` [#39](https://github.com/nf-core/hic/issues/39)
  - `--singleEnd` to `--single_end`
  - `--igenomesIgnore` to `--igenomes_ignore`
  - Having the old camelCase versions of these will now throw an error
- Add `autoMounts=true` to default singularity profile
- Add in `markdownlint` checks that were being ignored by default
- Disable ansi logging in the travis CI tests
- Move `params`section from `base.config` to `nextflow.config`
- Use `env` scope to export `PYTHONNOUSERSITE` in `nextflow.config` to prevent conflicts with host Python environment
- Bump minimum Nextflow version to `19.10.0` - required to properly use `env` scope in `nextflow.config`
- Added support for nf-tower in the travis tests, using public mailbox <nf-core@mailinator.com>
- Add link to [Keep a Changelog](http://keepachangelog.com/en/1.0.0/) and [Semantic Versioning](http://semver.org/spec/v2.0.0.html) to CHANGELOG
- Adjusted `.travis.yml` checks to allow for `patch` branches to be tested
- Add Python 3.7 dependency to the `environment.yml` file
- Remove `awsbatch` profile cf [nf-core/configs#71](https://github.com/nf-core/configs/pull/71)
- Make `scrape_software_versions.py` compatible with Python3 to enable miniconda3 in [base image PR](https://github.com/nf-core/tools/pull/462)
- Add GitHub Actions workflows and respective linting
- Add `NXF_ANSI_LOG` as global environment variable to template GitHub Actions CI workflow
- Fixed global environment variable in GitHub Actions CI workflow
- Add `--awscli` parameter
- Add `README.txt` path for genomes in `igenomes.config` [nf-core/atacseq#75](https://github.com/nf-core/atacseq/issues/75)
- Fix buggy ANSI codes in pipeline summary log messages
- Add a `TODO` line in the new GitHub Actions CI test files

### Base Docker image

- Use miniconda3 instead of miniconda for a Python 3k base environment
  - If you still need Python 2 for your pipeline, add `conda-forge::python=2.7.4` to the dependencies in your `environment.yml`
- Update conda version to 4.7.12

### Other

- Updated Base Dockerfile to Conda 4.7.10
- Entirely switched from Travis-Ci.org to Travis-Ci.com for template and tools
- Improved core documentation (`-profile`)

## [v1.7 - Titanium Kangaroo](https://github.com/nf-core/tools/releases/tag/1.7) - [2019-10-07]

### Tools helper code

- The tools `create` command now sets up a `TEMPLATE` and a `dev` branch for syncing
- Fixed issue [379](https://github.com/nf-core/tools/issues/379)
- nf-core launch now uses stable parameter schema version 0.1.0
- Check that PR from patch or dev branch is acceptable by linting
- Made code compatible with Python 3.7
- The `download` command now also fetches institutional configs from nf-core/configs
- When listing pipelines, a nicer message is given for the rare case of a detached `HEAD` ref in a locally pulled pipeline. [#297](https://github.com/nf-core/tools/issues/297)
- The `download` command can now compress files into a single archive.
- `nf-core create` now fetches a logo for the pipeline from the nf-core website
- The readme should now be rendered properly on PyPI.

### Syncing

- Can now sync a targeted pipeline via command-line
- Updated Blacklist of synced pipelines
- Removed `chipseq` from Blacklist of synced pipelines
- Fixed issue [#314](https://github.com/nf-core/tools/issues/314)

### Linting

- If the container slug does not contain the nf-core organisation (for example during development on a fork), linting will raise a warning, and an error with release mode on

### Template pipeline

- Add new code for Travis CI to allow PRs from patch branches too
- Fix small typo in central readme of tools for future releases
- Small code polishing + typo fix in the template main.nf file
- Header ANSI codes no longer print `[2m` to console when using `-with-ansi`
- Switched to yaml.safe_load() to fix PyYAML warning that was thrown because of a possible [exploit](<https://github.com/yaml/pyyaml/wiki/PyYAML-yaml.load(input)-Deprecation>)
- Add `nf-core` citation
- Add proper `nf-core` logo for tools
- Add `Quick Start` section to main README of template
- Fix [Docker RunOptions](https://github.com/nf-core/tools/pull/351) to get UID and GID set in the template
- `Dockerfile` now specifically uses the proper release tag of the nfcore/base image
- Use [`file`](https://github.com/nf-core/tools/pull/354) instead of `new File`
  to avoid weird behavior such as making an `s3:/` directory locally when using
  an AWS S3 bucket as the `--outdir`.
- Fix workflow.onComplete() message when finishing pipeline
- Update URL for joining the nf-core slack to [https://nf-co.re/join/slack](https://nf-co.re/join/slack)
- Add GitHub Action for CI and Linting
- [Increased default time limit](https://github.com/nf-core/tools/issues/370) to 4h
- Add direct link to the pipeline slack channel in the contribution guidelines
- Add contributions and support heading with links to contribution guidelines and link to the pipeline slack channel in the main README
- Fix Parameters JSON due to new versionized structure
- Added conda-forge::r-markdown=1.1 and conda-forge::r-base=3.6.1 to environment
- Plain-text email template now has nf-core ASCII artwork
- Template configured to use logo fetched from website
- New option `--email_on_fail` which only sends emails if the workflow is not successful
- Add file existence check when checking software versions
- Fixed issue [#165](https://github.com/nf-core/tools/issues/165) - Use `checkIfExists`
- Consistent spacing for `if` statements
- Add sensible resource labels to `base.config`

### Other

- Bump `conda` to 4.6.14 in base nf-core Dockerfile
- Added a Code of Conduct to nf-core/tools, as only the template had this before
- TravisCI tests will now also start for PRs from `patch` branches, [to allow fixing critical issues](https://github.com/nf-core/tools/pull/392) without making a new major release

## [v1.6 - Brass Walrus](https://github.com/nf-core/tools/releases/tag/1.6) - [2020-04-09]

### Syncing

- Code refactoring to make the script more readable
- No travis build failure anymore on sync errors
- More verbose logging

### Template pipeline

- awsbatch `work-dir` checking moved to nextflow itself. Removed unsatisfiable check in main.nf template.
- Fixed markdown linting
- Tools CI testing now runs markdown lint on compiled template pipeline
- Migrated large portions of documentation to the [nf-core website](https://github.com/nf-core/nf-co.re/pull/93)
- Removed Gitter references in `.github/` directories for `tools/` and pipeline template.
- Changed `scrape_software_versions.py` to output `.csv` file
- Added `export_plots` parameter to multiqc config
- Corrected some typos as listed [here](https://github.com/nf-core/tools/issues/348) to Guidelines

### Tools helper code

- Drop [nf-core/rnaseq](https://github.com/nf-core/rnaseq]) from `blacklist.json` to make template sync available
- Updated main help command to sort the subcommands in a more logical order
- Updated readme to describe the new `nf-core launch` command
- Fix bugs in `nf-core download`
  - The _latest_ release is now fetched by default if not specified
  - Downloaded pipeline files are now properly executable.
- Fixed bugs in `nf-core list`
  - Sorting now works again
  - Output is partially coloured (better highlighting out of date pipelines)
  - Improved documentation
- Fixed bugs in `nf-core lint`
  - The order of conda channels is now correct, avoiding occasional erroneous errors that packages weren't found ([#207](https://github.com/nf-core/tools/issues/207))
  - Allow edge versions in nf-core pipelines
- Add reporting of ignored errored process
  - As a solution for [#103](https://github.com/nf-core/tools/issues/103))
- Add Bowtie2 and BWA in iGenome config file template

## [v1.5 - Iron Shark](https://github.com/nf-core/tools/releases/tag/1.5) - [2019-03-13]

### Template pipeline

- Dropped Singularity file
- Summary now logs details of the cluster profile used if from [nf-core/configs](https://github.com/nf-core/configs)
- Dockerhub is used in favor of Singularity Hub for pulling when using the Singularity profile
- Changed default container tag from latest to dev
- Brought the logo to life
- Change the default filenames for the pipeline trace files
- Remote fetch of nf-core/configs profiles fails gracefully if offline
- Remove `params.container` and just directly define `process.container` now
- Completion email now includes MultiQC report if not too big
- `params.genome` is now checked if set, to ensure that it's a valid iGenomes key
- Together with nf-core/configs, helper function now checks hostname and suggests a valid config profile
- `awsbatch` executor requires the `tracedir` not to be set to an `s3` bucket.

### Tools helper code

- New `nf-core launch` command to interactively launch nf-core pipelines from command-line
  - Works with a `parameters.settings.json` file shipped with each pipeline
  - Discovers additional `params` from the pipeline dynamically
- Drop Python 3.4 support
- `nf-core list` now only shows a value for _"is local latest version"_ column if there is a local copy.
- Lint markdown formatting in automated tests
  - Added `markdownlint-cli` for checking Markdown syntax in pipelines and tools repo
- Syncing now reads from a `blacklist.json` in order to exclude pipelines from being synced if necessary.
- Added nf-core tools API description to assist developers with the classes and functions available.
  - Docs are automatically built by Travis CI and updated on the nf-co.re website.
- Introduced test for filtering remote workflows by keyword.
- Build tools python API docs

  - Use Travis job for api doc generation and publish

- `nf-core bump-version` now stops before making changes if the linting fails
- Code test coverage
  - Introduced test for filtering remote workflows by keyword
- Linting updates
  - Now properly searches for conda packages in default channels
  - Now correctly validates version pinning for packages from PyPI
  - Updates for changes to `process.container` definition

### Other

- Bump `conda` to 4.6.7 in base nf-core Dockerfile

## [v1.4 - Tantalum Butterfly](https://github.com/nf-core/tools/releases/tag/1.4) - [2018-12-12]

### Template pipeline

- Institutional custom config profiles moved to github `nf-core/configs`
  - These will now be maintained centrally as opposed to being shipped with the pipelines in `conf/`
  - Load `base.config` by default for all profiles
  - Removed profiles named `standard` and `none`
  - Added parameter `--igenomesIgnore` so `igenomes.config` is not loaded if parameter clashes are observed
  - Added parameter `--custom_config_version` for custom config version control. Can use this parameter to provide commit id for reproducibility. Defaults to `master`
  - Deleted custom configs from template in `conf/` directory i.e. `uzh.config`, `binac.config` and `cfc.config`
- `multiqc_config` and `output_md` are now put into channels instead of using the files directly (see issue [#222](https://github.com/nf-core/tools/issues/222))
- Added `local.md` to cookiecutter template in `docs/configuration/`. This was referenced in `README.md` but not present.
- Major overhaul of docs to add/remove parameters, unify linking of files and added description for providing custom configs where necessary
- Travis: Pull the `dev` tagged docker image for testing
- Removed UPPMAX-specific documentation from the template.

### Tools helper code

- Make Travis CI tests fail on pull requests if the `CHANGELOG.md` file hasn't been updated
- Minor bugfixing in Python code (eg. removing unused import statements)
- Made the web requests caching work on multi-user installations
- Handle exception if nextflow isn't installed
- Linting: Update for Travis: Pull the `dev` tagged docker image for testing

## [v1.3 - Citreous Swordfish](https://github.com/nf-core/tools/releases/tag/1.3) - [2018-11-21]

- `nf-core create` command line interface updated
  - Interactive prompts for required arguments if not given
  - New flag for workflow author
- Updated channel order for bioconda/conda-forge channels in environment.yaml
- Increased code coverage for sub command `create` and `licenses`
- Fixed nasty dependency hell issue between `pytest` and `py` package in Python 3.4.x
- Introduced `.coveragerc` for pytest-cov configuration, which excludes the pipeline template now from being reported
- Fix [189](https://github.com/nf-core/tools/issues/189): Check for given conda and PyPi package dependencies, if their versions exist
- Added profiles for `cfc`,`binac`, `uzh` that can be synced across pipelines
  - Ordering alphabetically for profiles now
- Added `pip install --upgrade pip` to `.travis.yml` to update pip in the Travis CI environment

## [v1.2](https://github.com/nf-core/tools/releases/tag/1.2) - [2018-10-01]

- Updated the `nf-core release` command
  - Now called `nf-core bump-versions` instead
  - New flag `--nextflow` to change the required nextflow version instead
- Template updates
  - Simpler installation of the `nf-core` helper tool, now directly from PyPI
  - Bump minimum nextflow version to `0.32.0` - required for built in `manifest.nextflowVersion` check and access to `workflow.manifest` variables from within nextflow scripts
  - New `withName` syntax for configs
  - Travis tests fail if PRs come against the `master` branch, slightly refactored
  - Improved GitHub contributing instructions and pull request / issue templates
- New lint tests
  - `.travis.yml` test for PRs made against the `master` branch
  - Automatic `--release` option not used if the travis repo is `nf-core/tools`
  - Warnings if depreciated variables `params.version` and `params.nf_required_version` are found
- New `nf-core licences` subcommand to show licence for each conda package in a workflow
- `nf-core list` now has options for sorting pipeline nicely
- Latest version of conda used in nf-core base docker image
- Updated PyPI deployment to correctly parse the markdown readme (hopefully!)
- New GitHub contributing instructions and pull request template

## [v1.1](https://github.com/nf-core/tools/releases/tag/1.1) - [2018-08-14]

Very large release containing lots of work from the first nf-core hackathon, held in SciLifeLab Stockholm.

- The [Cookiecutter template](https://github.com/nf-core/cookiecutter) has been merged into tools
  - The old repo above has been archived
  - New pipelines are now created using the command `nf-core create`
  - The nf-core template and associated linting are now controlled under the same version system
- Large number of template updates and associated linting changes
  - New simplified cookiecutter variable usage
  - Refactored documentation - simplified and reduced duplication
  - Better `manifest` variables instead of `params` for pipeline name and version
  - New integrated nextflow version checking
  - Updated travis docker pull command to use tagging to allow release tests to pass
  - Reverted Docker and Singularity syntax to use `ENV` hack again
- Improved Python readme parsing for PyPI
- Updated Travis tests to check that the correct `dev` branch is being targeted
- New sync tool to automate pipeline updates
  - Once initial merges are complete, a nf-core bot account will create PRs for future template updates

## [v1.0.1](https://github.com/nf-core/tools/releases/tag/1.0.1) - [2018-07-18]

The version 1.0 of nf-core tools cannot be installed from PyPi. This patch fixes it, by getting rid of the requirements.txt plus declaring the dependent modules in the setup.py directly.

## [v1.0](https://github.com/nf-core/tools/releases/tag/1.0) - [2018-06-12]

Initial release of the nf-core helper tools package. Currently includes four subcommands:

- `nf-core list`: List nf-core pipelines with local info
- `nf-core download`: Download a pipeline and singularity container
- `nf-core lint`: Check pipeline against nf-core guidelines
- `nf-core release`: Update nf-core pipeline version number<|MERGE_RESOLUTION|>--- conflicted
+++ resolved
@@ -5,6 +5,9 @@
 ### Template
 
 ### Linting
+
+- Add linting for ifEmpty(null) ([#3411](https://github.com/nf-core/tools/pull/3411))
+
 
 ### Modules
 
@@ -88,12 +91,8 @@
 ### Linting
 
 - allow mixed `str` and `dict` entries in lint config ([#3228](https://github.com/nf-core/tools/pull/3228))
-<<<<<<< HEAD
-- Add linting for ifEmpty(null) ([#3411](https://github.com/nf-core/tools/pull/3411))
-=======
 - fix `meta_yml` linting test failing due to `module.process_name` always being `""` ([#3317](https://github.com/nf-core/tools/pull/3317))
 - fix module section regex matching wrong things ([#3321](https://github.com/nf-core/tools/pull/3321))
->>>>>>> 0716d91e
 
 ### Modules
 
