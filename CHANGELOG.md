--- conflicted
+++ resolved
@@ -7,6 +7,9 @@
 * Refactored PR branch tests to be a little clearer.
 * Linting error docs explain how to add an additional branch protecton rule to the `branch.yml` GitHub Actions workflow.
 * Adapted linting docs to the new PR branch tests.
+
+### Template
+* Update `check_max()` with an improved `check_resource()`, which is already used in `nf-core/sarek`
 
 ### Other
 
@@ -103,10 +106,6 @@
 * Added support for nf-tower in the travis tests, using public mailbox nf-core@mailinator.com
 * Add link to [Keep a Changelog](http://keepachangelog.com/en/1.0.0/) and [Semantic Versioning](http://semver.org/spec/v2.0.0.html) to CHANGELOG
 * Adjusted `.travis.yml` checks to allow for `patch` branches to be tested
-<<<<<<< HEAD
-* Remove awsbatch profile cf [nf-core/configs#71](https://github.com/nf-core/configs/pull/71)
-* Update `check_max()` with an improved `check_resource()`, which is already used in `nf-core/sarek`
-=======
 * Add Python 3.7 dependency to the `environment.yml` file
 * Remove `awsbatch` profile cf [nf-core/configs#71](https://github.com/nf-core/configs/pull/71)
 * Make `scrape_software_versions.py` compatible with Python3 to enable miniconda3 in    [base image PR](https://github.com/nf-core/tools/pull/462)
@@ -123,7 +122,6 @@
 * Use miniconda3 instead of miniconda for a Python 3k base environment
   * If you still need Python 2 for your pipeline, add `conda-forge::python=2.7.4` to the dependencies in your `environment.yml`
 * Update conda version to 4.7.12
->>>>>>> cce35dc7
 
 ### Other
 
