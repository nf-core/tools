--- conflicted
+++ resolved
@@ -7,6 +7,8 @@
 ### Linting
 
 ### Modules
+
+- Support modules with `exec:` blocks ([#3633](https://github.com/nf-core/tools/pull/3633))
 
 ### Subworkflows
 
@@ -37,12 +39,8 @@
 ### Modules
 
 - Remove args stub from module template to satisfy language server ([#3403](https://github.com/nf-core/tools/pull/3403))
-<<<<<<< HEAD
-- Support modules with `exec:` blocks ([#3633](https://github.com/nf-core/tools/pull/3633))
-=======
 - Fix modules meta.yml file structure ([#3532](https://github.com/nf-core/tools/pull/3532))
 - Fix wrong key when updating module outputs ([#3665](https://github.com/nf-core/tools/pull/3665))
->>>>>>> 98193bc3
 
 ### Subworkflows
 
