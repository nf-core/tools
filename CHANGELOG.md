--- conflicted
+++ resolved
@@ -4,12 +4,9 @@
 
 ### Template
 
-<<<<<<< HEAD
-- Added stub in modules template ([#2277])(https://github.com/nf-core/tools/pull/2277)
-=======
 - Remove `cleanup = true` from `test_full.config` in pipeline template
 - Fix usage docs for specifying `params.yaml`
->>>>>>> ffc0256c
+- Added stub in modules template ([#2277])(https://github.com/nf-core/tools/pull/2277) [Contributed by @nvnieuwk]
 
 ### Linting
 
