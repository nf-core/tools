# nf-core/tools: Changelog

# v2.8dev

### Template

<<<<<<< HEAD
- Turn on automatic clean up of intermediate files in `work/` on successful pipeline completion in full-test config ([#2163](https://github.com/nf-core/tools/pull/2163))
- Added `[skip ci]` to nf-core linting bot to stop executing entire pipeline CI tests for file formatting changes ([2171](https://github.com/nf-core/tools/pull/2171)
)
=======
- Turn on automatic clean up of intermediate files in `work/` on successful pipeline completion in full-test config ([#2163](https://github.com/nf-core/tools/pull/2163)) [Contributed by @jfy133]
- Add documentation to `usage.md` on how to use `params.yml` files, based on nf-core/ampliseq text ([#2173](https://github.com/nf-core/tools/pull/2173/)) [Contributed by @jfy133, @d4straub]
- Make jobs automatically resubmit for a much wider range of exit codes (now `104` and `130..145`) ([#2170](https://github.com/nf-core/tools/pull/2170))
- Remove problematic sniffer code in samplesheet_check.py that could give false positive 'missing header' errors ([https://github.com/nf-core/tools/pull/2194]) [Contributed by @Midnighter, @jfy133]
- Consistent syntax for branch checks in PRs ([#2202](https://github.com/nf-core/tools/issues/2202))
- Fixed minor Jinja2 templating bug that caused the PR template to miss a newline
>>>>>>> b47638d7

### Linting

- Update modules lint test to fail if enable_conda is found ([#2213](https://github.com/nf-core/tools/pull/2213))
- Read module lint configuration from `.nf-core.yml`, not `.nf-core-lint.yml` ([#2221](https://github.com/nf-core/tools/pull/2221))
- `nf-core schema lint` now defaults to linting `nextflow_schema.json` if no filename is provided ([#2225](https://github.com/nf-core/tools/pull/2225))

### Modules

- Add an `--empty-template` option to create a module without TODO statements or examples ([#2175](https://github.com/nf-core/tools/pull/2175) & [#2177](https://github.com/nf-core/tools/pull/2177))

### Subworkflows

- Fixing problem when a module included in a subworkflow had a name change from TOOL to TOOL/SUBTOOL ([#2177](https://github.com/nf-core/tools/pull/2177))
- Fix `nf-core subworkflows test` not running subworkflow tests ([#2181](https://github.com/nf-core/tools/pull/2181))
- Add tests for `nf-core subworkflows create-test-yml` ([#2219](https://github.com/nf-core/tools/pull/2219))

### General

- `nf-core modules/subworkflows info` now prints the include statement for the module/subworkflow ([#2182](https://github.com/nf-core/tools/pull/2182)).
- update minimum version of rich to 13.3.1 ([#2185](https://github.com/nf-core/tools/pull/2185))
- Add the Nextflow version to Gitpod container matching the minimal Nextflow version for nf-core (according to `nextflow.config`) ([#2196](https://github.com/nf-core/tools/pull/2196))
- Use `nfcore/gitpod:dev` container in the dev branch ([#2196](https://github.com/nf-core/tools/pull/2196))
- Replace requests_mock with responses in test mocks ([#2165](https://github.com/nf-core/tools/pull/2165)).

## [v2.7.2 - Mercury Eagle Patch](https://github.com/nf-core/tools/releases/tag/2.7.2) - [2022-12-19]

### Template

- Fix the syntax of github_output in GitHub actions ([#2114](https://github.com/nf-core/tools/pull/2114))
- Fix a bug introduced in 2.7 that made pipelines hang ([#2132](https://github.com/nf-core/tools/issues/2132))
- Explicitly disable `conda` when a container profile ([#2140](https://github.com/nf-core/tools/pull/2140))

### Linting

- Allow specifying containers in less than three lines ([#2121](https://github.com/nf-core/tools/pull/2121))
- Run prettier after dumping a json schema file ([#2124](https://github.com/nf-core/tools/pull/2124))

### General

- Only check that a pipeline name doesn't contain dashes if the name is provided by prompt of `--name`. Don't check if a template file is used. ([#2123](https://github.com/nf-core/tools/pull/2123))
- Deprecate `--enable_conda` parameter. Use `conda.enable` instead ([#2131](https://github.com/nf-core/tools/pull/2131))
- Handle `json.load()` exceptions ([#2134](https://github.com/nf-core/tools/pull/2134))
- Deprecate Python 3.7 support because it reaches EOL ([#2210](https://github.com/nf-core/tools/pull/2210))

## [v2.7.1 - Mercury Eagle Patch](https://github.com/nf-core/tools/releases/tag/2.7.1) - [2022-12-08]

- Patch release to fix pipeline sync ([#2110](https://github.com/nf-core/tools/pull/2110))

## [v2.7 - Mercury Eagle](https://github.com/nf-core/tools/releases/tag/2.7) - [2022-12-07]

Another big release with lots of new features and bug fixes. Thanks to all contributors!

**Highlights**

- New `nf-core subworkflows` subcommand for creating, removing, testing, updating and finding subworkflows, see the [documentation](https://nf-co.re/tools/#subworkflows) for more information.
- Every pipeline has now it's own GitHub codespace template, which can be used to develop the pipeline directly in the browser.
- Improved handling of modules and subworkflows from other repos than nf-core/modules.
- Pre-commit is now installed as a dependency, which allows us, besides other things, to run prettier on the fly even if it is not manually installed.
- Shell completion for nf-core commands, more information [here](https://nf-co.re/tools#shell-completion).

### Template

#### Features

- Ignore files in `bin/` directory when running prettier ([#2080](https://github.com/nf-core/tools/pull/1957)).
- Add GitHub codespaces template ([#1957](https://github.com/nf-core/tools/pull/1957))
- `nextflow run <pipeline> --version` will now print the workflow version from the manifest and exit ([#1951](https://github.com/nf-core/tools/pull/1951)).
- Add profile for running `docker` with the ARM chips (including Apple silicon) ([#1942](https://github.com/nf-core/tools/pull/1942) and [#2034](https://github.com/nf-core/tools/pull/2034)).
- Flip execution order of parameter summary printing and parameter validation to prevent 'hiding' of parameter errors ([#2033](https://github.com/nf-core/tools/pull/2033)).
- Change colour of 'pipeline completed successfully, but some processes failed' from red to yellow ([#2096](https://github.com/nf-core/tools/pull/2096)).

#### Bug fixes

- Fix lint warnings for `samplesheet_check.nf` module ([#1875](https://github.com/nf-core/tools/pull/1875)).
- Check that the workflow name provided with a template doesn't contain dashes ([#1822](https://github.com/nf-core/tools/pull/1822))
- Remove `CITATION.cff` file from pipeline template, to avoid that pipeline Zenodo entries reference the nf-core publication instead of the pipeline ([#2059](https://github.com/nf-core/tools/pull/2059)).- Add initial CHM13 support ([1988](https://github.com/nf-core/tools/issues/1988))
- Add initial CHM13 support ([1988](https://github.com/nf-core/tools/issues/1988))

### Linting

#### Features

- Add `--sort-by` option to linting which allows ordering module lint warnings/errors by either test name or module name ([#2077](https://github.com/nf-core/tools/pull/2077)).

#### Bug fixes

- Don't lint pipeline name if `manifest.name` in `.nf-core.yml` ([#2035](https://github.com/nf-core/tools/pull/2035))
- Don't check for `docker pull` commands in `actions_ci` lint test (leftover from DSL1) ([#2055](https://github.com/nf-core/tools/pull/2055)).

### General

#### Features

- Use pre-commit run prettier if prettier is not available ([#1983](https://github.com/nf-core/tools/pull/1983)) and initialize pre-commit in gitpod and codespaces ([#1957](https://github.com/nf-core/tools/pull/1957)).
- Refactor CLI flag `--hide-progress` to be at the top-level group, like `--verbose` ([#2016](https://github.com/nf-core/tools/pull/2016))
- `nf-core sync` now supports the template YAML file using `-t/--template-yaml` ([#1880](https://github.com/nf-core/tools/pull/1880)).
- The default branch can now be specified when creating a new pipeline repo [#1959](https://github.com/nf-core/tools/pull/1959).
- Only warn when checking that the pipeline directory contains a `main.nf` and a `nextflow.config` file if the pipeline is not an nf-core pipeline [#1964](https://github.com/nf-core/tools/pull/1964)
- Bump promoted Python version from 3.7 to 3.8 ([#1971](https://github.com/nf-core/tools/pull/1971)).
- Extended the chat notifications to Slack ([#1829](https://github.com/nf-core/tools/pull/1829)).
- Don't print source file + line number on logging messages (except when verbose) ([#2015](https://github.com/nf-core/tools/pull/2015))
- Automatically format `test.yml` content with Prettier ([#2078](https://github.com/nf-core/tools/pull/2078))
- Automatically format `modules.json` content with Prettier ([#2074](https://github.com/nf-core/tools/pull/2074))
- Add shell completion for nf-core tools commands([#2070](https://github.com/nf-core/tools/pull/2070))

#### Bug fixes, maintenance and tests

- Fix error in tagging GitPod docker images during releases ([#1874](https://github.com/nf-core/tools/pull/1874)).
- Fix bug when updating modules from old version in old folder structure ([#1908](https://github.com/nf-core/tools/pull/1908)).
- Don't remove local copy of modules repo, only update it with fetch ([#1881](https://github.com/nf-core/tools/pull/1881)).
- Improve test coverage of `sync.py` and `__main__.py` ([#1936](https://github.com/nf-core/tools/pull/1936), [#1965](https://github.com/nf-core/tools/pull/1965)).
- Add file `versions.yml` when generating `test.yml` with `nf-core modules create-test-yml` but don't check for md5sum [#1963](https://github.com/nf-core/tools/pull/1963).
- Mock biocontainers and anaconda api calls in modules and subworkflows tests [#1967](https://github.com/nf-core/tools/pull/1967)
- Run tests with Python 3.11 ([#1970](https://github.com/nf-core/tools/pull/1970)).
- Run test with a realistic version of git ([#2043](https://github.com/nf-core/tools/pull/2043)).
- Fix incorrect file deletion in `nf-core launch` when `--params_in` has the same name as `--params_out` ([#1986](https://github.com/nf-core/tools/pull/1986)).
- Updated GitHub actions ([#1998](https://github.com/nf-core/tools/pull/1998), [#2001](https://github.com/nf-core/tools/pull/2001))
- Code maintenance ([#1818](https://github.com/nf-core/tools/pull/1818), [#2032](https://github.com/nf-core/tools/pull/2032), [#2073](https://github.com/nf-core/tools/pull/2073)).
- Track from where modules and subworkflows are installed ([#1999](https://github.com/nf-core/tools/pull/1999)).
- Substitute ModulesCommand and SubworkflowsCommand by ComponentsCommand ([#2000](https://github.com/nf-core/tools/pull/2000)).
- Prevent installation with unsupported Python versions ([#2075](https://github.com/nf-core/tools/pull/2075)).
- Allow other remote URLs not starting with `http` ([#2061](https://github.com/nf-core/tools/pull/2061))

### Modules

- Update patch file paths if the modules directory has the old structure ([#1878](https://github.com/nf-core/tools/pull/1878)).
- Don't write to `modules.json` file when applying a patch file during `nf-core modules update` ([#2017](https://github.com/nf-core/tools/pull/2017)).

### Subworkflows

- Add subworkflow commands `create-test-yml`, `create` and `install` ([#1897](https://github.com/nf-core/tools/pull/1897)).
- Update subworkflows install so it installs also imported modules and subworkflows ([#1904](https://github.com/nf-core/tools/pull/1904)).
- `check_up_to_date()` function from `modules_json.py` also checks for subworkflows ([#1934](https://github.com/nf-core/tools/pull/1934)).
- Add tests for `nf-core subworkflows install` command ([#1996](https://github.com/nf-core/tools/pull/1996)).
- Function `create()` from `modules_json.py` adds also subworkflows to `modules.json` file ([#2005](https://github.com/nf-core/tools/pull/2005)).
- Add `nf-core subworkflows update` command ([#2019](https://github.com/nf-core/tools/pull/2019)).

## [v2.6 - Tin Octopus](https://github.com/nf-core/tools/releases/tag/2.6) - [2022-10-04]

### Template

- Add template for subworkflows
- Add `actions/upload-artifact` step to the awstest workflows, to expose the debug log file
- Add `prettier` as a requirement to Gitpod Dockerimage
- Bioconda incompatible conda channel setups now result in more informative error messages ([#1812](https://github.com/nf-core/tools/pull/1812))
- Improve template customisation documentation ([#1821](https://github.com/nf-core/tools/pull/1821))
- Update MultiQC module, update supplying MultiQC default and custom config and logo files to module
- Add a 'recommend' methods description text to MultiQC to help pipeline users report pipeline usage in publications ([#1749](https://github.com/nf-core/tools/pull/1749))
- Fix template spacing modified by JINJA ([#1830](https://github.com/nf-core/tools/pull/1830))
- Fix MultiQC execution on template ([#1855](https://github.com/nf-core/tools/pull/1855))
- Don't skip including `base.config` when skipping nf-core/configs

### Linting

- Pipelines: Check that the old renamed `lib` files are not still present:
  - `Checks.groovy` -> `Utils.groovy`
  - `Completion.groovy` -> `NfcoreTemplate.groovy`
  - `Workflow.groovy` -> `WorkflowMain.groovy`

### General

- Add function to enable chat notifications on MS Teams, accompanied by `hook_url` param to enable it.
- Schema: Remove `allOf` if no definition groups are left.
- Use contextlib to temporarily change working directories ([#1819](https://github.com/nf-core/tools/pull/1819))
- More helpful error messages if `nf-core download` can't parse a singularity image download
- Add `nf-core subworkflows create` command

### Modules

- If something is wrong with the local repo cache, offer to delete it and try again ([#1850](https://github.com/nf-core/tools/issues/1850))
- Restructure code to work with the directory restructuring in [modules](https://github.com/nf-core/modules/pull/2141) ([#1859](https://github.com/nf-core/tools/pull/1859))
- Make `label: process_single` default when creating a new module

## [v2.5.1 - Gold Otter Patch](https://github.com/nf-core/tools/releases/tag/2.5.1) - [2022-08-31]

- Patch release to fix black linting in pipelines ([#1789](https://github.com/nf-core/tools/pull/1789))
- Add isort options to pyproject.toml ([#1792](https://github.com/nf-core/tools/pull/1792))
- Lint pyproject.toml file exists and content ([#1795](https://github.com/nf-core/tools/pull/1795))
- Update GitHub PyPI package release action to v1 ([#1785](https://github.com/nf-core/tools/pull/1785))

### Template

- Update GitHub actions to use nodejs16 ([#1944](https://github.com/nf-core/tools/pull/1944))

## [v2.5 - Gold Otter](https://github.com/nf-core/tools/releases/tag/2.5) - [2022-08-30]

### Template

- Bumped Python version to 3.7 in the GitHub linting in the workflow template ([#1680](https://github.com/nf-core/tools/pull/1680))
- Fix bug in pipeline readme logo URL ([#1590](https://github.com/nf-core/tools/pull/1590))
- Switch CI to use [setup-nextflow](https://github.com/nf-core/setup-nextflow) action to install Nextflow ([#1650](https://github.com/nf-core/tools/pull/1650))
- Add `CITATION.cff` [#361](https://github.com/nf-core/tools/issues/361)
- Add Gitpod and Mamba profiles to the pipeline template ([#1673](https://github.com/nf-core/tools/pull/1673))
- Remove call to `getGenomeAttribute` in `main.nf` when running `nf-core create` without iGenomes ([#1670](https://github.com/nf-core/tools/issues/1670))
- Make `nf-core create` fail if Git default branch name is dev or TEMPLATE ([#1705](https://github.com/nf-core/tools/pull/1705))
- Convert `console` snippets to `bash` snippets in the template where applicable ([#1729](https://github.com/nf-core/tools/pull/1729))
- Add `branch` field to module entries in `modules.json` to record what branch a module was installed from ([#1728](https://github.com/nf-core/tools/issues/1728))
- Add customisation option to remove all GitHub support with `nf-core create` ([#1766](https://github.com/nf-core/tools/pull/1766))

### Linting

- Check that the `.prettierignore` file exists and that starts with the same content.
- Update `readme.py` nf version badge validation regexp to accept any signs before version number ([#1613](https://github.com/nf-core/tools/issues/1613))
- Add isort configuration and GitHub workflow ([#1538](https://github.com/nf-core/tools/pull/1538))
- Use black also to format python files in workflows ([#1563](https://github.com/nf-core/tools/pull/1563))
- Add check for mimetype in the `input` parameter. ([#1647](https://github.com/nf-core/tools/issues/1647))
- Check that the singularity and docker tags are parsable. Add `--fail-warned` flag to `nf-core modules lint` ([#1654](https://github.com/nf-core/tools/issues/1654))
- Handle exception in `nf-core modules lint` when process name doesn't start with process ([#1733](https://github.com/nf-core/tools/issues/1733))

### General

- Remove support for Python 3.6 ([#1680](https://github.com/nf-core/tools/pull/1680))
- Add support for Python 3.9 and 3.10 ([#1680](https://github.com/nf-core/tools/pull/1680))
- Invoking Python with optimizations no longer affects the program control flow ([#1685](https://github.com/nf-core/tools/pull/1685))
- Update `readme` to drop `--key` option from `nf-core modules list` and add the new pattern syntax
- Add `--fail-warned` flag to `nf-core lint` to make warnings fail ([#1593](https://github.com/nf-core/tools/pull/1593))
- Add `--fail-warned` flag to pipeline linting workflow ([#1593](https://github.com/nf-core/tools/pull/1593))
- Updated the nf-core package requirements ([#1620](https://github.com/nf-core/tools/pull/1620), [#1757](https://github.com/nf-core/tools/pull/1757), [#1756](https://github.com/nf-core/tools/pull/1756))
- Remove dependency of the mock package and use unittest.mock instead ([#1696](https://github.com/nf-core/tools/pull/1696))
- Fix and improve broken test for Singularity container download ([#1622](https://github.com/nf-core/tools/pull/1622))
- Use [`$XDG_CACHE_HOME`](https://specifications.freedesktop.org/basedir-spec/basedir-spec-latest.html) or `~/.cache` instead of `$XDG_CONFIG_HOME` or `~/config/` as base directory for API cache
- Switch CI to use [setup-nextflow](https://github.com/nf-core/setup-nextflow) action to install Nextflow ([#1650](https://github.com/nf-core/tools/pull/1650))
- Add tests for `nf-core modules update` and `ModulesJson`.
- Add CI for GitLab remote [#1646](https://github.com/nf-core/tools/issues/1646)
- Add `CITATION.cff` [#361](https://github.com/nf-core/tools/issues/361)
- Allow customization of the `nf-core` pipeline template when using `nf-core create` ([#1548](https://github.com/nf-core/tools/issues/1548))
- Add Refgenie integration: updating of nextflow config files with a refgenie database ([#1090](https://github.com/nf-core/tools/pull/1090))
- Fix `--key` option in `nf-core lint` when supplying a module lint test name ([#1681](https://github.com/nf-core/tools/issues/1681))
- Add `no_git=True` when creating a new pipeline and initialising a git repository is not needed in `nf-core lint` and `nf-core bump-version` ([#1709](https://github.com/nf-core/tools/pull/1709))
- Move `strip_ansi_code` function in lint to `utils.py`
- Simplify control flow and don't use equality comparison for `None` and booleans
- Replace use of the deprecated `distutils` Version object with that from `packaging` ([#1735](https://github.com/nf-core/tools/pull/1735))
- Add code to cancel CI run if a new run starts ([#1760](https://github.com/nf-core/tools/pull/1760))
- CI for the API docs generation now uses the ubuntu-latest base image ([#1762](https://github.com/nf-core/tools/pull/1762))
- Add option to hide progress bars in `nf-core lint` and `nf-core modules lint` with `--hide-progress`.

### Modules

- Add `--fix-version` flag to `nf-core modules lint` command to update modules to the latest version ([#1588](https://github.com/nf-core/tools/pull/1588))
- Fix a bug in the regex extracting the version from biocontainers URLs ([#1598](https://github.com/nf-core/tools/pull/1598))
- Update how we interface with git remotes. ([#1626](https://github.com/nf-core/tools/issues/1626))
- Add prompt for module name to `nf-core modules info` ([#1644](https://github.com/nf-core/tools/issues/1644))
- Update docs with example of custom git remote ([#1645](https://github.com/nf-core/tools/issues/1645))
- Command `nf-core modules test` obtains module name suggestions from installed modules ([#1624](https://github.com/nf-core/tools/pull/1624))
- Add `--base-path` flag to `nf-core modules` to specify the base path for the modules in a remote. Also refactored `modules.json` code. ([#1643](https://github.com/nf-core/tools/issues/1643)) Removed after ([#1754](https://github.com/nf-core/tools/pull/1754))
- Rename methods in `ModulesJson` to remove explicit reference to `modules.json`
- Fix inconsistencies in the `--save-diff` flag `nf-core modules update`. Refactor `nf-core modules update` ([#1536](https://github.com/nf-core/tools/pull/1536))
- Fix bug in `ModulesJson.check_up_to_date` causing it to ask for the remote of local modules
- Handle errors when updating module version with `nf-core modules update --fix-version` ([#1671](https://github.com/nf-core/tools/pull/1671))
- Make `nf-core modules update --save-diff` work when files were created or removed ([#1694](https://github.com/nf-core/tools/issues/1694))
- Get the latest common build for Docker and Singularity containers of a module ([#1702](https://github.com/nf-core/tools/pull/1702))
- Add short option for `--no-pull` option in `nf-core modules`
- Add `nf-core modules patch` command ([#1312](https://github.com/nf-core/tools/issues/1312))
- Add support for patch in `nf-core modules update` command ([#1312](https://github.com/nf-core/tools/issues/1312))
- Add support for patch in `nf-core modules lint` command ([#1312](https://github.com/nf-core/tools/issues/1312))
- Add support for custom remotes in `nf-core modules lint` ([#1715](https://github.com/nf-core/tools/issues/1715))
- Make `nf-core modules` commands work with arbitrary git remotes ([#1721](https://github.com/nf-core/tools/issues/1721))
- Add links in `README.md` for `info` and `patch` commands ([#1722](https://github.com/nf-core/tools/issues/1722)])
- Fix misc. issues with `--branch` and `--base-path` ([#1726](https://github.com/nf-core/tools/issues/1726))
- Add `branch` field to module entries in `modules.json` to record what branch a module was installed from ([#1728](https://github.com/nf-core/tools/issues/1728))
- Fix broken link in `nf-core modules info`([#1745](https://github.com/nf-core/tools/pull/1745))
- Fix unbound variable issues and minor refactoring [#1742](https://github.com/nf-core/tools/pull/1742/)
- Recreate modules.json file instead of complaining about incorrectly formatted file. ([#1741](https://github.com/nf-core/tools/pull/1741)
- Add support for patch when creating `modules.json` file ([#1752](https://github.com/nf-core/tools/pull/1752))

## [v2.4.1 - Cobolt Koala Patch](https://github.com/nf-core/tools/releases/tag/2.4) - [2022-05-16]

- Patch release to try to fix the template sync ([#1585](https://github.com/nf-core/tools/pull/1585))
- Avoid persistent temp files from pytests ([#1566](https://github.com/nf-core/tools/pull/1566))
- Add option to trigger sync manually on just nf-core/testpipeline

## [v2.4 - Cobolt Koala](https://github.com/nf-core/tools/releases/tag/2.4) - [2022-05-16]

### Template

- Read entire lines when sniffing the samplesheet format (fix [#1561](https://github.com/nf-core/tools/issues/1561))
- Add actions workflow to respond to `@nf-core-bot fix linting` comments on pipeline PRs
- Fix Prettier formatting bug in completion email HTML template ([#1509](https://github.com/nf-core/tools/issues/1509))
- Fix bug in pipeline readme logo URL
- Set the default DAG graphic output to HTML to have a default that does not depend on Graphviz being installed on the host system ([#1512](https://github.com/nf-core/tools/pull/1512)).
- Removed retry strategy for AWS tests CI, as Nextflow now handles spot instance retries itself
- Add `.prettierignore` file to stop Prettier linting tests from running over test files
- Made module template test command match the default used in `nf-core modules create-test-yml` ([#1562](https://github.com/nf-core/tools/issues/1562))
- Removed black background from Readme badges now that GitHub has a dark mode, added Tower launch badge.
- Don't save md5sum for `versions.yml` when running `nf-core modules create-test-yml` ([#1511](https://github.com/nf-core/tools/pull/1511))

### General

- Add actions workflow to respond to `@nf-core-bot fix linting` comments on nf-core/tools PRs
- Use [`$XDG_CONFIG_HOME`](https://specifications.freedesktop.org/basedir-spec/basedir-spec-latest.html) or `~/.config/nf-core` instead of `~/.nfcore` for API cache (the latter can be safely deleted)
- Consolidate GitHub API calls into a shared function that uses authentication from the [`gh` GitHub cli tool](https://cli.github.com/) or `GITHUB_AUTH_TOKEN` to avoid rate limiting ([#1499](https://github.com/nf-core/tools/pull/1499))
- Add an empty line to `modules.json`, `params.json` and `nextflow-schema.json` when dumping them to avoid prettier errors.
- Remove empty JSON schema definition groups to avoid usage errors ([#1419](https://github.com/nf-core/tools/issues/1419))
- Bumped the minimum version of `rich` from `v10` to `v10.7.0`

### Modules

- Add a new command `nf-core modules mulled` which can generate the name for a multi-tool container image.
- Add a new command `nf-core modules test` which runs pytests locally.
- Print include statement to terminal when `modules install` ([#1520](https://github.com/nf-core/tools/pull/1520))
- Allow follow links when generating `test.yml` file with `nf-core modules create-test-yml` ([1570](https://github.com/nf-core/tools/pull/1570))
- Escaped test run output before logging it, to avoid a rich `MarkupError`

### Linting

- Don't allow a `.nf-core.yaml` file, should be `.yml` ([#1515](https://github.com/nf-core/tools/pull/1515)).
- `shell` blocks now recognised to avoid error `when: condition has too many lines` ([#1557](https://github.com/nf-core/tools/issues/1557))
- Fixed error when using comments after `input` tuple lines ([#1542](https://github.com/nf-core/tools/issues/1542))
- Don't lint the `shell` block when `script` is used ([1558](https://github.com/nf-core/tools/pull/1558))
- Check that `template` is used in `script` blocks
- Tweaks to CLI output display of lint results

## [v2.3.2 - Mercury Vulture Fixed Formatting](https://github.com/nf-core/tools/releases/tag/2.3.2) - [2022-03-24]

Very minor patch release to fix the full size AWS tests and re-run the template sync, which partially failed due to GitHub pull-requests being down at the time of release.

### Template

- Updated the AWS GitHub actions to let nf-core/tower-action use it's defaults for pipeline and git sha ([#1488](https://github.com/nf-core/tools/pull/1488))
- Add prettier editor extension to `gitpod.yml` in template ([#1485](https://github.com/nf-core/tools/pull/1485))
- Remove traces of markdownlint in the template ([#1486](https://github.com/nf-core/tools/pull/1486)
- Remove accidentally added line in `CHANGELOG.md` in the template ([#1487](https://github.com/nf-core/tools/pull/1487))
- Update linting to check that `.editorconfig` is there and `.yamllint.yml` isn't.

## [v2.3.1 - Mercury Vulture Formatting](https://github.com/nf-core/tools/releases/tag/2.3.1) - [2022-03-23]

This patch release is primarily to address problems that we had in the v2.3 release with code linting.
Instead of resolving those specific issues, we chose to replace the linting tools (`markdownlint`, `yamllint`) with a new tool: [_Prettier_](https://prettier.io)

This is a fairly major change and affects a lot of files. However, it will hopefully simplify future usage.
Prettier can auto-format many different file formats (for pipelines the most relevant are markdown and YAML) and is extensible with plugins ([Nextflow](https://github.com/nf-core/prettier-plugin-nextflow), anyone?).
It tends to be a bit less strict than `markdownlint` and `yamllint` and importantly _can fix files for you_ rather than just complaining.

The sync PR may be a little big because of many major changes (whitespace, quotation mark styles etc).
To help with the merge, _**we highly recommend running Prettier on your pipeline's codebase before attempting the template merge**_.
If you take this approach, please copy `.editorconfig` and `.prettierrc.yml` from the template to your pipeline root first,
as they configure the behaviour of Prettier.

To run Prettier, go to the base of the repository where `.editorconfig` and `.prettierrc.yml` are located.
Make sure your `git status` is clean so that the changes don't affect anything you're working on and run:

```bash
prettier --write .
```

This runs Prettier and tells it to fix any issues it finds in place.

Please note that there are many excellent integrations for Prettier available, for example VSCode can be set up to automatically format files on save.

### Template

- Replace `markdownlint` and `yamllint` with [_Prettier_](https://prettier.io) for linting formatting / whitespace ([#1470](https://github.com/nf-core/tools/pull/1470))
- Add CI test using `editorconfig-checker` for other file types to look for standardised indentation and formatting ([#1476](https://github.com/nf-core/tools/pull/1476))
- Add md5sum check of `versions.yml` to `test.yml` on the modules template.
- Update bundled module wrappers to latest versions ([#1462](https://github.com/nf-core/tools/pull/1462))
- Renamed `assets/multiqc_config.yaml` to `assets/multiqc_config.yml` (`yml` not `yaml`) ([#1471](https://github.com/nf-core/tools/pull/1471))

### General

- Convert nf-core/tools API / lint test documentation to MyST ([#1245](https://github.com/nf-core/tools/pull/1245))
- Build documentation for the `nf-core modules lint` tests ([#1250](https://github.com/nf-core/tools/pull/1250))
- Fix some colours in the nf-core/tools API docs ([#1467](https://github.com/nf-core/tools/pull/1467))
- Install tools inside GitPod Docker using the repo itself and not from Conda.
- Rewrite GitHub Actions workflow for publishing the GitPod Docker image.
- Improve config for PyTest so that you can run `pytest` instead of `pytest tests/` ([#1461](https://github.com/nf-core/tools/pull/1461))
- New pipeline lint test `multiqc_config` that checks YAML structure instead of basic file contents ([#1461](https://github.com/nf-core/tools/pull/1461))
- Updates to the GitPod docker image to install the latest version of nf-core/tools

## [v2.3 - Mercury Vulture](https://github.com/nf-core/tools/releases/tag/2.3) - [2022-03-15]

### Template

- Removed mention of `--singularity_pull_docker_container` in pipeline `README.md`
- Replaced equals with ~ in nf-core headers, to stop false positive unresolved conflict errors when committing with VSCode.
- Add retry strategy for AWS megatests after releasing [nf-core/tower-action v2.2](https://github.com/nf-core/tower-action/releases/tag/v2.2)
- Added `.nf-core.yml` file with `repository_type: pipeline` for modules commands
- Update igenomes path to the `BWAIndex` to fetch the whole `version0.6.0` folder instead of only the `genome.fa` file
- Remove pinned Node version in the GitHub Actions workflows, to fix errors with `markdownlint`
- Bumped `nf-core/tower-action` to `v3` and removed `pipeline` and `revision` from the AWS workflows, which were not needed
- Add yamllint GitHub Action.
- Add `.yamllint.yml` to avoid line length and document start errors ([#1407](https://github.com/nf-core/tools/issues/1407))
- Add `--publish_dir_mode` back into the pipeline template ([nf-core/rnaseq#752](https://github.com/nf-core/rnaseq/issues/752#issuecomment-1039451607))
- Add optional loading of of pipeline-specific institutional configs to `nextflow.config`
- Make `--outdir` a mandatory parameter ([nf-core/tools#1415](https://github.com/nf-core/tools/issues/1415))
- Add pipeline description and authors between triple quotes to avoid errors with apostrophes ([#2066](https://github.com/nf-core/tools/pull/2066), [#2104](https://github.com/nf-core/tools/pull/2104))

### General

- Updated `nf-core download` to work with latest DSL2 syntax for containers ([#1379](https://github.com/nf-core/tools/issues/1379))
- Made `nf-core modules create` detect repository type with explicit `.nf-core.yml` instead of random readme stuff ([#1391](https://github.com/nf-core/tools/pull/1391))
- Added a Gitpod environment and Dockerfile ([#1384](https://github.com/nf-core/tools/pull/1384))
  - Adds conda, Nextflow, nf-core, pytest-workflow, mamba, and pip to base Gitpod Docker image.
  - Adds GH action to build and push Gitpod Docker image.
  - Adds Gitpod environment to template.
  - Adds Gitpod environment to tools with auto build of nf-core tool.
- Shiny new command-line help formatting ([#1403](https://github.com/nf-core/tools/pull/1403))
- Call the command line help with `-h` as well as `--help` (was formerly just the latter) ([#1404](https://github.com/nf-core/tools/pull/1404))
- Add `.yamllint.yml` config file to avoid line length and document start errors in the tools repo itself.
- Switch to `yamllint-github-action`to be able to configure yaml lint exceptions ([#1404](https://github.com/nf-core/tools/issues/1413))
- Prevent module linting KeyError edge case ([#1321](https://github.com/nf-core/tools/issues/1321))
- Bump-versions: Don't trim the trailing newline on files, causes editorconfig linting to fail ([#1265](https://github.com/nf-core/tools/issues/1265))
- Handle exception in `nf-core list` when a broken git repo is found ([#1273](https://github.com/nf-core/tools/issues/1273))
- Updated URL for pipeline lint test docs ([#1348](https://github.com/nf-core/tools/issues/1348))
- Updated `nf-core create` to tolerate failures and retry when fetching pipeline logos from the website ([#1369](https://github.com/nf-core/tools/issues/1369))
- Modified the CSS overriding `sphinx_rtd_theme` default colors to fix some glitches in the API documentation ([#1294](https://github.com/nf-core/tools/issues/1294))

### Modules

- New command `nf-core modules info` that prints nice documentation about a module to the terminal :sparkles: ([#1427](https://github.com/nf-core/tools/issues/1427))
- Linting a pipeline now fails instead of warning if a local copy of a module does not match the remote ([#1313](https://github.com/nf-core/tools/issues/1313))
- Fixed linting bugs where warning was incorrectly generated for:
  - `Module does not emit software version`
  - `Container versions do not match`
  - `input:` / `output:` not being specified in module
  - Allow for containers from other biocontainers resource as defined [here](https://github.com/nf-core/modules/blob/cde237e7cec07798e5754b72aeca44efe89fc6db/modules/cat/fastq/main.nf#L7-L8)
- Fixed traceback when using `stageAs` syntax as defined [here](https://github.com/nf-core/modules/blob/cde237e7cec07798e5754b72aeca44efe89fc6db/modules/cat/fastq/main.nf#L11)
- Added `nf-core schema docs` command to output pipline parameter documentation in Markdown format for inclusion in GitHub and other documentation systems ([#741](https://github.com/nf-core/tools/issues/741))
- Allow conditional process execution from the configuration file ([#1393](https://github.com/nf-core/tools/pull/1393))
- Add linting for when condition([#1397](https://github.com/nf-core/tools/pull/1397))
- Added modules ignored table to `nf-core modules bump-versions`. ([#1234](https://github.com/nf-core/tools/issues/1234))
- Added `--conda-package-version` flag for specifying version of conda package in `nf-core modules create`. ([#1238](https://github.com/nf-core/tools/issues/1238))
- Add option of writing diffs to file in `nf-core modules update` using either interactive prompts or the new `--diff-file` flag.
- Fixed edge case where module names that were substrings of other modules caused both to be installed ([#1380](https://github.com/nf-core/tools/issues/1380))
- Tweak handling of empty files when generating the test YAML ([#1376](https://github.com/nf-core/tools/issues/1376))
  - Fail linting if a md5sum for an empty file is found (instead of a warning)
  - Don't skip the md5 when generating a test file if an empty file is found (so that linting fails and can be manually checked)
- Linting checks test files for `TODO` statements as well as the main module code ([#1271](https://github.com/nf-core/tools/issues/1271))
- Handle error if `manifest` isn't set in `nextflow.config` ([#1418](https://github.com/nf-core/tools/issues/1418))

## [v2.2 - Lead Liger](https://github.com/nf-core/tools/releases/tag/2.2) - [2021-12-14]

### Template

- Update repo logos to utilize [GitHub's `#gh-light/dark-mode-only`](https://docs.github.com/en/github/writing-on-github/getting-started-with-writing-and-formatting-on-github/basic-writing-and-formatting-syntax#specifying-the-theme-an-image-is-shown-to), to switch between logos optimized for light or dark themes. The old repo logos have to be removed (in `docs/images` and `assets/`).
- Deal with authentication with private repositories
- Bump minimun Nextflow version to 21.10.3
- Convert pipeline template to updated Nextflow DSL2 syntax
- Solve circular import when importing `nf_core.modules.lint`
- Disable cache in `nf_core.utils.fetch_wf_config` while performing `test_wf_use_local_configs`.
- Modify software version channel handling to support multiple software version emissions (e.g. from mulled containers), and multiple software versions.
- Update `dumpsoftwareversion` module to correctly report versions with trailing zeros.
- Remove `params.hostnames` from the pipeline template ([#1304](https://github.com/nf-core/tools/issues/1304))
- Update `.gitattributes` to mark installed modules and subworkflows as `linguist-generated` ([#1311](https://github.com/nf-core/tools/issues/1311))
- Adding support for [Julia](https://julialang.org) package environments to `nextflow.config`([#1317](https://github.com/nf-core/tools/pull/1317))
- New YAML issue templates for pipeline bug reports and feature requests, with a much richer interface ([#1165](https://github.com/nf-core/tools/pull/1165))
- Update AWS test GitHub Actions to use v2 of [nf-core/tower-action](https://github.com/nf-core/tower-action)
- Post linting comment even when `linting.yml` fails
- Update `CONTRIBUTION.md` bullets to remove points related to `scrape_software_versions.py`
- Update AWS test to set Nextflow version to 21.10.3

### General

- Made lint check for parameters defaults stricter [[#992](https://github.com/nf-core/tools/issues/992)]
  - Default values in `nextflow.config` must match the defaults given in the schema (anything with `{` in, or in `main.nf` is ignored)
  - Defaults in `nextflow.config` must now match the variable _type_ specified in the schema
  - If you want the parameter to not have a default value, use `null`
  - Strings set to `false` or an empty string in `nextflow.config` will now fail linting
- Bump minimun Nextflow version to 21.10.3
- Changed `questionary` `ask()` to `unsafe_ask()` to not catch `KeyboardInterupts` ([#1237](https://github.com/nf-core/tools/issues/1237))
- Fixed bug in `nf-core launch` due to revisions specified with `-r` not being added to nextflow command. ([#1246](https://github.com/nf-core/tools/issues/1246))
- Update regex in `readme` test of `nf-core lint` to agree with the pipeline template ([#1260](https://github.com/nf-core/tools/issues/1260))
- Update 'fix' message in `nf-core lint` to conform to the current command line options. ([#1259](https://github.com/nf-core/tools/issues/1259))
- Fixed bug in `nf-core list` when `NXF_HOME` is set
- Run CI test used to create and lint/run the pipeline template with minimum and latest edge release of NF ([#1304](https://github.com/nf-core/tools/issues/1304))
- New YAML issue templates for tools bug reports and feature requests, with a much richer interface ([#1165](https://github.com/nf-core/tools/pull/1165))
- Handle synax errors in Nextflow config nicely when running `nf-core schema build` ([#1267](https://github.com/nf-core/tools/pull/1267))
- Erase temporary files and folders while performing Python tests (pytest)
- Remove base `Dockerfile` used for DSL1 pipeline container builds
- Run tests with Python 3.10
- [#1363](https://github.com/nf-core/tools/pull/1363) Fix tools CI workflow nextflow versions.

### Modules

- Fixed typo in `modules_utils.py`.
- Fixed failing lint test when process section was missing from module. Also added the local failing tests to the warned section of the output table. ([#1235](https://github.com/nf-core/tools/issues/1235))
- Added `--diff` flag to `nf-core modules update` which shows the diff between the installed files and the versions
- Update `nf-core modules create` help texts which were not changed with the introduction of the `--dir` flag
- Check if README is from modules repo
- Update module template to DSL2 v2.0 (remove `functions.nf` from modules template and updating `main.nf` ([#1289](https://github.com/nf-core/tools/pull/))
- Substitute get process/module name custom functions in module `main.nf` using template replacement ([#1284](https://github.com/nf-core/tools/issues/1284))
- Check test YML file for md5sums corresponding to empty files ([#1302](https://github.com/nf-core/tools/issues/1302))
- Exit with an error if empty files are found when generating the test YAML file ([#1302](https://github.com/nf-core/tools/issues/1302))

## [v2.1 - Zinc Zebra](https://github.com/nf-core/tools/releases/tag/2.1) - [2021-07-27]

### Template

- Correct regex pattern for file names in `nextflow_schema.json`
- Remove `.` from nf-core/tools command examples
- Update Nextflow installation link in pipeline template ([#1201](https://github.com/nf-core/tools/issues/1201))
- Command `hostname` is not portable [[#1212](https://github.com/nf-core/tools/pull/1212)]
- Changed how singularity and docker links are written in template to avoid duplicate links

### General

- Changed names of some flags with `-r` as short options to make the flags more consistent between commands.

### Modules

- Added consistency checks between installed modules and `modules.json` ([#1199](https://github.com/nf-core/tools/issues/1199))
- Added support excluding or specifying version of modules in `.nf-core.yml` when updating with `nf-core modules install --all` ([#1204](https://github.com/nf-core/tools/issues/1204))
- Created `nf-core modules update` and removed updating options from `nf-core modules install`
- Added missing function call to `nf-core lint` ([#1198](https://github.com/nf-core/tools/issues/1198))
- Fix `nf-core lint` not filtering modules test when run with `--key` ([#1203](https://github.com/nf-core/tools/issues/1203))
- Fixed `nf-core modules install` not working when installing from branch with `-b` ([#1218](https://github.com/nf-core/tools/issues/1218))
- Added prompt to choose between updating all modules or named module in `nf-core modules update`
- Check if modules is installed before trying to update in `nf-core modules update`
- Verify that a commit SHA provided with `--sha` exists for `install/update` commands
- Add new-line to `main.nf` after `bump-versions` command to make ECLint happy

## [v2.0.1 - Palladium Platypus Junior](https://github.com/nf-core/tools/releases/tag/2.0.1) - [2021-07-13]

### Template

- Critical tweak to add `--dir` declaration to `nf-core lint` GitHub Actions `linting.yml` workflow

### General

- Add `--dir` declaration to `nf-core sync` GitHub Actions `sync.yml` workflow

## [v2.0 - Palladium Platypus](https://github.com/nf-core/tools/releases/tag/2.0) - [2021-07-13]

### :warning: Major enhancements & breaking changes

This marks the first Nextflow DSL2-centric release of `tools` which means that some commands won't work in full with DSL1 pipelines anymore. Please use a `v1.x` version of `tools` for such pipelines or better yet join us to improve our DSL2 efforts! Here are the most important changes:

- The pipeline template has been completely re-written in DSL2
- A module template has been added to auto-create best-practice DSL2 modules to speed up development
- A whole suite of commands have been added to streamline the creation, installation, removal, linting and version bumping of DSL2 modules either installed within pipelines or the nf-core/modules repo

### Template

- Move TODO item of `contains:` map in a YAML string [[#1082](https://github.com/nf-core/tools/issues/1082)]
- Trigger AWS tests via Tower API [[#1160](https://github.com/nf-core/tools/pull/1160)]

### General

- Fixed a bug in the Docker image build for tools that failed due to an extra hyphen. [[#1069](https://github.com/nf-core/tools/pull/1069)]
- Regular release sync fix - this time it was to do with JSON serialisation [[#1072](https://github.com/nf-core/tools/pull/1072)]
- Fixed bug in schema validation that ignores upper/lower-case typos in parameters [[#1087](https://github.com/nf-core/tools/issues/1087)]
- Bugfix: Download should use path relative to workflow for configs
- Remove lint checks for files related to conda and docker as not needed anymore for DSL2
- Removed `params_used` lint check because of incompatibility with DSL2
- Added`modules bump-versions` command to `README.md`
- Update docs for v2.0 release

### Modules

- Update comment style of modules `functions.nf` template file [[#1076](https://github.com/nf-core/tools/issues/1076)]
- Changed working directory to temporary directory for `nf-core modules create-test-yml` [[#908](https://github.com/nf-core/tools/issues/908)]
- Use Biocontainers API instead of quayi.io API for `nf-core modules create` [[#875](https://github.com/nf-core/tools/issues/875)]
- Update `nf-core modules install` to handle different versions of modules [#1116](https://github.com/nf-core/tools/pull/1116)
- Added `nf-core modules bump-versions` command to update all versions in the `nf-core/modules` repository [[#1123](https://github.com/nf-core/tools/issues/1123)]
- Updated `nf-core modules lint` to check whether a `git_sha` exists in the `modules.json` file or whether a new version is available [[#1114](https://github.com/nf-core/tools/issues/1114)]
- Refactored `nf-core modules` command into one file per command [#1124](https://github.com/nf-core/tools/pull/1124)
- Updated `nf-core modules remove` to also remove entry in `modules.json` file ([#1115](https://github.com/nf-core/tools/issues/1115))
- Bugfix: Interactive prompt for `nf-core modules install` was receiving too few arguments
- Added progress bar to creation of 'modules.json'
- Updated `nf-core modules list` to show versions of local modules
- Improved exit behavior by replacing `sys.exit` with exceptions
- Updated `nf-core modules remove` to remove module entry in `modules.json` if module directory is missing
- Create extra tempdir as work directory for `nf-core modules create-test-yml` to avoid adding the temporary files to the `test.yml`
- Refactored passing of command line arguments to `nf-core` commands and subcommands ([#1139](https://github.com/nf-core/tools/issues/1139), [#1140](https://github.com/nf-core/tools/issues/1140))
- Check for `modules.json` for entries of modules that are not actually installed in the pipeline [[#1141](https://github.com/nf-core/tools/issues/1141)]
- Added `<keywords>` argument to `nf-core modules list` for filtering the listed modules. ([#1139](https://github.com/nf-core/tools/issues/1139)
- Added support for a `bump-versions` configuration file [[#1142](https://github.com/nf-core/tools/issues/1142)]
- Fixed `nf-core modules create-test-yml` so it doesn't break when the output directory is supplied [[#1148](https://github.com/nf-core/tools/issues/1148)]
- Updated `nf-core modules lint` to work with new directory structure [[#1159](https://github.com/nf-core/tools/issues/1159)]
- Updated `nf-core modules install` and `modules.json` to work with new directory structure ([#1159](https://github.com/nf-core/tools/issues/1159))
- Updated `nf-core modules remove` to work with new directory structure [[#1159](https://github.com/nf-core/tools/issues/1159)]
- Restructured code and removed old table style in `nf-core modules list`
- Fixed bug causing `modules.json` creation to loop indefinitly
- Added `--all` flag to `nf-core modules install`
- Added `remote` and `local` subcommands to `nf-core modules list`
- Fix bug due to restructuring in modules template
- Added checks for verifying that the remote repository is well formed
- Added checks to `ModulesCommand` for verifying validity of remote repositories
- Misc. changes to `modules install`: check that module exist in remote, `--all` is has `--latest` by default.

#### Sync

- Don't set the default value to `"null"` when a parameter is initialised as `null` in the config [[#1074](https://github.com/nf-core/tools/pull/1074)]

#### Tests

- Added a test for the `version_consistency` lint check
- Refactored modules tests into separate files, and removed direct comparisons with number of tests in `lint` tests ([#1158](https://github.com/nf-core/tools/issues/1158))

## [v1.14 - Brass Chicken :chicken:](https://github.com/nf-core/tools/releases/tag/1.14) - [2021-05-11]

### Template

- Add the implicit workflow declaration to `main.nf` DSL2 template [[#1056](https://github.com/nf-core/tools/issues/1056)]
- Fixed an issue regarding explicit disabling of unused container engines [[#972](https://github.com/nf-core/tools/pull/972)]
- Removed trailing slash from `params.igenomes_base` to yield valid s3 paths (previous paths work with Nextflow but not aws cli)
- Added a timestamp to the trace + timetime + report + dag filenames to fix overwrite issue on AWS
- Rewrite the `params_summary_log()` function to properly ignore unset params and have nicer formatting [[#971](https://github.com/nf-core/tools/issues/971)]
- Fix overly strict `--max_time` formatting regex in template schema [[#973](https://github.com/nf-core/tools/issues/973)]
- Convert `d` to `day` in the `cleanParameters` function to make Duration objects like `2d` pass the validation [[#858](https://github.com/nf-core/tools/issues/858)]
- Added nextflow version to quick start section and adjusted `nf-core bump-version` [[#1032](https://github.com/nf-core/tools/issues/1032)]
- Use latest stable Nextflow version `21.04.0` for CI tests instead of the `-edge` release

### Download

- Fix bug in `nf-core download` where image names were getting a hyphen in `nf-core` which was breaking things.
- Extensive new interactive prompts for all command line flags [[#1027](https://github.com/nf-core/tools/issues/1027)]
  - It is now recommended to run `nf-core download` without any cli options and follow prompts (though flags can be used to run non-interactively if you wish)
- New helper code to set `$NXF_SINGULARITY_CACHEDIR` and add to `.bashrc` if desired [[#1027](https://github.com/nf-core/tools/issues/1027)]

### Launch

- Strip values from `nf-core launch` web response which are `False` and have no default in the schema [[#976](https://github.com/nf-core/tools/issues/976)]
- Improve API caching code when polling the website, fixes noisy log message when waiting for a response [[#1029](https://github.com/nf-core/tools/issues/1029)]
- New interactive prompts for pipeline name [[#1027](https://github.com/nf-core/tools/issues/1027)]

### Modules

- Added `tool_name_underscore` to the module template to allow TOOL_SUBTOOL in `main.nf` [[#1011](https://github.com/nf-core/tools/issues/1011)]
- Added `--conda-name` flag to `nf-core modules create` command to allow sidestepping questionary [[#988](https://github.com/nf-core/tools/issues/988)]
- Extended `nf-core modules lint` functionality to check tags in `test.yml` and to look for a entry in the `pytest_software.yml` file
- Update `modules` commands to use new test tag format `tool/subtool`
- New modules lint test comparing the `functions.nf` file to the template version
- Modules installed from alternative sources are put in folders based on the name of the source repository

### Linting

- Fix bug in nf-core lint config skipping for the `nextflow_config` test [[#1019](https://github.com/nf-core/tools/issues/1019)]
- New `-k`/`--key` cli option for `nf-core lint` to allow you to run only named lint tests, for faster local debugging
- Merge markers lint test - ignore binary files, allow config to ignore specific files [[#1040](https://github.com/nf-core/tools/pull/1040)]
- New lint test to check if all defined pipeline parameters are mentioned in `main.nf` [[#1038](https://github.com/nf-core/tools/issues/1038)]
- Added fix to remove warnings about params that get converted from camelCase to camel-case [[#1035](https://github.com/nf-core/tools/issues/1035)]
- Added pipeline schema lint checks for missing parameter description and parameters outside of groups [[#1017](https://github.com/nf-core/tools/issues/1017)]

### General

- Try to fix the fix for the automated sync when we submit too many PRs at once [[#970](https://github.com/nf-core/tools/issues/970)]
- Rewrite how the tools documentation is deployed to the website, to allow multiple versions
- Created new Docker image for the tools cli package - see installation docs for details [[#917](https://github.com/nf-core/tools/issues/917)]
- Ignore permission errors for setting up requests cache directories to allow starting with an invalid or read-only `HOME` directory

## [v1.13.3 - Copper Crocodile Resurrection :crocodile:](https://github.com/nf-core/tools/releases/tag/1.13.2) - [2021-03-24]

- Running tests twice with `nf-core modules create-test-yml` to catch unreproducible md5 sums [[#890](https://github.com/nf-core/tools/issues/890)]
- Fix sync error again where the Nextflow edge release needs to be used for some pipelines
- Fix bug with `nf-core lint --release` (`NameError: name 'os' is not defined`)
- Added linebreak to linting comment so that markdown header renders on PR comment properly
- `nf-core modules create` command - if no bioconda package is found, prompt user for a different bioconda package name
- Updated module template `main.nf` with new test data paths

## [v1.13.2 - Copper Crocodile CPR :crocodile: :face_with_head_bandage:](https://github.com/nf-core/tools/releases/tag/1.13.2) - [2021-03-23]

- Make module template pass the EC linter [[#953](https://github.com/nf-core/tools/pull/953)]
- Added better logging message if a user doesn't specificy the directory correctly with `nf-core modules` commands [[#942](https://github.com/nf-core/tools/pull/942)]
- Fixed parameter validation bug caused by JSONObject [[#937](https://github.com/nf-core/tools/issues/937)]
- Fixed template creation error regarding file permissions [[#932](https://github.com/nf-core/tools/issues/932)]
- Split the `create-lint-wf` tests up into separate steps in GitHub Actions to make the CI results easier to read
- Added automated PR comments to the Markdown, YAML and Python lint CI tests to explain failures (tools and pipeline template)
- Make `nf-core lint` summary table borders coloured according to overall pass / fail status
- Attempted a fix for the automated sync when we submit too many PRs at once [[#911](https://github.com/nf-core/tools/issues/911)]

## [v1.13.1 - Copper Crocodile Patch :crocodile: :pirate_flag:](https://github.com/nf-core/tools/releases/tag/1.13.1) - [2021-03-19]

- Fixed bug in pipeline linting markdown output that gets posted to PR comments [[#914]](https://github.com/nf-core/tools/issues/914)
- Made text for the PR branch CI check less verbose with a TLDR in bold at the top
- A number of minor tweaks to the new `nf-core modules lint` code

## [v1.13 - Copper Crocodile](https://github.com/nf-core/tools/releases/tag/1.13) - [2021-03-18]

### Template

- **Major new feature** - Validation of pipeline parameters [[#426]](https://github.com/nf-core/tools/issues/426)
  - The addition runs as soon as the pipeline launches and checks the pipeline input parameters two main things:
    - No parameters are supplied that share a name with core Nextflow options (eg. `--resume` instead of `-resume`)
    - Supplied parameters validate against the pipeline JSON schema (eg. correct variable types, required values)
  - If either parameter validation fails or the pipeline has errors, a warning is given about any unexpected parameters found which are not described in the pipeline schema.
  - This behaviour can be disabled by using `--validate_params false`
- Added profiles to support the [Charliecloud](https://hpc.github.io/charliecloud/) and [Shifter](https://nersc.gitlab.io/development/shifter/how-to-use/) container engines [[#824](https://github.com/nf-core/tools/issues/824)]
  - Note that Charliecloud requires Nextflow version `v21.03.0-edge` or later.
- Profiles for container engines now explicitly _disable_ all other engines [[#867](https://github.com/nf-core/tools/issues/867)]
- Fixed typo in nf-core-lint CI that prevented the markdown summary from being automatically posted on PRs as a comment.
- Changed default for `--input` from `data/*{1,2}.fastq.gz` to `null`, as this is now validated by the schema as a required value.
- Removed support for `--name` parameter for custom run names.
  - The same functionality for MultiQC still exists with the core Nextflow `-name` option.
- Added to template docs about how to identify process name for resource customisation
- The parameters `--max_memory` and `--max_time` are now validated against a regular expression [[#793](https://github.com/nf-core/tools/issues/793)]
  - Must be written in the format `123.GB` / `456.h` with any of the prefixes listed in the [Nextflow docs](https://www.nextflow.io/docs/latest/process.html#memory)
  - Bare numbers no longer allowed, avoiding people from trying to specify GB and actually specifying bytes.
- Switched from cookiecutter to Jinja2 [[#880]](https://github.com/nf-core/tools/pull/880)
- Finally dropped the wonderful [cookiecutter](https://github.com/cookiecutter/cookiecutter) library that was behind the first pipeline template that led to nf-core [[#880](https://github.com/nf-core/tools/pull/880)]
  - Now rendering templates directly using [Jinja](https://jinja.palletsprojects.com/), which is what cookiecutter was doing anyway

### Modules

Initial addition of a number of new helper commands for working with DSL2 modules:

- `modules list` - List available modules
- `modules install` - Install a module from nf-core/modules
- `modules remove` - Remove a module from a pipeline
- `modules create` - Create a module from the template
- `modules create-test-yml` - Create the `test.yml` file for a module with md5 sums, tags, commands and names added
- `modules lint` - Check a module against nf-core guidelines

You can read more about each of these commands in the main tools documentation (see `README.md` or <https://nf-co.re/tools>)

### Tools helper code

- Fixed some bugs in the command line interface for `nf-core launch` and improved formatting [[#829](https://github.com/nf-core/tools/pull/829)]
- New functionality for `nf-core download` to make it compatible with DSL2 pipelines [[#832](https://github.com/nf-core/tools/pull/832)]
  - Singularity images in module files are now discovered and fetched
  - Direct downloads of Singularity images in python allowed (much faster than running `singularity pull`)
  - Downloads now work with `$NXF_SINGULARITY_CACHEDIR` so that pipelines sharing containers have efficient downloads
- Changed behaviour of `nf-core sync` command [[#787](https://github.com/nf-core/tools/issues/787)]
  - Instead of opening or updating a PR from `TEMPLATE` directly to `dev`, a new branch is now created from `TEMPLATE` and a PR opened from this to `dev`.
  - This is to make it easier to fix merge conflicts without accidentally bringing the entire pipeline history back into the `TEMPLATE` branch (which makes subsequent sync merges much more difficult)

### Linting

- Major refactor and rewrite of pipieline linting code
  - Much better code organisation and maintainability
  - New automatically generated documentation using Sphinx
  - Numerous new tests and functions, removal of some unnecessary tests
- Added lint check for merge markers [[#321]](https://github.com/nf-core/tools/issues/321)
- Added new option `--fix` to automatically correct some problems detected by linting
- Added validation of default params to `nf-core schema lint` [[#823](https://github.com/nf-core/tools/issues/823)]
- Added schema validation of GitHub action workflows to lint function [[#795](https://github.com/nf-core/tools/issues/795)]
- Fixed bug in schema title and description validation
- Added second progress bar for conda dependencies lint check, as it can be slow [[#299](https://github.com/nf-core/tools/issues/299)]
- Added new lint test to check files that should be unchanged from the pipeline.
- Added the possibility to ignore lint tests using a `nf-core-lint.yml` config file [[#809](https://github.com/nf-core/tools/pull/809)]

## [v1.12.1 - Silver Dolphin](https://github.com/nf-core/tools/releases/tag/1.12.1) - [2020-12-03]

### Template

- Finished switch from `$baseDir` to `$projectDir` in `iGenomes.conf` and `main.nf`
  - Main fix is for `smail_fields` which was a bug introduced in the previous release. Sorry about that!
- Ported a number of small content tweaks from nf-core/eager to the template [[#786](https://github.com/nf-core/tools/issues/786)]
  - Better contributing documentation, more placeholders in documentation files, more relaxed markdownlint exceptions for certain HTML tags, more content for the PR and issue templates.

### Tools helper code

- Pipeline schema: make parameters of type `range` to `number`. [[#738](https://github.com/nf-core/tools/issues/738)]
- Respect `$NXF_HOME` when looking for pipelines with `nf-core list` [[#798](https://github.com/nf-core/tools/issues/798)]
- Swapped PyInquirer with questionary for command line questions in `launch.py` [[#726](https://github.com/nf-core/tools/issues/726)]
  - This should fix conda installation issues that some people had been hitting
  - The change also allows other improvements to the UI
- Fix linting crash when a file deleted but not yet staged in git [[#796](https://github.com/nf-core/tools/issues/796)]

## [v1.12 - Mercury Weasel](https://github.com/nf-core/tools/releases/tag/1.12) - [2020-11-19]

### Tools helper code

- Updated `nf_core` documentation generator for building [https://nf-co.re/tools-docs/](https://nf-co.re/tools-docs/)

### Template

- Make CI comments work with PRs from forks [[#765](https://github.com/nf-core/tools/issues/765)]
  - Branch protection and linting results should now show on all PRs
- Updated GitHub issue templates, which had stopped working
- Refactored GitHub Actions so that the AWS full-scale tests are triggered after docker build is finished
  - DockerHub push workflow split into two - one for dev, one for releases
- Updated actions to no longer use `set-env` which is now depreciating [[#739](https://github.com/nf-core/tools/issues/739)]
- Added config import for `test_full` in `nextflow.config`
- Switched depreciated `$baseDir` to `$projectDir`
- Updated minimum Nextflow version to `20.04.10`
- Make Nextflow installation less verbose in GitHub Actions [[#780](https://github.com/nf-core/tools/pull/780)]

### Linting

- Updated code to display colours in GitHub Actions log output
- Allow tests to pass with `dev` version of nf-core/tools (previous failure due to base image version)
- Lint code no longer tries to post GitHub PR comments. This is now done in a GitHub Action only.

## [v1.11 - Iron Tiger](https://github.com/nf-core/tools/releases/tag/1.11) - [2020-10-27]

### Template

- Fix command error in `awstest.yml` GitHub Action workflow.
- Allow manual triggering of AWS test GitHub Action workflows.
- Remove TODO item, which was proposing the usage of additional files beside `usage.md` and `output.md` for documentation.
- Added a Podman profile, which enables Podman as container.
- Updated linting for GitHub actions AWS tests workflows.

### Linting

- Made a base-level `Dockerfile` a warning instead of failure
- Added a lint failure if the old `bin/markdown_to_html.r` script is found
- Update `rich` package dependency and use new markup escaping to change `[[!]]` back to `[!]` again

### Other

- Pipeline sync - fetch full repo when checking out before sync
- Sync - Add GitHub actions manual trigger option

## [v1.10.2 - Copper Camel _(brought back from the dead)_](https://github.com/nf-core/tools/releases/tag/1.10.2) - [2020-07-31]

Second patch release to address some small errors discovered in the pipeline template.
Apologies for the inconvenience.

- Fix syntax error in `/push_dockerhub.yml` GitHub Action workflow
- Change `params.readPaths` -> `params.input_paths` in `test_full.config`
- Check results when posting the lint results as a GitHub comment
  - This feature is unfortunately not possible when making PRs from forks outside of the nf-core organisation for now.
- More major refactoring of the automated pipeline sync
  - New GitHub Actions matrix parallelisation of sync jobs across pipelines [[#673](https://github.com/nf-core/tools/issues/673)]
  - Removed the `--all` behaviour from `nf-core sync` as we no longer need it
  - Sync now uses a new list of pipelines on the website which does not include archived pipelines [[#712](https://github.com/nf-core/tools/issues/712)]
  - When making a PR it checks if a PR already exists - if so it updates it [[#710](https://github.com/nf-core/tools/issues/710)]
  - More tests and code refactoring for more stable code. Hopefully fixes 404 error [[#711](https://github.com/nf-core/tools/issues/711)]

## [v1.10.1 - Copper Camel _(patch)_](https://github.com/nf-core/tools/releases/tag/1.10.1) - [2020-07-30]

Patch release to fix the automatic template synchronisation, which failed in the v1.10 release.

- Improved logging: `nf-core --log-file log.txt` now saves a verbose log to disk.
- nf-core/tools GitHub Actions pipeline sync now uploads verbose log as an artifact.
- Sync - fixed several minor bugs, made logging less verbose.
- Python Rich library updated to `>=4.2.1`
- Hopefully fix git config for pipeline sync so that commit comes from @nf-core-bot
- Fix sync auto-PR text indentation so that it doesn't all show as code
- Added explicit flag `--show-passed` for `nf-core lint` instead of taking logging verbosity

## [v1.10 - Copper Camel](https://github.com/nf-core/tools/releases/tag/1.10) - [2020-07-30]

### Pipeline schema

This release of nf-core/tools introduces a major change / new feature: pipeline schema.
These are [JSON Schema](https://json-schema.org/) files that describe all of the parameters for a given
pipeline with their ID, a description, a longer help text, an optional default value, a variable _type_
(eg. `string` or `boolean`) and more.

The files will be used in a number of places:

- Automatic validation of supplied parameters when running pipelines
  - Pipeline execution can be immediately stopped if a required `param` is missing,
    or does not conform to the patterns / allowed values in the schema.
- Generation of pipeline command-line help
  - Running `nextflow run <pipeline> --help` will use the schema to generate a help text automatically
- Building online documentation on the [nf-core website](https://nf-co.re)
- Integration with 3rd party graphical user interfaces

To support these new schema files, nf-core/tools now comes with a new set of commands: `nf-core schema`.

- Pipeline schema can be generated or updated using `nf-core schema build` - this takes the parameters from
  the pipeline config file and prompts the developer for any mismatch between schema and pipeline.
  - Once a skeleton Schema file has been built, the command makes use of a new nf-core website tool to provide
    a user friendly graphical interface for developers to add content to their schema: [https://nf-co.re/pipeline_schema_builder](https://nf-co.re/pipeline_schema_builder)
- Pipelines will be automatically tested for valid schema that describe all pipeline parameters using the
  `nf-core schema lint` command (also included as part of the main `nf-core lint` command).
- Users can validate their set of pipeline inputs using the `nf-core schema validate` command.

In addition to the new schema commands, the `nf-core launch` command has been completely rewritten from
scratch to make use of the new pipeline schema. This command can use either an interactive command-line
prompt or a rich web interface to help users set parameters for a pipeline run.

The parameter descriptions and help text are fully used and embedded into the launch interfaces to make
this process as user-friendly as possible. We hope that it's particularly well suited to those new to nf-core.

Whilst we appreciate that this new feature will add a little work for pipeline developers, we're excited at
the possibilities that it brings. If you have any feedback or suggestions, please let us know either here on
GitHub or on the nf-core [`#json-schema` Slack channel](https://nfcore.slack.com/channels/json-schema).

### Python code formatting

We have adopted the use of the [Black Python code formatter](https://black.readthedocs.io/en/stable/).
This ensures a harmonised code formatting style throughout the package, from all contributors.
If you are editing any Python code in nf-core/tools you must now pass the files through Black when
making a pull-request. See [`.github/CONTRIBUTING.md`](.github/CONTRIBUTING.md) for details.

### Template

- Add `--publish_dir_mode` parameter [#585](https://github.com/nf-core/tools/issues/585)
- Isolate R library paths to those in container [#541](https://github.com/nf-core/tools/issues/541)
- Added new style of pipeline parameters JSON schema to pipeline template
- Add ability to attach MultiQC reports to completion emails when using `mail`
- Update `output.md` and add in 'Pipeline information' section describing standard NF and pipeline reporting.
- Build Docker image using GitHub Actions, then push to Docker Hub (instead of building on Docker Hub)
- Add Slack channel badge in pipeline README
- Allow multiple container tags in `ci.yml` if performing multiple tests in parallel
- Add AWS CI tests and full tests GitHub Actions workflows
- Update AWS CI tests and full tests secrets names
- Added `macs_gsize` for danRer10, based on [this post](https://biostar.galaxyproject.org/p/18272/)
- Add information about config files used for workflow execution (`workflow.configFiles`) to summary
- Fix `markdown_to_html.py` to work with Python 2 and 3.
- Change `params.reads` -> `params.input`
- Adding TODOs and MultiQC process in DSL2 template
- Change `params.readPaths` -> `params.input_paths`
- Added a `.github/.dockstore.yml` config file for automatic workflow registration with [dockstore.org](https://dockstore.org/)

### Linting

- Refactored PR branch tests to be a little clearer.
- Linting error docs explain how to add an additional branch protecton rule to the `branch.yml` GitHub Actions workflow.
- Adapted linting docs to the new PR branch tests.
- Failure for missing the readme bioconda badge is now a warn, in case this badge is not relevant
- Added test for template `{{ cookiecutter.var }}` placeholders
- Fix failure when providing version along with build id for Conda packages
- New `--json` and `--markdown` options to print lint results to JSON / markdown files
- Linting code now automatically posts warning / failing results to GitHub PRs as a comment if it can
- Added AWS GitHub Actions workflows linting
- Fail if `params.input` isn't defined.
- Beautiful new progress bar to look at whilst linting is running and awesome new formatted output on the command line :heart_eyes:
  - All made using the excellent [`rich` python library](https://github.com/willmcgugan/rich) - check it out!
- Tests looking for `TODO` strings should now ignore editor backup files. [#477](https://github.com/nf-core/tools/issues/477)

### nf-core/tools Continuous Integration

- Added CI test to check for PRs against `master` in tools repo
- CI PR branch tests fixed & now automatically add a comment on the PR if failing, explaining what is wrong
- Move some of the issue and PR templates into HTML `<!-- comments -->` so that they don't show in issues / PRs

### Other

- Describe alternative installation method via conda with `conda env create`
- nf-core/tools version number now printed underneath header artwork
- Bumped Conda version shipped with nfcore/base to 4.8.2
- Added log message when creating new pipelines that people should talk to the community about their plans
- Fixed 'on completion' emails sent using the `mail` command not containing body text.
- Improved command-line help text for nf-core/tools
- `nf-core list` now hides archived pipelines unless `--show_archived` flag is set
- Command line tools now checks if there is a new version of nf-core/tools available
  - Disable this by setting the environment variable `NFCORE_NO_VERSION_CHECK`, eg. `export NFCORE_NO_VERSION_CHECK=1`
- Better command-line output formatting of nearly all `nf-core` commands using [`rich`](https://github.com/willmcgugan/rich)

## [v1.9 - Platinum Pigeon](https://github.com/nf-core/tools/releases/tag/1.9) - [2020-02-20]

### Continuous integration

- Travis CI tests are now deprecated in favor of GitHub Actions within the pipeline template.
  - `nf-core bump-version` support has been removed for `.travis.yml`
  - `nf-core lint` now fails if a `.travis.yml` file is found
- Ported nf-core/tools Travis CI automation to GitHub Actions.
- Fixed the build for the nf-core/tools API documentation on the website

### Template

- Rewrote the documentation markdown > HTML conversion in Python instead of R
- Fixed rendering of images in output documentation [#391](https://github.com/nf-core/tools/issues/391)
- Removed the requirement for R in the conda environment
- Make `params.multiqc_config` give an _additional_ MultiQC config file instead of replacing the one that ships with the pipeline
- Ignore only `tests/` and `testing/` directories in `.gitignore` to avoid ignoring `test.config` configuration file
- Rephrase docs to promote usage of containers over Conda to ensure reproducibility
- Stage the workflow summary YAML file within MultiQC work directory

### Linting

- Removed linting for CircleCI
- Allow any one of `params.reads` or `params.input` or `params.design` before warning
- Added whitespace padding to lint error URLs
- Improved documentation for lint errors
- Allow either `>=` or `!>=` in nextflow version checks (the latter exits with an error instead of just warning) [#506](https://github.com/nf-core/tools/issues/506)
- Check that `manifest.version` ends in `dev` and throw a warning if not
  - If running with `--release` check the opposite and fail if not
- Tidied up error messages and syntax for linting GitHub actions branch tests
- Add YAML validator
- Don't print test results if we have a critical error

### Other

- Fix automatic synchronisation of the template after releases of nf-core/tools
- Improve documentation for installing `nf-core/tools`
- Replace preprint by the new nf-core publication in Nature Biotechnology :champagne:
- Use `stderr` instead of `stdout` for header artwork
- Tolerate unexpected output from `nextflow config` command
- Add social preview image
- Added a [release checklist](.github/RELEASE_CHECKLIST.md) for the tools repo

## [v1.8 - Black Sheep](https://github.com/nf-core/tools/releases/tag/1.8) - [2020-01-27]

### Continuous integration

- GitHub Actions CI workflows are now included in the template pipeline
  - Please update these files to match the existing tests that you have in `.travis.yml`
- Travis CI tests will be deprecated from the next `tools` release
- Linting will generate a warning if GitHub Actions workflows do not exist and if applicable to remove Travis CI workflow file i.e. `.travis.yml`.

### Tools helper code

- Refactored the template synchronisation code to be part of the main nf-core tool
- `nf-core bump-version` now also bumps the version string of the exported conda environment in the Dockerfile
- Updated Blacklist of synced pipelines
- Ignore pre-releases in `nf-core list`
- Updated documentation for `nf-core download`
- Fixed typo in `nf-core launch` final command
- Handle missing pipeline descriptions in `nf-core list`
- Migrate tools package CI to GitHub Actions

### Linting

- Adjusted linting to enable `patch` branches from being tested
- Warn if GitHub Actions workflows do not exist, warn if `.travis.yml` and circleCI are there
- Lint for `Singularity` file and raise error if found [#458](https://github.com/nf-core/tools/issues/458)
- Added linting of GitHub Actions workflows `linting.yml`, `ci.yml` and `branch.yml`
- Warn if pipeline name contains upper case letters or non alphabetical characters [#85](https://github.com/nf-core/tools/issues/85)
- Make CI tests of lint code pass for releases

### Template pipeline

- Fixed incorrect paths in iGenomes config as described in issue [#418](https://github.com/nf-core/tools/issues/418)
- Fixed incorrect usage of non-existent parameter in the template [#446](https://github.com/nf-core/tools/issues/446)
- Add UCSC genomes to `igenomes.config` and add paths to all genome indices
- Change `maxMultiqcEmailFileSize` parameter to `max_multiqc_email_size`
- Export conda environment in Docker file [#349](https://github.com/nf-core/tools/issues/349)
- Change remaining parameters from `camelCase` to `snake_case` [#39](https://github.com/nf-core/hic/issues/39)
  - `--singleEnd` to `--single_end`
  - `--igenomesIgnore` to `--igenomes_ignore`
  - Having the old camelCase versions of these will now throw an error
- Add `autoMounts=true` to default singularity profile
- Add in `markdownlint` checks that were being ignored by default
- Disable ansi logging in the travis CI tests
- Move `params`section from `base.config` to `nextflow.config`
- Use `env` scope to export `PYTHONNOUSERSITE` in `nextflow.config` to prevent conflicts with host Python environment
- Bump minimum Nextflow version to `19.10.0` - required to properly use `env` scope in `nextflow.config`
- Added support for nf-tower in the travis tests, using public mailbox nf-core@mailinator.com
- Add link to [Keep a Changelog](http://keepachangelog.com/en/1.0.0/) and [Semantic Versioning](http://semver.org/spec/v2.0.0.html) to CHANGELOG
- Adjusted `.travis.yml` checks to allow for `patch` branches to be tested
- Add Python 3.7 dependency to the `environment.yml` file
- Remove `awsbatch` profile cf [nf-core/configs#71](https://github.com/nf-core/configs/pull/71)
- Make `scrape_software_versions.py` compatible with Python3 to enable miniconda3 in [base image PR](https://github.com/nf-core/tools/pull/462)
- Add GitHub Actions workflows and respective linting
- Add `NXF_ANSI_LOG` as global environment variable to template GitHub Actions CI workflow
- Fixed global environment variable in GitHub Actions CI workflow
- Add `--awscli` parameter
- Add `README.txt` path for genomes in `igenomes.config` [nf-core/atacseq#75](https://github.com/nf-core/atacseq/issues/75)
- Fix buggy ANSI codes in pipeline summary log messages
- Add a `TODO` line in the new GitHub Actions CI test files

### Base Docker image

- Use miniconda3 instead of miniconda for a Python 3k base environment
  - If you still need Python 2 for your pipeline, add `conda-forge::python=2.7.4` to the dependencies in your `environment.yml`
- Update conda version to 4.7.12

### Other

- Updated Base Dockerfile to Conda 4.7.10
- Entirely switched from Travis-Ci.org to Travis-Ci.com for template and tools
- Improved core documentation (`-profile`)

## [v1.7 - Titanium Kangaroo](https://github.com/nf-core/tools/releases/tag/1.7) - [2019-10-07]

### Tools helper code

- The tools `create` command now sets up a `TEMPLATE` and a `dev` branch for syncing
- Fixed issue [379](https://github.com/nf-core/tools/issues/379)
- nf-core launch now uses stable parameter schema version 0.1.0
- Check that PR from patch or dev branch is acceptable by linting
- Made code compatible with Python 3.7
- The `download` command now also fetches institutional configs from nf-core/configs
- When listing pipelines, a nicer message is given for the rare case of a detached `HEAD` ref in a locally pulled pipeline. [#297](https://github.com/nf-core/tools/issues/297)
- The `download` command can now compress files into a single archive.
- `nf-core create` now fetches a logo for the pipeline from the nf-core website
- The readme should now be rendered properly on PyPI.

### Syncing

- Can now sync a targeted pipeline via command-line
- Updated Blacklist of synced pipelines
- Removed `chipseq` from Blacklist of synced pipelines
- Fixed issue [#314](https://github.com/nf-core/tools/issues/314)

### Linting

- If the container slug does not contain the nf-core organisation (for example during development on a fork), linting will raise a warning, and an error with release mode on

### Template pipeline

- Add new code for Travis CI to allow PRs from patch branches too
- Fix small typo in central readme of tools for future releases
- Small code polishing + typo fix in the template main.nf file
- Header ANSI codes no longer print `[2m` to console when using `-with-ansi`
- Switched to yaml.safe_load() to fix PyYAML warning that was thrown because of a possible [exploit](<https://github.com/yaml/pyyaml/wiki/PyYAML-yaml.load(input)-Deprecation>)
- Add `nf-core` citation
- Add proper `nf-core` logo for tools
- Add `Quick Start` section to main README of template
- Fix [Docker RunOptions](https://github.com/nf-core/tools/pull/351) to get UID and GID set in the template
- `Dockerfile` now specifically uses the proper release tag of the nfcore/base image
- Use [`file`](https://github.com/nf-core/tools/pull/354) instead of `new File`
  to avoid weird behavior such as making an `s3:/` directory locally when using
  an AWS S3 bucket as the `--outdir`.
- Fix workflow.onComplete() message when finishing pipeline
- Update URL for joining the nf-core slack to [https://nf-co.re/join/slack](https://nf-co.re/join/slack)
- Add GitHub Action for CI and Linting
- [Increased default time limit](https://github.com/nf-core/tools/issues/370) to 4h
- Add direct link to the pipeline slack channel in the contribution guidelines
- Add contributions and support heading with links to contribution guidelines and link to the pipeline slack channel in the main README
- Fix Parameters JSON due to new versionized structure
- Added conda-forge::r-markdown=1.1 and conda-forge::r-base=3.6.1 to environment
- Plain-text email template now has nf-core ASCII artwork
- Template configured to use logo fetched from website
- New option `--email_on_fail` which only sends emails if the workflow is not successful
- Add file existence check when checking software versions
- Fixed issue [#165](https://github.com/nf-core/tools/issues/165) - Use `checkIfExists`
- Consistent spacing for `if` statements
- Add sensible resource labels to `base.config`

### Other

- Bump `conda` to 4.6.14 in base nf-core Dockerfile
- Added a Code of Conduct to nf-core/tools, as only the template had this before
- TravisCI tests will now also start for PRs from `patch` branches, [to allow fixing critical issues](https://github.com/nf-core/tools/pull/392) without making a new major release

## [v1.6 - Brass Walrus](https://github.com/nf-core/tools/releases/tag/1.6) - [2020-04-09]

### Syncing

- Code refactoring to make the script more readable
- No travis build failure anymore on sync errors
- More verbose logging

### Template pipeline

- awsbatch `work-dir` checking moved to nextflow itself. Removed unsatisfiable check in main.nf template.
- Fixed markdown linting
- Tools CI testing now runs markdown lint on compiled template pipeline
- Migrated large portions of documentation to the [nf-core website](https://github.com/nf-core/nf-co.re/pull/93)
- Removed Gitter references in `.github/` directories for `tools/` and pipeline template.
- Changed `scrape_software_versions.py` to output `.csv` file
- Added `export_plots` parameter to multiqc config
- Corrected some typos as listed [here](https://github.com/nf-core/tools/issues/348) to Guidelines

### Tools helper code

- Drop [nf-core/rnaseq](https://github.com/nf-core/rnaseq]) from `blacklist.json` to make template sync available
- Updated main help command to sort the subcommands in a more logical order
- Updated readme to describe the new `nf-core launch` command
- Fix bugs in `nf-core download`
  - The _latest_ release is now fetched by default if not specified
  - Downloaded pipeline files are now properly executable.
- Fixed bugs in `nf-core list`
  - Sorting now works again
  - Output is partially coloured (better highlighting out of date pipelines)
  - Improved documentation
- Fixed bugs in `nf-core lint`
  - The order of conda channels is now correct, avoiding occasional erroneous errors that packages weren't found ([#207](https://github.com/nf-core/tools/issues/207))
  - Allow edge versions in nf-core pipelines
- Add reporting of ignored errored process
  - As a solution for [#103](https://github.com/nf-core/tools/issues/103))
- Add Bowtie2 and BWA in iGenome config file template

## [v1.5 - Iron Shark](https://github.com/nf-core/tools/releases/tag/1.5) - [2019-03-13]

### Template pipeline

- Dropped Singularity file
- Summary now logs details of the cluster profile used if from [nf-core/configs](https://github.com/nf-core/configs)
- Dockerhub is used in favor of Singularity Hub for pulling when using the Singularity profile
- Changed default container tag from latest to dev
- Brought the logo to life
- Change the default filenames for the pipeline trace files
- Remote fetch of nf-core/configs profiles fails gracefully if offline
- Remove `params.container` and just directly define `process.container` now
- Completion email now includes MultiQC report if not too big
- `params.genome` is now checked if set, to ensure that it's a valid iGenomes key
- Together with nf-core/configs, helper function now checks hostname and suggests a valid config profile
- `awsbatch` executor requires the `tracedir` not to be set to an `s3` bucket.

### Tools helper code

- New `nf-core launch` command to interactively launch nf-core pipelines from command-line
  - Works with a `parameters.settings.json` file shipped with each pipeline
  - Discovers additional `params` from the pipeline dynamically
- Drop Python 3.4 support
- `nf-core list` now only shows a value for _"is local latest version"_ column if there is a local copy.
- Lint markdown formatting in automated tests
  - Added `markdownlint-cli` for checking Markdown syntax in pipelines and tools repo
- Syncing now reads from a `blacklist.json` in order to exclude pipelines from being synced if necessary.
- Added nf-core tools API description to assist developers with the classes and functions available.
  - Docs are automatically built by Travis CI and updated on the nf-co.re website.
- Introduced test for filtering remote workflows by keyword.
- Build tools python API docs

  - Use Travis job for api doc generation and publish

- `nf-core bump-version` now stops before making changes if the linting fails
- Code test coverage
  - Introduced test for filtering remote workflows by keyword
- Linting updates
  - Now properly searches for conda packages in default channels
  - Now correctly validates version pinning for packages from PyPI
  - Updates for changes to `process.container` definition

### Other

- Bump `conda` to 4.6.7 in base nf-core Dockerfile

## [v1.4 - Tantalum Butterfly](https://github.com/nf-core/tools/releases/tag/1.4) - [2018-12-12]

### Template pipeline

- Institutional custom config profiles moved to github `nf-core/configs`
  - These will now be maintained centrally as opposed to being shipped with the pipelines in `conf/`
  - Load `base.config` by default for all profiles
  - Removed profiles named `standard` and `none`
  - Added parameter `--igenomesIgnore` so `igenomes.config` is not loaded if parameter clashes are observed
  - Added parameter `--custom_config_version` for custom config version control. Can use this parameter to provide commit id for reproducibility. Defaults to `master`
  - Deleted custom configs from template in `conf/` directory i.e. `uzh.config`, `binac.config` and `cfc.config`
- `multiqc_config` and `output_md` are now put into channels instead of using the files directly (see issue [#222](https://github.com/nf-core/tools/issues/222))
- Added `local.md` to cookiecutter template in `docs/configuration/`. This was referenced in `README.md` but not present.
- Major overhaul of docs to add/remove parameters, unify linking of files and added description for providing custom configs where necessary
- Travis: Pull the `dev` tagged docker image for testing
- Removed UPPMAX-specific documentation from the template.

### Tools helper code

- Make Travis CI tests fail on pull requests if the `CHANGELOG.md` file hasn't been updated
- Minor bugfixing in Python code (eg. removing unused import statements)
- Made the web requests caching work on multi-user installations
- Handle exception if nextflow isn't installed
- Linting: Update for Travis: Pull the `dev` tagged docker image for testing

## [v1.3 - Citreous Swordfish](https://github.com/nf-core/tools/releases/tag/1.3) - [2018-11-21]

- `nf-core create` command line interface updated
  - Interactive prompts for required arguments if not given
  - New flag for workflow author
- Updated channel order for bioconda/conda-forge channels in environment.yaml
- Increased code coverage for sub command `create` and `licenses`
- Fixed nasty dependency hell issue between `pytest` and `py` package in Python 3.4.x
- Introduced `.coveragerc` for pytest-cov configuration, which excludes the pipeline template now from being reported
- Fix [189](https://github.com/nf-core/tools/issues/189): Check for given conda and PyPi package dependencies, if their versions exist
- Added profiles for `cfc`,`binac`, `uzh` that can be synced across pipelines
  - Ordering alphabetically for profiles now
- Added `pip install --upgrade pip` to `.travis.yml` to update pip in the Travis CI environment

## [v1.2](https://github.com/nf-core/tools/releases/tag/1.2) - [2018-10-01]

- Updated the `nf-core release` command
  - Now called `nf-core bump-versions` instead
  - New flag `--nextflow` to change the required nextflow version instead
- Template updates
  - Simpler installation of the `nf-core` helper tool, now directly from PyPI
  - Bump minimum nextflow version to `0.32.0` - required for built in `manifest.nextflowVersion` check and access to `workflow.manifest` variables from within nextflow scripts
  - New `withName` syntax for configs
  - Travis tests fail if PRs come against the `master` branch, slightly refactored
  - Improved GitHub contributing instructions and pull request / issue templates
- New lint tests
  - `.travis.yml` test for PRs made against the `master` branch
  - Automatic `--release` option not used if the travis repo is `nf-core/tools`
  - Warnings if depreciated variables `params.version` and `params.nf_required_version` are found
- New `nf-core licences` subcommand to show licence for each conda package in a workflow
- `nf-core list` now has options for sorting pipeline nicely
- Latest version of conda used in nf-core base docker image
- Updated PyPI deployment to correctly parse the markdown readme (hopefully!)
- New GitHub contributing instructions and pull request template

## [v1.1](https://github.com/nf-core/tools/releases/tag/1.1) - [2018-08-14]

Very large release containing lots of work from the first nf-core hackathon, held in SciLifeLab Stockholm.

- The [Cookiecutter template](https://github.com/nf-core/cookiecutter) has been merged into tools
  - The old repo above has been archived
  - New pipelines are now created using the command `nf-core create`
  - The nf-core template and associated linting are now controlled under the same version system
- Large number of template updates and associated linting changes
  - New simplified cookiecutter variable usage
  - Refactored documentation - simplified and reduced duplication
  - Better `manifest` variables instead of `params` for pipeline name and version
  - New integrated nextflow version checking
  - Updated travis docker pull command to use tagging to allow release tests to pass
  - Reverted Docker and Singularity syntax to use `ENV` hack again
- Improved Python readme parsing for PyPI
- Updated Travis tests to check that the correct `dev` branch is being targeted
- New sync tool to automate pipeline updates
  - Once initial merges are complete, a nf-core bot account will create PRs for future template updates

## [v1.0.1](https://github.com/nf-core/tools/releases/tag/1.0.1) - [2018-07-18]

The version 1.0 of nf-core tools cannot be installed from PyPi. This patch fixes it, by getting rid of the requirements.txt plus declaring the dependent modules in the setup.py directly.

## [v1.0](https://github.com/nf-core/tools/releases/tag/1.0) - [2018-06-12]

Initial release of the nf-core helper tools package. Currently includes four subcommands:

- `nf-core list`: List nf-core pipelines with local info
- `nf-core download`: Download a pipeline and singularity container
- `nf-core lint`: Check pipeline against nf-core guidelines
- `nf-core release`: Update nf-core pipeline version number<|MERGE_RESOLUTION|>--- conflicted
+++ resolved
@@ -4,18 +4,14 @@
 
 ### Template
 
-<<<<<<< HEAD
 - Turn on automatic clean up of intermediate files in `work/` on successful pipeline completion in full-test config ([#2163](https://github.com/nf-core/tools/pull/2163))
-- Added `[skip ci]` to nf-core linting bot to stop executing entire pipeline CI tests for file formatting changes ([2171](https://github.com/nf-core/tools/pull/2171)
-)
-=======
 - Turn on automatic clean up of intermediate files in `work/` on successful pipeline completion in full-test config ([#2163](https://github.com/nf-core/tools/pull/2163)) [Contributed by @jfy133]
 - Add documentation to `usage.md` on how to use `params.yml` files, based on nf-core/ampliseq text ([#2173](https://github.com/nf-core/tools/pull/2173/)) [Contributed by @jfy133, @d4straub]
 - Make jobs automatically resubmit for a much wider range of exit codes (now `104` and `130..145`) ([#2170](https://github.com/nf-core/tools/pull/2170))
 - Remove problematic sniffer code in samplesheet_check.py that could give false positive 'missing header' errors ([https://github.com/nf-core/tools/pull/2194]) [Contributed by @Midnighter, @jfy133]
 - Consistent syntax for branch checks in PRs ([#2202](https://github.com/nf-core/tools/issues/2202))
 - Fixed minor Jinja2 templating bug that caused the PR template to miss a newline
->>>>>>> b47638d7
+- Added `[skip ci]` to nf-core linting bot to stop executing entire pipeline CI tests for file formatting changes ([2171](https://github.com/nf-core/tools/pull/2171)
 
 ### Linting
 
