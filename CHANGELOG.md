--- conflicted
+++ resolved
@@ -12,11 +12,8 @@
 
 - Update CI to use nf-core/setup-nextflow v2
 - Changelog bot: handle also patch version before dev suffix ([#2820](https://github.com/nf-core/tools/pull/2820))
-<<<<<<< HEAD
 - Add `force_pr` flag to sync, to force a PR even though there are no changes committed ([#2822](https://github.com/nf-core/tools/pull/2822))
-=======
 - update prettier to 3.2.5 ([#2830](https://github.com/nf-core/tools/pull/2830))
->>>>>>> ad4dbb85
 - Update GitHub Actions ([#2827](https://github.com/nf-core/tools/pull/2827))
 
 ## [v2.13.1 - Tin Puppy Patch](https://github.com/nf-core/tools/releases/tag/2.13) - [2024-02-29]
