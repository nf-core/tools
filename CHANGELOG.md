--- conflicted
+++ resolved
@@ -19,12 +19,9 @@
 - Fix: linting with comments after the input directive ([#3458](https://github.com/nf-core/tools/pull/3458))
 - EDAM ontology fixes ([#3460](https://github.com/nf-core/tools/pull/3460))
 - Fix default linting of nf-core components when `nf-core pipelines lint` is ran ([#3480](https://github.com/nf-core/tools/pull/3480))
-<<<<<<< HEAD
 - Fix the unexpected warning and sychronize the README.md and RO-crate-metadata.json
   ([#3493](https://github.com/nf-core/tools/pull/3493))
-=======
 - Adapt the linter to the new notation used to include the centralized nf-core configs ([#3491](https://github.com/nf-core/tools/pull/3491))
->>>>>>> ae7760bc
 
 ### Modules
 
