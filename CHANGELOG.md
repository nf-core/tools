--- conflicted
+++ resolved
@@ -12,11 +12,8 @@
 
 - Update CI to use nf-core/setup-nextflow v2
 - Changelog bot: handle also patch version before dev suffix ([#2820](https://github.com/nf-core/tools/pull/2820))
-<<<<<<< HEAD
 - Add `force_pr` flag to sync, to force a PR even though there are no changes committed ([#2822](https://github.com/nf-core/tools/pull/2822))
-=======
 - Update GitHub Actions ([#2827](https://github.com/nf-core/tools/pull/2827))
->>>>>>> 0ae1dec9
 
 ## [v2.13.1 - Tin Puppy Patch](https://github.com/nf-core/tools/releases/tag/2.13) - [2024-02-29]
 
