# nf-core/tools: Changelog

## v1.5dev

#### General
* Drop Python 3.4 support

#### CI
* Build API docs
* Use Travis job for api doc generation and publish

#### Documentation
* Added nf-core tools API description to assist developers with the classes and functions available.

#### Code coverage
* Introduced test for filtering remote workflows by keyword

#### Syncing
* Syncing now reads from a `blacklist.json` in order to exclude
pipelines from being synced if necessary.

#### Template pipeline
* Summary now logs details of the cluster profile used if from [nf-core/configs](https://github.com/nf-core/configs)
<<<<<<< HEAD
* Dockerhub is used in favor of Singularity Hub for pulling when using the Singularity profile
=======
* Changed default container tag from latest to dev
>>>>>>> 724ef0e3

#### Tools helper code
* `nf-core list` now only shows a value for _"is local latest version"_ column if there is a local copy.
* `nf-core lint` now properly searches for conda packages in default channels
* Linting correctly validates version pinning for packages from PyPI
* Syncing now reads from a `blacklist.json` in order to exclude pipelines from being synced if necessary.
* Added nf-core tools API description to assist developers with the classes and functions available.
  * Docs are automatically built by Travis CI and updated on the nf-co.re website.
* Introduced test for filtering remote workflows by keyword

## [v1.4](https://github.com/nf-core/tools/releases/tag/1.4) - 2018-12-12 Tantalum Butterfly

#### Template pipeline
* Institutional custom config profiles moved to github `nf-core/configs`
    * These will now be maintained centrally as opposed to being shipped with the pipelines in `conf/`
    * Load `base.config` by default for all profiles
    * Removed profiles named `standard` and `none`
    * Added parameter `--igenomesIgnore` so `igenomes.config` is not loaded if parameter clashes are observed
    * Added parameter `--custom_config_version` for custom config version control. Can use this parameter to provide commit id for reproducibility. Defaults to `master`
    * Deleted custom configs from template in `conf/` directory i.e. `uzh.config`, `binac.config` and `cfc.config`
* `multiqc_config` and `output_md` are now put into channels instead of using the files directly (see issue [#222](https://github.com/nf-core/tools/issues/222))
* Added `local.md` to cookiecutter template in `docs/configuration/`. This was referenced in `README.md` but not present.
* Major overhaul of docs to add/remove parameters, unify linking of files and added description for providing custom configs where necessary
* Travis: Pull the `dev` tagged docker image for testing
* Removed UPPMAX-specific documentation from the template.

#### Tools helper code
* Make Travis CI tests fail on pull requests if the `CHANGELOG.md` file hasn't been updated
* Minor bugfixing in Python code (eg. removing unused import statements)
* Made the web requests caching work on multi-user installations
* Handle exception if nextflow isn't installed
* Linting: Update for Travis: Pull the `dev` tagged docker image for testing

## [v1.3](https://github.com/nf-core/tools/releases/tag/1.3) - 2018-11-21
* `nf-core create` command line interface updated
    * Interactive prompts for required arguments if not given
    * New flag for workflow author
* Updated channel order for bioconda/conda-forge channels in environment.yaml
* Increased code coverage for sub command `create` and `licenses`
* Fixed nasty dependency hell issue between `pytest` and `py` package in Python 3.4.x
* Introduced `.coveragerc` for pytest-cov configuration, which excludes the pipeline template now from being reported
* Fix [189](https://github.com/nf-core/tools/issues/189): Check for given conda and PyPi package dependencies, if their versions exist
* Added profiles for `cfc`,`binac`, `uzh` that can be synced across pipelines
  * Ordering alphabetically for profiles now
* Added `pip install --upgrade pip` to `.travis.yml` to update pip in the Travis CI environment

## [v1.2](https://github.com/nf-core/tools/releases/tag/1.2) - 2018-10-01
* Updated the `nf-core release` command
    * Now called `nf-core bump-versions` instead
    * New flag `--nextflow` to change the required nextflow version instead
* Template updates
    * Simpler installation of the `nf-core` helper tool, now directly from PyPI
    * Bump minimum nextflow version to `0.32.0` - required for built in `manifest.nextflowVersion` check and access to `workflow.manifest` variables from within nextflow scripts
    * New `withName` syntax for configs
    * Travis tests fail if PRs come against the `master` branch, slightly refactored
    * Improved GitHub contributing instructions and pull request / issue templates
* New lint tests
    * `.travis.yml` test for PRs made against the `master` branch
    * Automatic `--release` option not used if the travis repo is `nf-core/tools`
    * Warnings if depreciated variables `params.version` and `params.nf_required_version` are found
* New `nf-core licences` subcommand to show licence for each conda package in a workflow
* `nf-core list` now has options for sorting pipeline nicely
* Latest version of conda used in nf-core base docker image
* Updated PyPI deployment to  correctly parse the markdown readme (hopefully!)
* New GitHub contributing instructions and pull request template

## [v1.1](https://github.com/nf-core/tools/releases/tag/1.1) - 2018-08-14
Very large release containing lots of work from the first nf-core hackathon, held in SciLifeLab Stockholm.

* The [Cookiecutter template](https://github.com/nf-core/cookiecutter) has been merged into tools
    * The old repo above has been archived
    * New pipelines are now created using the command `nf-core create`
    * The nf-core template and associated linting are now controlled under the same version system
* Large number of template updates and associated linting changes
    * New simplified cookicutter variable usage
    * Refactored documentation - simplified and reduced duplication
    * Better `manifest` variables instead of `params` for pipeline name and version
    * New integrated nextflow version checking
    * Updated travis docker pull command to use tagging to allow release tests to pass
    * Reverted Docker and Singularity syntax to use `ENV` hack again
* Improved Python readme parsing for PyPI
* Updated Travis tests to check that the correct `dev` branch is being targeted
* New sync tool to automate pipeline updates
    * Once initial merges are complete, a nf-core bot account will create PRs for future template updates

## [v1.0.1](https://github.com/nf-core/tools/releases/tag/1.0.1) - 2018-07-18

The version 1.0 of nf-core tools cannot be installed from PyPi. This patch fixes it, by getting rid of the requirements.txt plus declaring the dependent modules in the setup.py directly.

## [v1.0](https://github.com/nf-core/tools/releases/tag/1.0) - 2018-06-12

Initial release of the nf-core helper tools package. Currently includes four subcommands:

* `nf-core list`: List nf-core pipelines with local info
* `nf-core download`: Download a pipeline and singularity container
* `nf-core lint`: Check pipeline against nf-core guidelines
* `nf-core release`: Update nf-core pipeline version number<|MERGE_RESOLUTION|>--- conflicted
+++ resolved
@@ -21,11 +21,8 @@
 
 #### Template pipeline
 * Summary now logs details of the cluster profile used if from [nf-core/configs](https://github.com/nf-core/configs)
-<<<<<<< HEAD
 * Dockerhub is used in favor of Singularity Hub for pulling when using the Singularity profile
-=======
 * Changed default container tag from latest to dev
->>>>>>> 724ef0e3
 
 #### Tools helper code
 * `nf-core list` now only shows a value for _"is local latest version"_ column if there is a local copy.
