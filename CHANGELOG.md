# nf-core/tools: Changelog

## v1.10dev

### Pipeline schema

This release of nf-core/tools introduces a major change / new feature: pipeline schema.
These are [JSON Schema](https://json-schema.org/) files that describe all of the parameters for a given
pipeline with their ID, a description, a longer help text, an optional default value, a variable _type_
(eg. `string` or `boolean`) and more.

The files will be used in a number of places:

* Automatic validation of supplied parameters when running pipelines
  * Pipeline execution can be immediately stopped if a required `param` is missing,
    or does not conform to the patterns / allowed values in the schema.
* Generation of pipeline command-line help
  * Running `nextflow run <pipeline> --help` will use the schema to generate a help text automatically
* Building online documentation on the [nf-core website](https://nf-co.re)
* Integration with 3rd party graphical user interfaces

To support these new schema files, nf-core/tools now comes with a new set of commands: `nf-core schema`.

* Pipeline schema can be generated or updated using `nf-core schema build` - this takes the parameters from
  the pipeline config file and prompts the developer for any mismatch between schema and pipeline.
  * Once a skeleton Schema file has been built, the command makes use of a new nf-core website tool to provide
    a user friendly graphical interface for developers to add content to their schema: [https://nf-co.re/json_schema_build](https://nf-co.re/json_schema_build)
* Pipelines will be automatically tested for valid schema that describe all pipeline parameters using the
  `nf-core schema lint` command (also included as part of the main `nf-core lint` command).
* Users can validate their set of pipeline inputs using the `nf-core schema validate` command.

In addition to the new schema commands, the `nf-core launch` command has been completely rewritten from
scratch to make use of the new pipeline schema. This command can use either an interactive command-line
prompt or a rich web interface to help users set parameters for a pipeline run.

The parameter descriptions and help text are fully used and embedded into the launch interfaces to make
this process as user-friendly as possible. We hope that it's particularly well suited to those new to nf-core.

Whilst we appreciate that this new feature will add a little work for pipeline developers, we're excited at
the possibilities that it brings. If you have any feedback or suggestions, please let us know either here on
GitHub or on the nf-core [`#json-schema` Slack channel](https://nfcore.slack.com/channels/json-schema).

### Template

* Add `--publish_dir_mode` parameter [#585](https://github.com/nf-core/tools/issues/585)
* Isolate R library paths to those in container [#541](https://github.com/nf-core/tools/issues/541)
* Added new style of pipeline parameters JSON schema to pipeline template
* Add ability to attach MultiQC reports to completion emails when using `mail`
* Update `output.md` and add in 'Pipeline information' section describing standard NF and pipeline reporting.
* Build Docker image using GitHub Actions, then push to Docker Hub (instead of building on Docker Hub)
* Add Slack channel badge in pipeline README
* Allow multiple container tags in `ci.yml` if performing multiple tests in parallel
* Add AWS CI tests and full tests GitHub Actions workflows
* Update AWS CI tests and full tests secrets names
* Add information about config files used for workflow execution (`workflow.configFiles`) to summary
* Fix `markdown_to_html.py` to work with Python 2 and 3.
* Change `params.reads` -> `params.input`
<<<<<<< HEAD
* Change `params.readPaths` -> `params.input_paths`
* Adding TODOs and MultiQC process in DSL2 template
=======
* Move, modularise and import boilerplate code via Groovy `lib/` directory
* Implement DSL 2 syntax for pipeline template
>>>>>>> 028a9b3f

### Linting

* Refactored PR branch tests to be a little clearer.
* Linting error docs explain how to add an additional branch protecton rule to the `branch.yml` GitHub Actions workflow.
* Adapted linting docs to the new PR branch tests.
* Failure for missing the readme bioconda badge is now a warn, in case this badge is not relevant
* Added test for template `{{ cookiecutter.var }}` placeholders
* Fix failure when providing version along with build id for Conda packages
* New `--json` and `--markdown` options to print lint results to JSON / markdown files
* Linting code now automatically posts warning / failing results to GitHub PRs as a comment if it can
* Added AWS GitHub Actions workflows linting
* Fail if `params.input` isnt defined.

### nf-core/tools Continuous Integration

* Added CI test to check for PRs against `master` in tools repo
* CI PR branch tests fixed & now automatically add a comment on the PR if failing, explaining what is wrong
* Move some of the issue and PR templates into HTML `<!-- comments -->` so that they don't show in issues / PRs

### Other

* Describe alternative installation method via conda with `conda env create`
* Added `macs_gsize` for danRer10, based on [this post](https://biostar.galaxyproject.org/p/18272/)
* nf-core/tools version number now printed underneath header artwork
* Bumped Conda version shipped with nfcore/base to 4.8.2
* Added log message when creating new pipelines that people should talk to the community about their plans
* Fixed 'on completion' emails sent using the `mail` command not containing body text.

## v1.9

### Continuous integration

* Travis CI tests are now deprecated in favor of GitHub Actions within the pipeline template.
  * `nf-core bump-version` support has been removed for `.travis.yml`
  * `nf-core lint` now fails if a `.travis.yml` file is found
* Ported nf-core/tools Travis CI automation to GitHub Actions.
* Fixed the build for the nf-core/tools API documentation on the website

### Template

* Rewrote the documentation markdown > HTML conversion in Python instead of R
* Fixed rendering of images in output documentation [#391](https://github.com/nf-core/tools/issues/391)
* Removed the requirement for R in the conda environment
* Make `params.multiqc_config` give an _additional_ MultiQC config file instead of replacing the one that ships with the pipeline
* Ignore only `tests/` and `testing/` directories in `.gitignore` to avoid ignoring `test.config` configuration file
* Rephrase docs to promote usage of containers over Conda to ensure reproducibility
* Stage the workflow summary YAML file within MultiQC work directory

### Linting

* Removed linting for CircleCI
* Allow any one of `params.reads` or `params.input` or `params.design` before warning
* Added whitespace padding to lint error URLs
* Improved documentation for lint errors
* Allow either `>=` or `!>=` in nextflow version checks (the latter exits with an error instead of just warning) [#506](https://github.com/nf-core/tools/issues/506)
* Check that `manifest.version` ends in `dev` and throw a warning if not
  * If running with `--release` check the opposite and fail if not
* Tidied up error messages and syntax for linting GitHub actions branch tests
* Add YAML validator
* Don't print test results if we have a critical error

### Other

* Fix automatic synchronisation of the template after releases of nf-core/tools
* Improve documentation for installing `nf-core/tools`
* Replace preprint by the new nf-core publication in Nature Biotechnology :champagne:
* Use `stderr` instead of `stdout` for header artwork
* Tolerate unexpected output from `nextflow config` command
* Add social preview image
* Added a [release checklist](.github/RELEASE_CHECKLIST.md) for the tools repo

## v1.8

### Continuous integration

* GitHub Actions CI workflows are now included in the template pipeline
  * Please update these files to match the existing tests that you have in `.travis.yml`
* Travis CI tests will be deprecated from the next `tools` release
* Linting will generate a warning if GitHub Actions workflows do not exist and if applicable to remove Travis CI workflow file i.e. `.travis.yml`.

### Tools helper code

* Refactored the template synchronisation code to be part of the main nf-core tool
* `nf-core bump-version` now also bumps the version string of the exported conda environment in the Dockerfile
* Updated Blacklist of synced pipelines
* Ignore pre-releases in `nf-core list`
* Updated documentation for `nf-core download`
* Fixed typo in `nf-core launch` final command
* Handle missing pipeline descriptions in `nf-core list`
* Migrate tools package CI to GitHub Actions

### Linting

* Adjusted linting to enable `patch` branches from being tested
* Warn if GitHub Actions workflows do not exist, warn if `.travis.yml` and circleCI are there
* Lint for `Singularity` file and raise error if found [#458](https://github.com/nf-core/tools/issues/458)
* Added linting of GitHub Actions workflows `linting.yml`, `ci.yml` and `branch.yml`
* Warn if pipeline name contains upper case letters or non alphabetical characters [#85](https://github.com/nf-core/tools/issues/85)
* Make CI tests of lint code pass for releases

### Template pipeline

* Fixed incorrect paths in iGenomes config as described in issue [#418](https://github.com/nf-core/tools/issues/418)
* Fixed incorrect usage of non-existent parameter in the template [#446](https://github.com/nf-core/tools/issues/446)
* Add UCSC genomes to `igenomes.config` and add paths to all genome indices
* Change `maxMultiqcEmailFileSize` parameter to `max_multiqc_email_size`
* Export conda environment in Docker file [#349](https://github.com/nf-core/tools/issues/349)
* Change remaining parameters from `camelCase` to `snake_case` [#39](https://github.com/nf-core/hic/issues/39)
  * `--singleEnd` to `--single_end`
  * `--igenomesIgnore` to `--igenomes_ignore`
  * Having the old camelCase versions of these will now throw an error
* Add `autoMounts=true` to default singularity profile
* Add in `markdownlint` checks that were being ignored by default
* Disable ansi logging in the travis CI tests
* Move `params`section from `base.config` to `nextflow.config`
* Use `env` scope to export `PYTHONNOUSERSITE` in `nextflow.config` to prevent conflicts with host Python environment
* Bump minimum Nextflow version to `19.10.0` - required to properly use `env` scope in `nextflow.config`
* Added support for nf-tower in the travis tests, using public mailbox nf-core@mailinator.com
* Add link to [Keep a Changelog](http://keepachangelog.com/en/1.0.0/) and [Semantic Versioning](http://semver.org/spec/v2.0.0.html) to CHANGELOG
* Adjusted `.travis.yml` checks to allow for `patch` branches to be tested
* Add Python 3.7 dependency to the `environment.yml` file
* Remove `awsbatch` profile cf [nf-core/configs#71](https://github.com/nf-core/configs/pull/71)
* Make `scrape_software_versions.py` compatible with Python3 to enable miniconda3 in    [base image PR](https://github.com/nf-core/tools/pull/462)
* Add GitHub Actions workflows and respective linting
* Add `NXF_ANSI_LOG` as global environment variable to template GitHub Actions CI workflow
* Fixed global environment variable in GitHub Actions CI workflow
* Add `--awscli` parameter
* Add `README.txt` path for genomes in `igenomes.config` [nf-core/atacseq#75](https://github.com/nf-core/atacseq/issues/75)
* Fix buggy ANSI codes in pipeline summary log messages
* Add a `TODO` line in the new GitHub Actions CI test files

### Base Docker image

* Use miniconda3 instead of miniconda for a Python 3k base environment
  * If you still need Python 2 for your pipeline, add `conda-forge::python=2.7.4` to the dependencies in your `environment.yml`
* Update conda version to 4.7.12

### Other

* Updated Base Dockerfile to Conda 4.7.10
* Entirely switched from Travis-Ci.org to Travis-Ci.com for template and tools
* Improved core documentation (`-profile`)

## v1.7

### Tools helper code

* The tools `create` command now sets up a `TEMPLATE` and a `dev` branch for syncing
* Fixed issue [379](https://github.com/nf-core/tools/issues/379)
* nf-core launch now uses stable parameter schema version 0.1.0
* Check that PR from patch or dev branch is acceptable by linting
* Made code compatible with Python 3.7
* The `download` command now also fetches institutional configs from nf-core/configs
* When listing pipelines, a nicer message is given for the rare case of a detached `HEAD` ref in a locally pulled pipeline. [#297](https://github.com/nf-core/tools/issues/297)
* The `download` command can now compress files into a single archive.
* `nf-core create` now fetches a logo for the pipeline from the nf-core website
* The readme should now be rendered properly on PyPI.

### Syncing

* Can now sync a targeted pipeline via command-line
* Updated Blacklist of synced pipelines
* Removed `chipseq` from Blacklist of synced pipelines
* Fixed issue [#314](https://github.com/nf-core/tools/issues/314)

### Linting

* If the container slug does not contain the nf-core organisation (for example during development on a fork), linting will raise a warning, and an error with release mode on

### Template pipeline

* Add new code for Travis CI to allow PRs from patch branches too
* Fix small typo in central readme of tools for future releases
* Small code polishing + typo fix in the template main.nf file
* Header ANSI codes no longer print `[2m` to console when using `-with-ansi`
* Switched to yaml.safe_load() to fix PyYAML warning that was thrown because of a possible [exploit](https://github.com/yaml/pyyaml/wiki/PyYAML-yaml.load(input)-Deprecation)
* Add `nf-core` citation
* Add proper `nf-core` logo for tools
* Add `Quick Start` section to main README of template
* Fix [Docker RunOptions](https://github.com/nf-core/tools/pull/351) to get UID and GID set in the template
* `Dockerfile` now specifically uses the proper release tag of the nfcore/base image
* Use [`file`](https://github.com/nf-core/tools/pull/354) instead of `new File`
  to avoid weird behavior such as making an `s3:/` directory locally when using
  an AWS S3 bucket as the `--outdir`.
* Fix workflow.onComplete() message when finishing pipeline
* Update URL for joining the nf-core slack to [https://nf-co.re/join/slack](https://nf-co.re/join/slack)
* Add GitHub Action for CI and Linting
* [Increased default time limit](https://github.com/nf-core/tools/issues/370) to 4h
* Add direct link to the pipeline slack channel in the contribution guidelines
* Add contributions and support heading with links to contribution guidelines and link to the pipeline slack channel in the main README
* Fix Parameters JSON due to new versionized structure
* Added conda-forge::r-markdown=1.1 and conda-forge::r-base=3.6.1 to environment
* Plain-text email template now has nf-core ASCII artwork
* Template configured to use logo fetched from website
* New option `--email_on_fail` which only sends emails if the workflow is not successful
* Add file existence check when checking software versions
* Fixed issue [#165](https://github.com/nf-core/tools/issues/165) - Use `checkIfExists`
* Consistent spacing for `if` statements
* Add sensible resource labels to `base.config`

### Other

* Bump `conda` to 4.6.14 in base nf-core Dockerfile
* Added a Code of Conduct to nf-core/tools, as only the template had this before
* TravisCI tests will now also start for PRs from `patch` branches, [to allow fixing critical issues](https://github.com/nf-core/tools/pull/392) without making a new major release

## v1.6

### Syncing

* Code refactoring to make the script more readable
* No travis build failure anymore on sync errors
* More verbose logging

### Template pipeline

* awsbatch `work-dir` checking moved to nextflow itself. Removed unsatisfiable check in main.nf template.
* Fixed markdown linting
* Tools CI testing now runs markdown lint on compiled template pipeline
* Migrated large portions of documentation to the [nf-core website](https://github.com/nf-core/nf-co.re/pull/93)
* Removed Gitter references in `.github/` directories for `tools/` and pipeline template.
* Changed `scrape_software_versions.py` to output `.csv` file
* Added `export_plots` parameter to multiqc config
* Corrected some typos as listed [here](https://github.com/nf-core/tools/issues/348) to Guidelines

### Tools helper code

* Drop [nf-core/rnaseq](https://github.com/nf-core/rnaseq]) from `blacklist.json` to make template sync available
* Updated main help command to sort the subcommands in a more logical order
* Updated readme to describe the new `nf-core launch` command
* Fix bugs in `nf-core download`
  * The _latest_ release is now fetched by default if not specified
  * Downloaded pipeline files are now properly executable.
* Fixed bugs in `nf-core list`
  * Sorting now works again
  * Output is partially coloured (better highlighting out of date pipelines)
  * Improved documentation
* Fixed bugs in `nf-core lint`
  * The order of conda channels is now correct, avoiding occasional erroneous errors that packages weren't found ([#207](https://github.com/nf-core/tools/issues/207))
  * Allow edge versions in nf-core pipelines
* Add reporting of ignored errored process
  * As a solution for [#103](https://github.com/nf-core/tools/issues/103))
* Add Bowtie2 and BWA in iGenome config file template

## [v1.5](https://github.com/nf-core/tools/releases/tag/1.5) - 2019-03-13 Iron Shark

### Template pipeline

* Dropped Singularity file
* Summary now logs details of the cluster profile used if from [nf-core/configs](https://github.com/nf-core/configs)
* Dockerhub is used in favor of Singularity Hub for pulling when using the Singularity profile
* Changed default container tag from latest to dev
* Brought the logo to life
* Change the default filenames for the pipeline trace files
* Remote fetch of nf-core/configs profiles fails gracefully if offline
* Remove `params.container` and just directly define `process.container` now
* Completion email now includes MultiQC report if not too big
* `params.genome` is now checked if set, to ensure that it's a valid iGenomes key
* Together with nf-core/configs, helper function now checks hostname and suggests a valid config profile
* `awsbatch` executor requires the `tracedir` not to be set to an `s3` bucket.

### Tools helper code

* New `nf-core launch` command to interactively launch nf-core pipelines from command-line
  * Works with a `parameters.settings.json` file shipped with each pipeline
  * Discovers additional `params` from the pipeline dynamically
* Drop Python 3.4 support
* `nf-core list` now only shows a value for _"is local latest version"_ column if there is a local copy.
* Lint markdown formatting in automated tests
  * Added `markdownlint-cli` for checking Markdown syntax in pipelines and tools repo
* Syncing now reads from a `blacklist.json` in order to exclude pipelines from being synced if necessary.
* Added nf-core tools API description to assist developers with the classes and functions available.
  * Docs are automatically built by Travis CI and updated on the nf-co.re website.
* Introduced test for filtering remote workflows by keyword.
* Build tools python API docs
  * Use Travis job for api doc generation and publish

* `nf-core bump-version` now stops before making changes if the linting fails
* Code test coverage
  * Introduced test for filtering remote workflows by keyword
* Linting updates
  * Now properly searches for conda packages in default channels
  * Now correctly validates version pinning for packages from PyPI
  * Updates for changes to `process.container` definition

### Other

* Bump `conda` to 4.6.7 in base nf-core Dockerfile

## [v1.4](https://github.com/nf-core/tools/releases/tag/1.4) - 2018-12-12 Tantalum Butterfly

### Template pipeline

* Institutional custom config profiles moved to github `nf-core/configs`
  * These will now be maintained centrally as opposed to being shipped with the pipelines in `conf/`
  * Load `base.config` by default for all profiles
  * Removed profiles named `standard` and `none`
  * Added parameter `--igenomesIgnore` so `igenomes.config` is not loaded if parameter clashes are observed
  * Added parameter `--custom_config_version` for custom config version control. Can use this parameter to provide commit id for reproducibility. Defaults to `master`
  * Deleted custom configs from template in `conf/` directory i.e. `uzh.config`, `binac.config` and `cfc.config`
* `multiqc_config` and `output_md` are now put into channels instead of using the files directly (see issue [#222](https://github.com/nf-core/tools/issues/222))
* Added `local.md` to cookiecutter template in `docs/configuration/`. This was referenced in `README.md` but not present.
* Major overhaul of docs to add/remove parameters, unify linking of files and added description for providing custom configs where necessary
* Travis: Pull the `dev` tagged docker image for testing
* Removed UPPMAX-specific documentation from the template.

### Tools helper code

* Make Travis CI tests fail on pull requests if the `CHANGELOG.md` file hasn't been updated
* Minor bugfixing in Python code (eg. removing unused import statements)
* Made the web requests caching work on multi-user installations
* Handle exception if nextflow isn't installed
* Linting: Update for Travis: Pull the `dev` tagged docker image for testing

## [v1.3](https://github.com/nf-core/tools/releases/tag/1.3) - 2018-11-21

* `nf-core create` command line interface updated
  * Interactive prompts for required arguments if not given
  * New flag for workflow author
* Updated channel order for bioconda/conda-forge channels in environment.yaml
* Increased code coverage for sub command `create` and `licenses`
* Fixed nasty dependency hell issue between `pytest` and `py` package in Python 3.4.x
* Introduced `.coveragerc` for pytest-cov configuration, which excludes the pipeline template now from being reported
* Fix [189](https://github.com/nf-core/tools/issues/189): Check for given conda and PyPi package dependencies, if their versions exist
* Added profiles for `cfc`,`binac`, `uzh` that can be synced across pipelines
  * Ordering alphabetically for profiles now
* Added `pip install --upgrade pip` to `.travis.yml` to update pip in the Travis CI environment

## [v1.2](https://github.com/nf-core/tools/releases/tag/1.2) - 2018-10-01

* Updated the `nf-core release` command
  * Now called `nf-core bump-versions` instead
  * New flag `--nextflow` to change the required nextflow version instead
* Template updates
  * Simpler installation of the `nf-core` helper tool, now directly from PyPI
  * Bump minimum nextflow version to `0.32.0` - required for built in `manifest.nextflowVersion` check and access to `workflow.manifest` variables from within nextflow scripts
  * New `withName` syntax for configs
  * Travis tests fail if PRs come against the `master` branch, slightly refactored
  * Improved GitHub contributing instructions and pull request / issue templates
* New lint tests
  * `.travis.yml` test for PRs made against the `master` branch
  * Automatic `--release` option not used if the travis repo is `nf-core/tools`
  * Warnings if depreciated variables `params.version` and `params.nf_required_version` are found
* New `nf-core licences` subcommand to show licence for each conda package in a workflow
* `nf-core list` now has options for sorting pipeline nicely
* Latest version of conda used in nf-core base docker image
* Updated PyPI deployment to  correctly parse the markdown readme (hopefully!)
* New GitHub contributing instructions and pull request template

## [v1.1](https://github.com/nf-core/tools/releases/tag/1.1) - 2018-08-14

Very large release containing lots of work from the first nf-core hackathon, held in SciLifeLab Stockholm.

* The [Cookiecutter template](https://github.com/nf-core/cookiecutter) has been merged into tools
  * The old repo above has been archived
  * New pipelines are now created using the command `nf-core create`
  * The nf-core template and associated linting are now controlled under the same version system
* Large number of template updates and associated linting changes
  * New simplified cookiecutter variable usage
  * Refactored documentation - simplified and reduced duplication
  * Better `manifest` variables instead of `params` for pipeline name and version
  * New integrated nextflow version checking
  * Updated travis docker pull command to use tagging to allow release tests to pass
  * Reverted Docker and Singularity syntax to use `ENV` hack again
* Improved Python readme parsing for PyPI
* Updated Travis tests to check that the correct `dev` branch is being targeted
* New sync tool to automate pipeline updates
  * Once initial merges are complete, a nf-core bot account will create PRs for future template updates

## [v1.0.1](https://github.com/nf-core/tools/releases/tag/1.0.1) - 2018-07-18

The version 1.0 of nf-core tools cannot be installed from PyPi. This patch fixes it, by getting rid of the requirements.txt plus declaring the dependent modules in the setup.py directly.

## [v1.0](https://github.com/nf-core/tools/releases/tag/1.0) - 2018-06-12

Initial release of the nf-core helper tools package. Currently includes four subcommands:

* `nf-core list`: List nf-core pipelines with local info
* `nf-core download`: Download a pipeline and singularity container
* `nf-core lint`: Check pipeline against nf-core guidelines
* `nf-core release`: Update nf-core pipeline version number<|MERGE_RESOLUTION|>--- conflicted
+++ resolved
@@ -55,13 +55,9 @@
 * Add information about config files used for workflow execution (`workflow.configFiles`) to summary
 * Fix `markdown_to_html.py` to work with Python 2 and 3.
 * Change `params.reads` -> `params.input`
-<<<<<<< HEAD
-* Change `params.readPaths` -> `params.input_paths`
-* Adding TODOs and MultiQC process in DSL2 template
-=======
 * Move, modularise and import boilerplate code via Groovy `lib/` directory
 * Implement DSL 2 syntax for pipeline template
->>>>>>> 028a9b3f
+* Adding TODOs and MultiQC process in DSL2 template
 
 ### Linting
 
