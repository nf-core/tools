--- conflicted
+++ resolved
@@ -10,13 +10,10 @@
 * Added `.nf-core.yml` file with `repository_type: pipeline` for modules commands
 * Update igenomes path to the `BWAIndex` to fetch the whole `version0.6.0` folder instead of only the `genome.fa` file
 * Remove pinned Node version in the GitHub Actions workflows, to fix errors with `markdownlint`
-<<<<<<< HEAD
 * Bumped `nf-core/tower-action` to `v3` and removed `pipeline` and `revision` from the AWS workflows, which were not needed
-=======
 * Add yamllint GitHub Action.
 * Add `.yamllint.yml` to avoid line length and document start errors ([#1407](https://github.com/nf-core/tools/issues/1407))
 * Add `--publish_dir_mode` back into the pipeline template ([nf-core/rnaseq#752](https://github.com/nf-core/rnaseq/issues/752#issuecomment-1039451607))
->>>>>>> 389729cf
 
 ## General
 
