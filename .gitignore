--- conflicted
+++ resolved
@@ -117,11 +117,9 @@
 # Textual
 snapshot_report.html
 
-<<<<<<< HEAD
 # Nextflow inspect
 tests/pipelines/null
 tests/pipelines/.nextflow
-=======
+
 # AI
-CLAUDE.md
->>>>>>> 76b56359
+CLAUDE.md