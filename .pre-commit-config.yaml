--- conflicted
+++ resolved
@@ -1,6 +1,6 @@
 repos:
   - repo: https://github.com/astral-sh/ruff-pre-commit
-    rev: v0.1.9
+    rev: v0.1.11
     hooks:
       - id: ruff # linter
         args: [--fix, --exit-non-zero-on-fix] # sort imports and fix
@@ -9,14 +9,7 @@
     rev: "v2.7.1"
     hooks:
       - id: prettier
-<<<<<<< HEAD
-  # - repo: https://github.com/asottile/pyupgrade
-  #   rev: v3.15.0
-  #   hooks:
-  #     - id: pyupgrade
-  #       args: [--py38-plus]
-=======
->>>>>>> d91a3bf5
+
   - repo: https://github.com/pre-commit/mirrors-mypy
     rev: "v1.8.0"
     hooks:
