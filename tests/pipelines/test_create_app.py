--- conflicted
+++ resolved
@@ -182,13 +182,8 @@
         await pilot.press("tab")
         await pilot.press("M", "e")
         await pilot.click("#next")
-<<<<<<< HEAD
-        await pilot.pause(delay=0.5)  # Wait for UI state to update
-        await pilot.click("#igenomes")
-=======
         await pilot.press("^p")
         await pilot.click("#github_badges")
->>>>>>> c18c21db
         await pilot.press("tab")
         await pilot.press("enter")
 
