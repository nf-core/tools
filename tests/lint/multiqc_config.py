from pathlib import Path

import yaml

import nf_core.lint


def test_multiqc_config_exists(self):
    """Test that linting fails if the multiqc_config.yml file is missing"""
    # Delete the file
    new_pipeline = self._make_pipeline_copy()
    Path(Path(new_pipeline, "assets", "multiqc_config.yml")).unlink()
    lint_obj = nf_core.lint.PipelineLint(new_pipeline)
    lint_obj._load()
    result = lint_obj.multiqc_config()
    assert result["failed"] == ["`assets/multiqc_config.yml` not found."]


def test_multiqc_config_ignore(self):
    """Test that linting succeeds if the multiqc_config.yml file is missing but ignored"""
    # Delete the file
    new_pipeline = self._make_pipeline_copy()
    Path(Path(new_pipeline, "assets", "multiqc_config.yml")).unlink()
    with open(Path(new_pipeline, ".nf-core.yml")) as f:
        content = yaml.safe_load(f)
        old_content = content.copy()
        content["lint"] = {"multiqc_config": False}
    with open(Path(new_pipeline, ".nf-core.yml"), "w") as f:
        yaml.dump(content, f)

    lint_obj = nf_core.lint.PipelineLint(new_pipeline)
    lint_obj._load()
    result = lint_obj.multiqc_config()
    assert result["ignored"] == ["`assets/multiqc_config.yml` not found, but it is ignored."]

    # cleanup
    with open(Path(new_pipeline, ".nf-core.yml"), "w") as f:
        yaml.dump(old_content, f)


def test_multiqc_config_missing_report_section_order(self):
    """Test that linting fails if the multiqc_config.yml file is missing the report_section_order"""
    new_pipeline = self._make_pipeline_copy()
    with open(Path(new_pipeline, "assets", "multiqc_config.yml")) as fh:
        mqc_yml = yaml.safe_load(fh)
    mqc_yml_tmp = mqc_yml.copy()
    mqc_yml.pop("report_section_order")
    with open(Path(new_pipeline, "assets", "multiqc_config.yml"), "w") as fh:
        yaml.safe_dump(mqc_yml, fh)
    lint_obj = nf_core.lint.PipelineLint(new_pipeline)
    lint_obj._load()
    result = lint_obj.multiqc_config()
    # Reset the file
    with open(Path(new_pipeline, "assets", "multiqc_config.yml"), "w") as fh:
        yaml.safe_dump(mqc_yml_tmp, fh)
    assert result["failed"] == ["`assets/multiqc_config.yml` does not contain `report_section_order`"]


def test_multiqc_incorrect_export_plots(self):
    """Test that linting fails if the multiqc_config.yml file has an incorrect value for export_plots"""
    new_pipeline = self._make_pipeline_copy()
    with open(Path(new_pipeline, "assets", "multiqc_config.yml")) as fh:
        mqc_yml = yaml.safe_load(fh)
    mqc_yml_tmp = mqc_yml.copy()
    mqc_yml["export_plots"] = False
    with open(Path(new_pipeline, "assets", "multiqc_config.yml"), "w") as fh:
        yaml.safe_dump(mqc_yml, fh)
    lint_obj = nf_core.lint.PipelineLint(new_pipeline)
    lint_obj._load()
    result = lint_obj.multiqc_config()
    # Reset the file
    with open(Path(new_pipeline, "assets", "multiqc_config.yml"), "w") as fh:
        yaml.safe_dump(mqc_yml_tmp, fh)
<<<<<<< HEAD
    assert "'assets/multiqc_config.yml' does not contain 'export_plots: true'." in result["failed"]
=======
    assert result["failed"] == ["`assets/multiqc_config.yml` does not contain 'export_plots: true'."]
>>>>>>> 20c1ea5c


def test_multiqc_config_report_comment_fail(self):
    """Test that linting fails if the multiqc_config.yml file has an incorrect report_comment"""
    new_pipeline = self._make_pipeline_copy()
    with open(Path(new_pipeline, "assets", "multiqc_config.yml")) as fh:
        mqc_yml = yaml.safe_load(fh)
    mqc_yml_tmp = mqc_yml.copy()
    mqc_yml["report_comment"] = "This is a test"
    with open(Path(new_pipeline, "assets", "multiqc_config.yml"), "w") as fh:
        yaml.safe_dump(mqc_yml, fh)
    lint_obj = nf_core.lint.PipelineLint(new_pipeline)
    lint_obj._load()
    result = lint_obj.multiqc_config()
    # Reset the file
    with open(Path(new_pipeline, "assets", "multiqc_config.yml"), "w") as fh:
        yaml.safe_dump(mqc_yml_tmp, fh)
    assert len(result["failed"]) == 1
    assert result["failed"][0].startswith("`assets/multiqc_config.yml` does not contain a matching 'report_comment'.")


def test_multiqc_config_report_comment_release_fail(self):
    """Test that linting fails if the multiqc_config.yml file has an incorrect report_comment for a release version"""
    new_pipeline = self._make_pipeline_copy()
    with open(Path(new_pipeline, "assets", "multiqc_config.yml")) as fh:
        mqc_yml = yaml.safe_load(fh)
    mqc_yml_tmp = mqc_yml.copy()
    with open(Path(new_pipeline, "assets", "multiqc_config.yml"), "w") as fh:
        yaml.safe_dump(mqc_yml, fh)
    lint_obj = nf_core.lint.PipelineLint(new_pipeline)
    lint_obj._load()
    # bump version
    lint_obj.nf_config["manifest.version"] = "1.0"
    result = lint_obj.multiqc_config()
    # Reset the file
    with open(Path(new_pipeline, "assets", "multiqc_config.yml"), "w") as fh:
        yaml.safe_dump(mqc_yml_tmp, fh)
    assert len(result["failed"]) == 1
    assert result["failed"][0].startswith("`assets/multiqc_config.yml` does not contain a matching 'report_comment'.")


def test_multiqc_config_report_comment_release_succeed(self):
    """Test that linting fails if the multiqc_config.yml file has a correct report_comment for a release version"""

    import nf_core.bump_version

    new_pipeline = self._make_pipeline_copy()
    lint_obj = nf_core.lint.PipelineLint(new_pipeline)
    lint_obj._load()
    # bump version using the bump_version function
    nf_core.bump_version.bump_pipeline_version(lint_obj, "1.0")
    # lint again
    lint_obj._load()
    result = lint_obj.multiqc_config()
<<<<<<< HEAD
    print(result["passed"])
    assert "'assets/multiqc_config.yml' contains `report_comment`" in result["passed"]
=======
    assert "`assets/multiqc_config.yml` contains a matching 'report_comment'." in result["passed"]
>>>>>>> 20c1ea5c
<|MERGE_RESOLUTION|>--- conflicted
+++ resolved
@@ -71,11 +71,7 @@
     # Reset the file
     with open(Path(new_pipeline, "assets", "multiqc_config.yml"), "w") as fh:
         yaml.safe_dump(mqc_yml_tmp, fh)
-<<<<<<< HEAD
-    assert "'assets/multiqc_config.yml' does not contain 'export_plots: true'." in result["failed"]
-=======
     assert result["failed"] == ["`assets/multiqc_config.yml` does not contain 'export_plots: true'."]
->>>>>>> 20c1ea5c
 
 
 def test_multiqc_config_report_comment_fail(self):
@@ -130,9 +126,4 @@
     # lint again
     lint_obj._load()
     result = lint_obj.multiqc_config()
-<<<<<<< HEAD
-    print(result["passed"])
-    assert "'assets/multiqc_config.yml' contains `report_comment`" in result["passed"]
-=======
-    assert "`assets/multiqc_config.yml` contains a matching 'report_comment'." in result["passed"]
->>>>>>> 20c1ea5c
+    assert "`assets/multiqc_config.yml` contains a matching 'report_comment'." in result["passed"]