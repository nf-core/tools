--- conflicted
+++ resolved
@@ -163,7 +163,7 @@
 
         # Check that symlink is deleted
         assert not symlink_file.is_symlink()
-<<<<<<< HEAD
+
     @pytest.mark.parametrize("origin_url, username, should_pass", [
         # GitHub uses strict regex
         ("git@github.com:nf-core/tools.git", "@john.doe", True),
@@ -206,7 +206,6 @@
             monkeypatch.setattr("rich.prompt.Prompt.ask", lambda *a, **k: (_ for _ in ()).throw(SystemExit()))
             with pytest.raises(SystemExit):
                 cc._get_username()
-=======
 
     def test_modules_meta_yml_structure_biotools_meta(self):
         """Test the structure of the module meta.yml file when it was generated with INFORMATION from bio.tools and WITH a meta."""
@@ -690,5 +689,4 @@
         with open(Path(self.nfcore_modules, "modules", "nf-core", "test", "meta.yml")) as fh:
             meta_yml = yaml.safe_load(fh)
 
-        assert meta_yml == expected_yml
->>>>>>> 28b76a4f
+        assert meta_yml == expected_yml