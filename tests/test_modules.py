#!/usr/bin/env python
""" Tests covering the modules commands
"""

import nf_core.modules

import os
import shutil
import tempfile
import unittest
import pytest
from rich.console import Console


class TestModules(unittest.TestCase):
    """Class for modules tests"""

    def setUp(self):
        """ Create a new PipelineSchema and Launch objects """
        # Set up the schema
        root_repo_dir = os.path.dirname(os.path.dirname(os.path.realpath(__file__)))
        self.template_dir = os.path.join(root_repo_dir, "nf_core", "pipeline-template")
        self.pipeline_dir = os.path.join(tempfile.mkdtemp(), "mypipeline")
        shutil.copytree(self.template_dir, self.pipeline_dir)
        self.mods = nf_core.modules.PipelineModules()
        self.mods.pipeline_dir = self.pipeline_dir

    def test_modulesrepo_class(self):
        """ Initialise a modules repo object """
        modrepo = nf_core.modules.ModulesRepo()
        assert modrepo.name == "nf-core/modules"
        assert modrepo.branch == "master"

    def test_modules_list(self):
        """ Test listing available modules """
        self.mods.pipeline_dir = None
        listed_mods = self.mods.list_modules()
        console = Console(record=True)
        console.print(listed_mods)
        output = console.export_text()
        assert "fastqc" in output

    def test_modules_install_nopipeline(self):
        """ Test installing a module - no pipeline given """
        self.mods.pipeline_dir = None
        assert self.mods.install("foo") is False

    def test_modules_install_emptypipeline(self):
        """ Test installing a module - empty dir given """
        self.mods.pipeline_dir = tempfile.mkdtemp()
        with pytest.raises(UserWarning) as excinfo:
            self.mods.install("foo")
        assert "Could not find a 'main.nf' or 'nextflow.config' file" in str(excinfo.value)

    def test_modules_install_nomodule(self):
        """ Test installing a module - unrecognised module given """
        assert self.mods.install("foo") is False

<<<<<<< HEAD
    def test_modules_install_trimgalore(self):
        """ Test installing a module - TrimGalore! """
        assert self.mods.install("trimgalore") is not False

    def test_modules_install_trimgalore_twice(self):
        """ Test installing a module - TrimGalore! already there """
        self.mods.install("trimgalore")
        assert self.mods.install("trimgalore") is False
=======
    def test_modules_install_fastqc(self):
        """ Test installing a module - FastQC """
        assert self.mods.install("fastqc") is not False
        module_path = os.path.join(self.mods.pipeline_dir, "modules", "nf-core", "software", "fastqc")
        assert os.path.exists(module_path)

    def test_modules_install_fastqc_twice(self):
        """ Test installing a module - FastQC already there """
        self.mods.install("fastqc")
        assert self.mods.install("fastqc") is False

    def test_modules_remove_fastqc(self):
        """ Test removing FastQC module after installing it"""
        self.mods.install("fastqc")
        module_path = os.path.join(self.mods.pipeline_dir, "modules", "nf-core", "software", "fastqc")
        assert self.mods.remove("fastqc")
        assert os.path.exists(module_path) is False

    def test_modules_remove_fastqc_uninstalled(self):
        """ Test removing FastQC module without installing it """
        assert self.mods.remove("fastqc") is False

    def test_modules_lint_fastqc(self):
        """ Test linting the fastqc module """
        self.mods.install("fastqc")
        module_lint = nf_core.modules.ModuleLint(dir=self.pipeline_dir)
        module_lint.lint(print_results=False, all_modules=True)
        assert len(module_lint.passed) == 16
        assert len(module_lint.warned) == 0
        assert len(module_lint.failed) == 0

    def test_modules_lint_empty(self):
        """ Test linting a pipeline with no modules installed """
        module_lint = nf_core.modules.ModuleLint(dir=self.pipeline_dir)
        module_lint.lint(print_results=False, all_modules=True)
        assert len(module_lint.passed) == 0
        assert len(module_lint.warned) == 0
        assert len(module_lint.failed) == 0

    def test_modules_create_succeed(self):
        """ Succeed at creating the FastQC module """
        module_create = nf_core.modules.ModuleCreate(self.pipeline_dir, "fastqc", "@author", "process_low", True, True)
        module_create.create()
        assert os.path.exists(os.path.join(self.pipeline_dir, "modules", "local", "fastqc.nf"))

    def test_modules_create_fail_exists(self):
        """ Fail at creating the same module twice"""
        module_create = nf_core.modules.ModuleCreate(
            self.pipeline_dir, "fastqc", "@author", "process_low", False, False
        )
        module_create.create()
        with pytest.raises(UserWarning) as excinfo:
            module_create.create()
        assert "Module file exists already" in str(excinfo.value)
>>>>>>> 9439b3cc
<|MERGE_RESOLUTION|>--- conflicted
+++ resolved
@@ -10,7 +10,6 @@
 import unittest
 import pytest
 from rich.console import Console
-
 
 class TestModules(unittest.TestCase):
     """Class for modules tests"""
@@ -56,16 +55,6 @@
         """ Test installing a module - unrecognised module given """
         assert self.mods.install("foo") is False
 
-<<<<<<< HEAD
-    def test_modules_install_trimgalore(self):
-        """ Test installing a module - TrimGalore! """
-        assert self.mods.install("trimgalore") is not False
-
-    def test_modules_install_trimgalore_twice(self):
-        """ Test installing a module - TrimGalore! already there """
-        self.mods.install("trimgalore")
-        assert self.mods.install("trimgalore") is False
-=======
     def test_modules_install_fastqc(self):
         """ Test installing a module - FastQC """
         assert self.mods.install("fastqc") is not False
@@ -119,5 +108,4 @@
         module_create.create()
         with pytest.raises(UserWarning) as excinfo:
             module_create.create()
-        assert "Module file exists already" in str(excinfo.value)
->>>>>>> 9439b3cc
+        assert "Module file exists already" in str(excinfo.value)