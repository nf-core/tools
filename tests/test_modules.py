--- conflicted
+++ resolved
@@ -191,18 +191,15 @@
         test_modules_lint_snapshot_file_missing_fail,
         test_modules_lint_snapshot_file_not_needed,
         test_modules_lint_trimgalore,
-<<<<<<< HEAD
         test_modules_meta_yml_incorrect_licence_field,
         test_modules_meta_yml_incorrect_name,
         test_modules_meta_yml_input_mismatch,
         test_modules_meta_yml_output_mismatch,
-=======
         test_modules_missing_required_tag,
         test_modules_missing_tags_yml,
         test_modules_missing_test_dir,
         test_modules_missing_test_main_nf,
         test_modules_unused_pytest_files,
->>>>>>> ce5cceae
     )
     from .modules.list import (  # type: ignore[misc]
         test_modules_install_and_list_pipeline,
