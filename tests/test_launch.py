#!/usr/bin/env python
""" Tests covering the pipeline launch code.
"""

import nf_core.launch

import json
import mock
import os
import shutil
import tempfile
import unittest


class TestLaunch(unittest.TestCase):
    """Class for launch tests"""

    def setUp(self):
        """ Create a new PipelineSchema and Launch objects """
        # Set up the schema
        root_repo_dir = os.path.dirname(os.path.dirname(os.path.realpath(__file__)))
        self.template_dir = os.path.join(root_repo_dir, "nf_core", "pipeline-template", "{{cookiecutter.name_noslash}}")
        self.nf_params_fn = os.path.join(tempfile.mkdtemp(), "nf-params.json")
        self.launcher = nf_core.launch.Launch(self.template_dir, params_out=self.nf_params_fn)

    @mock.patch.object(nf_core.launch.Launch, "prompt_web_gui", side_effect=[True])
    @mock.patch.object(nf_core.launch.Launch, "launch_web_gui")
    def test_launch_pipeline(self, mock_webbrowser, mock_lauch_web_gui):
        """ Test the main launch function """
        self.launcher.launch_pipeline()

    @mock.patch.object(nf_core.launch.Confirm, "ask", side_effect=[False])
    def test_launch_file_exists(self, mock_confirm):
        """ Test that we detect an existing params file and return """
        # Make an empty params file to be overwritten
        open(self.nf_params_fn, "a").close()
        # Try and to launch, return with error
        assert self.launcher.launch_pipeline() is False

    @mock.patch.object(nf_core.launch.Launch, "prompt_web_gui", side_effect=[True])
    @mock.patch.object(nf_core.launch.Launch, "launch_web_gui")
    @mock.patch.object(nf_core.launch.Confirm, "ask", side_effect=[False])
    def test_launch_file_exists_overwrite(self, mock_webbrowser, mock_lauch_web_gui, mock_confirm):
        """ Test that we detect an existing params file and we overwrite it """
        # Make an empty params file to be overwritten
        open(self.nf_params_fn, "a").close()
        # Try and to launch, return with error
        self.launcher.launch_pipeline()

    def test_get_pipeline_schema(self):
        """ Test loading the params schema from a pipeline """
        self.launcher.get_pipeline_schema()
        assert len(self.launcher.schema_obj.schema["definitions"]["input_output_options"]["properties"]) > 2

    def test_make_pipeline_schema(self):
        """ Make a copy of the template workflow, but delete the schema file, then try to load it """
        test_pipeline_dir = os.path.join(tempfile.mkdtemp(), "wf")
        shutil.copytree(self.template_dir, test_pipeline_dir)
        os.remove(os.path.join(test_pipeline_dir, "nextflow_schema.json"))
        self.launcher = nf_core.launch.Launch(test_pipeline_dir, params_out=self.nf_params_fn)
        self.launcher.get_pipeline_schema()
        assert len(self.launcher.schema_obj.schema["definitions"]["input_output_options"]["properties"]) > 2
        assert self.launcher.schema_obj.schema["definitions"]["input_output_options"]["properties"]["outdir"] == {
            "type": "string",
            "description": "The output directory where the results will be saved.",
            "default": "./results",
            "fa_icon": "fas fa-folder-open",
        }

    def test_get_pipeline_defaults(self):
        """ Test fetching default inputs from the pipeline schema """
        self.launcher.get_pipeline_schema()
        self.launcher.set_schema_inputs()
        assert len(self.launcher.schema_obj.input_params) > 0
        assert self.launcher.schema_obj.input_params["outdir"] == "./results"

    def test_get_pipeline_defaults_input_params(self):
        """ Test fetching default inputs from the pipeline schema with an input params file supplied """
        tmp_filehandle, tmp_filename = tempfile.mkstemp()
        with os.fdopen(tmp_filehandle, "w") as fh:
            json.dump({"outdir": "fubar"}, fh)
        self.launcher.params_in = tmp_filename
        self.launcher.get_pipeline_schema()
        self.launcher.set_schema_inputs()
        assert len(self.launcher.schema_obj.input_params) > 0
        assert self.launcher.schema_obj.input_params["outdir"] == "fubar"

    def test_nf_merge_schema(self):
        """ Checking merging the nextflow schema with the pipeline schema """
        self.launcher.get_pipeline_schema()
        self.launcher.set_schema_inputs()
        self.launcher.merge_nxf_flag_schema()
        assert self.launcher.schema_obj.schema["allOf"][0] == {"$ref": "#/definitions/coreNextflow"}
        assert "-resume" in self.launcher.schema_obj.schema["definitions"]["coreNextflow"]["properties"]

    def test_ob_to_questionary_string(self):
        """ Check converting a python dict to a pyenquirer format - simple strings """
        sc_obj = {
            "type": "string",
            "default": "data/*{1,2}.fastq.gz",
        }
        result = self.launcher.single_param_to_questionary("input", sc_obj)
        assert result == {"type": "input", "name": "input", "message": "input", "default": "data/*{1,2}.fastq.gz"}

    @mock.patch("questionary.unsafe_prompt", side_effect=[{"use_web_gui": "Web based"}])
    def test_prompt_web_gui_true(self, mock_prompt):
        """ Check the prompt to launch the web schema or use the cli """
        assert self.launcher.prompt_web_gui() == True

    @mock.patch("questionary.unsafe_prompt", side_effect=[{"use_web_gui": "Command line"}])
    def test_prompt_web_gui_false(self, mock_prompt):
        """ Check the prompt to launch the web schema or use the cli """
        assert self.launcher.prompt_web_gui() == False

    @mock.patch("nf_core.utils.poll_nfcore_web_api", side_effect=[{}])
    def test_launch_web_gui_missing_keys(self, mock_poll_nfcore_web_api):
        """ Check the code that opens the web browser """
        self.launcher.get_pipeline_schema()
        self.launcher.merge_nxf_flag_schema()
        try:
            self.launcher.launch_web_gui()
            raise UserWarning("Should have hit an AssertionError")
        except AssertionError as e:
            assert e.args[0].startswith("Web launch response not recognised:")

    @mock.patch(
        "nf_core.utils.poll_nfcore_web_api", side_effect=[{"api_url": "foo", "web_url": "bar", "status": "recieved"}]
    )
    @mock.patch("webbrowser.open")
    @mock.patch("nf_core.utils.wait_cli_function")
    def test_launch_web_gui(self, mock_poll_nfcore_web_api, mock_webbrowser, mock_wait_cli_function):
        """ Check the code that opens the web browser """
        self.launcher.get_pipeline_schema()
        self.launcher.merge_nxf_flag_schema()
        assert self.launcher.launch_web_gui() == None

    @mock.patch("nf_core.utils.poll_nfcore_web_api", side_effect=[{"status": "error", "message": "foo"}])
    def test_get_web_launch_response_error(self, mock_poll_nfcore_web_api):
        """ Test polling the website for a launch response - status error """
        try:
            self.launcher.get_web_launch_response()
            raise UserWarning("Should have hit an AssertionError")
        except AssertionError as e:
            assert e.args[0] == "Got error from launch API (foo)"

    @mock.patch("nf_core.utils.poll_nfcore_web_api", side_effect=[{"status": "foo"}])
    def test_get_web_launch_response_unexpected(self, mock_poll_nfcore_web_api):
        """ Test polling the website for a launch response - status error """
        try:
            self.launcher.get_web_launch_response()
            raise UserWarning("Should have hit an AssertionError")
        except AssertionError as e:
            assert e.args[0].startswith("Web launch GUI returned unexpected status (foo): ")

    @mock.patch("nf_core.utils.poll_nfcore_web_api", side_effect=[{"status": "waiting_for_user"}])
    def test_get_web_launch_response_waiting(self, mock_poll_nfcore_web_api):
        """ Test polling the website for a launch response - status waiting_for_user"""
        assert self.launcher.get_web_launch_response() == False

    @mock.patch("nf_core.utils.poll_nfcore_web_api", side_effect=[{"status": "launch_params_complete"}])
    def test_get_web_launch_response_missing_keys(self, mock_poll_nfcore_web_api):
        """ Test polling the website for a launch response - complete, but missing keys """
        try:
            self.launcher.get_web_launch_response()
            raise UserWarning("Should have hit an AssertionError")
        except AssertionError as e:
            assert e.args[0] == "Missing return key from web API: 'nxf_flags'"

    @mock.patch(
        "nf_core.utils.poll_nfcore_web_api",
        side_effect=[
            {
                "status": "launch_params_complete",
                "nxf_flags": {"resume", "true"},
                "input_params": {"foo", "bar"},
                "schema": {},
                "cli_launch": True,
                "nextflow_cmd": "nextflow run foo",
                "pipeline": "foo",
                "revision": "bar",
            }
        ],
    )
    @mock.patch.object(nf_core.launch.Launch, "sanitise_web_response")
    def test_get_web_launch_response_valid(self, mock_poll_nfcore_web_api, mock_sanitise):
        """ Test polling the website for a launch response - complete, valid response """
        self.launcher.get_pipeline_schema()
        assert self.launcher.get_web_launch_response() == True

    def test_sanitise_web_response(self):
        """ Check that we can properly sanitise results from the web """
        self.launcher.get_pipeline_schema()
        self.launcher.nxf_flags["-name"] = ""
        self.launcher.schema_obj.input_params["single_end"] = "true"
        self.launcher.schema_obj.input_params["max_cpus"] = "12"
        self.launcher.sanitise_web_response()
        assert "-name" not in self.launcher.nxf_flags
        assert self.launcher.schema_obj.input_params["single_end"] == True
        assert self.launcher.schema_obj.input_params["max_cpus"] == 12

    def test_ob_to_questionary_bool(self):
        """ Check converting a python dict to a pyenquirer format - booleans """
        sc_obj = {
            "type": "boolean",
            "default": "True",
        }
        result = self.launcher.single_param_to_questionary("single_end", sc_obj)
        assert result["type"] == "list"
        assert result["name"] == "single_end"
        assert result["message"] == "single_end"
        assert result["choices"] == ["True", "False"]
        assert result["default"] == "True"
        print(type(True))
        assert result["filter"]("True") == True
        assert result["filter"]("true") == True
        assert result["filter"](True) == True
        assert result["filter"]("False") == False
        assert result["filter"]("false") == False
        assert result["filter"](False) == False

    def test_ob_to_questionary_number(self):
        """ Check converting a python dict to a pyenquirer format - with enum """
        sc_obj = {"type": "number", "default": 0.1}
        result = self.launcher.single_param_to_questionary("min_reps_consensus", sc_obj)
        assert result["type"] == "input"
        assert result["default"] == "0.1"
        assert result["validate"]("123") is True
        assert result["validate"]("-123.56") is True
        assert result["validate"]("") is True
        assert result["validate"]("123.56.78") == "Must be a number"
        assert result["validate"]("123.56sdkfjb") == "Must be a number"
        assert result["filter"]("123.456") == float(123.456)
        assert result["filter"]("") == ""

    def test_ob_to_questionary_integer(self):
        """ Check converting a python dict to a pyenquirer format - with enum """
        sc_obj = {"type": "integer", "default": 1}
        result = self.launcher.single_param_to_questionary("broad_cutoff", sc_obj)
        assert result["type"] == "input"
        assert result["default"] == "1"
        assert result["validate"]("123") is True
        assert result["validate"]("-123") is True
        assert result["validate"]("") is True
        assert result["validate"]("123.45") == "Must be an integer"
        assert result["validate"]("123.56sdkfjb") == "Must be an integer"
        assert result["filter"]("123") == int(123)
        assert result["filter"]("") == ""

    def test_ob_to_questionary_range(self):
        """ Check converting a python dict to a pyenquirer format - with enum """
<<<<<<< HEAD
        sc_obj = {"type": "number", "minimum": "10", "maximum": "20", "default": 15}
        result = self.launcher.single_param_to_pyinquirer("broad_cutoff", sc_obj)
=======
        sc_obj = {"type": "range", "minimum": "10", "maximum": "20", "default": 15}
        result = self.launcher.single_param_to_questionary("broad_cutoff", sc_obj)
>>>>>>> ae2d7e71
        assert result["type"] == "input"
        assert result["default"] == "15"
        assert result["validate"]("20") is True
        assert result["validate"]("") is True
        assert result["validate"]("123.56sdkfjb") == "Must be a number"
        assert result["validate"]("8") == "Must be greater than or equal to 10"
        assert result["validate"]("25") == "Must be less than or equal to 20"
        assert result["filter"]("20") == float(20)
        assert result["filter"]("") == ""

    def test_ob_to_questionary_enum(self):
        """ Check converting a python dict to a questionary format - with enum """
        sc_obj = {"type": "string", "default": "copy", "enum": ["symlink", "rellink"]}
        result = self.launcher.single_param_to_questionary("publish_dir_mode", sc_obj)
        assert result["type"] == "list"
        assert result["default"] == "copy"
        assert result["choices"] == ["symlink", "rellink"]

    def test_ob_to_questionary_pattern(self):
        """ Check converting a python dict to a questionary format - with pattern """
        sc_obj = {"type": "string", "pattern": "^([a-zA-Z0-9_\\-\\.]+)@([a-zA-Z0-9_\\-\\.]+)\\.([a-zA-Z]{2,5})$"}
        result = self.launcher.single_param_to_questionary("email", sc_obj)
        assert result["type"] == "input"
        assert result["validate"]("test@email.com") is True
        assert result["validate"]("") is True
        assert (
            result["validate"]("not_an_email")
            == r"Must match pattern: ^([a-zA-Z0-9_\-\.]+)@([a-zA-Z0-9_\-\.]+)\.([a-zA-Z]{2,5})$"
        )

    def test_strip_default_params(self):
        """ Test stripping default parameters """
        self.launcher.get_pipeline_schema()
        self.launcher.set_schema_inputs()
        self.launcher.schema_obj.input_params.update({"input": "custom_input"})
        assert len(self.launcher.schema_obj.input_params) > 1
        self.launcher.strip_default_params()
        assert self.launcher.schema_obj.input_params == {"input": "custom_input"}

    def test_build_command_empty(self):
        """ Test the functionality to build a nextflow command - nothing customsied """
        self.launcher.get_pipeline_schema()
        self.launcher.merge_nxf_flag_schema()
        self.launcher.build_command()
        assert self.launcher.nextflow_cmd == "nextflow run {}".format(self.template_dir)

    def test_build_command_nf(self):
        """ Test the functionality to build a nextflow command - core nf customised """
        self.launcher.get_pipeline_schema()
        self.launcher.merge_nxf_flag_schema()
        self.launcher.nxf_flags["-name"] = "Test_Workflow"
        self.launcher.nxf_flags["-resume"] = True
        self.launcher.build_command()
        assert self.launcher.nextflow_cmd == 'nextflow run {} -name "Test_Workflow" -resume'.format(self.template_dir)

    def test_build_command_params(self):
        """ Test the functionality to build a nextflow command - params supplied """
        self.launcher.get_pipeline_schema()
        self.launcher.schema_obj.input_params.update({"input": "custom_input"})
        self.launcher.build_command()
        # Check command
        assert self.launcher.nextflow_cmd == 'nextflow run {} -params-file "{}"'.format(
            self.template_dir, os.path.relpath(self.nf_params_fn)
        )
        # Check saved parameters file
        with open(self.nf_params_fn, "r") as fh:
            saved_json = json.load(fh)
        assert saved_json == {"input": "custom_input"}

    def test_build_command_params_cl(self):
        """ Test the functionality to build a nextflow command - params on Nextflow command line """
        self.launcher.use_params_file = False
        self.launcher.get_pipeline_schema()
        self.launcher.schema_obj.input_params.update({"input": "custom_input"})
        self.launcher.build_command()
        assert self.launcher.nextflow_cmd == 'nextflow run {} --input "custom_input"'.format(self.template_dir)<|MERGE_RESOLUTION|>--- conflicted
+++ resolved
@@ -248,13 +248,8 @@
 
     def test_ob_to_questionary_range(self):
         """ Check converting a python dict to a pyenquirer format - with enum """
-<<<<<<< HEAD
         sc_obj = {"type": "number", "minimum": "10", "maximum": "20", "default": 15}
-        result = self.launcher.single_param_to_pyinquirer("broad_cutoff", sc_obj)
-=======
-        sc_obj = {"type": "range", "minimum": "10", "maximum": "20", "default": 15}
         result = self.launcher.single_param_to_questionary("broad_cutoff", sc_obj)
->>>>>>> ae2d7e71
         assert result["type"] == "input"
         assert result["default"] == "15"
         assert result["validate"]("20") is True
