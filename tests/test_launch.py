#!/usr/bin/env python
""" Tests covering the pipeline launch code.
"""

import nf_core.launch

import json
import mock
import os
import shutil
import tempfile
import unittest


class TestLaunch(unittest.TestCase):
    """Class for launch tests"""

    def setUp(self):
        """ Create a new PipelineSchema and Launch objects """
        # Set up the schema
        root_repo_dir = os.path.dirname(os.path.dirname(os.path.realpath(__file__)))
        self.template_dir = os.path.join(root_repo_dir, "nf_core", "pipeline-template", "{{cookiecutter.name_noslash}}")
        self.nf_params_fn = os.path.join(tempfile.mkdtemp(), "nf-params.json")
        self.launcher = nf_core.launch.Launch(self.template_dir, params_out=self.nf_params_fn)

    @mock.patch.object(nf_core.launch.Launch, "prompt_web_gui", side_effect=[True])
    @mock.patch.object(nf_core.launch.Launch, "launch_web_gui")
    def test_launch_pipeline(self, mock_webbrowser, mock_lauch_web_gui):
        """ Test the main launch function """
        self.launcher.launch_pipeline()

    @mock.patch("click.confirm", side_effect=[False])
    def test_launch_file_exists(self, mock_click_confirm):
        """ Test that we detect an existing params file and return """
        # Make an empty params file to be overwritten
        open(self.nf_params_fn, "a").close()
        # Try and to launch, return with error
        assert self.launcher.launch_pipeline() is False

    @mock.patch.object(nf_core.launch.Launch, "prompt_web_gui", side_effect=[True])
    @mock.patch.object(nf_core.launch.Launch, "launch_web_gui")
    @mock.patch("click.confirm", side_effect=[True])
    def test_launch_file_exists_overwrite(self, mock_webbrowser, mock_lauch_web_gui, mock_click_confirm):
        """ Test that we detect an existing params file and we overwrite it """
        # Make an empty params file to be overwritten
        open(self.nf_params_fn, "a").close()
        # Try and to launch, return with error
        self.launcher.launch_pipeline()

    def test_get_pipeline_schema(self):
        """ Test loading the params schema from a pipeline """
        self.launcher.get_pipeline_schema()
        assert "properties" in self.launcher.schema_obj.schema
        assert len(self.launcher.schema_obj.schema["properties"]) > 2

    def test_make_pipeline_schema(self):
        """ Make a copy of the template workflow, but delete the schema file, then try to load it """
        test_pipeline_dir = os.path.join(tempfile.mkdtemp(), "wf")
        shutil.copytree(self.template_dir, test_pipeline_dir)
        os.remove(os.path.join(test_pipeline_dir, "nextflow_schema.json"))
        self.launcher = nf_core.launch.Launch(test_pipeline_dir, params_out=self.nf_params_fn)
        self.launcher.get_pipeline_schema()
        assert "properties" in self.launcher.schema_obj.schema
        assert len(self.launcher.schema_obj.schema["properties"]) > 2
        assert self.launcher.schema_obj.schema["properties"]["Input/output options"]["properties"]["outdir"] == {
            "type": "string",
            "description": "The output directory where the results will be saved.",
            "default": "./results",
            "fa_icon": "fas fa-folder-open",
        }

    def test_get_pipeline_defaults(self):
        """ Test fetching default inputs from the JSON schema """
        self.launcher.get_pipeline_schema()
        self.launcher.set_schema_inputs()
        assert len(self.launcher.schema_obj.input_params) > 0
        assert self.launcher.schema_obj.input_params["outdir"] == "./results"

    def test_get_pipeline_defaults_input_params(self):
        """ Test fetching default inputs from the JSON schema with an input params file supplied """
        tmp_filehandle, tmp_filename = tempfile.mkstemp()
        with os.fdopen(tmp_filehandle, "w") as fh:
            json.dump({"outdir": "fubar"}, fh)
        self.launcher.params_in = tmp_filename
        self.launcher.get_pipeline_schema()
        self.launcher.set_schema_inputs()
        assert len(self.launcher.schema_obj.input_params) > 0
        assert self.launcher.schema_obj.input_params["outdir"] == "fubar"

    def test_nf_merge_schema(self):
        """ Checking merging the nextflow JSON schema with the pipeline schema """
        self.launcher.get_pipeline_schema()
        self.launcher.set_schema_inputs()
        self.launcher.merge_nxf_flag_schema()
        assert list(self.launcher.schema_obj.schema["properties"].keys())[0] == "Nextflow command-line flags"
        assert "-resume" in self.launcher.schema_obj.schema["properties"]["Nextflow command-line flags"]["properties"]

    def test_ob_to_pyinquirer_string(self):
        """ Check converting a python dict to a pyenquirer format - simple strings """
        sc_obj = {
            "type": "string",
            "default": "data/*{1,2}.fastq.gz",
        }
        result = self.launcher.single_param_to_pyinquirer("input", sc_obj)
        assert result == {"type": "input", "name": "input", "message": "input", "default": "data/*{1,2}.fastq.gz"}

    @mock.patch("PyInquirer.prompt.prompt", side_effect=[{"use_web_gui": "Web based"}])
    def test_prompt_web_gui_true(self, mock_prompt):
        """ Check the prompt to launch the web schema or use the cli """
        assert self.launcher.prompt_web_gui() == True

    @mock.patch("PyInquirer.prompt.prompt", side_effect=[{"use_web_gui": "Command line"}])
    def test_prompt_web_gui_false(self, mock_prompt):
        """ Check the prompt to launch the web schema or use the cli """
        assert self.launcher.prompt_web_gui() == False

    @mock.patch("nf_core.utils.poll_nfcore_web_api", side_effect=[{}])
    def test_launch_web_gui_missing_keys(self, mock_poll_nfcore_web_api):
        """ Check the code that opens the web browser """
        self.launcher.get_pipeline_schema()
        self.launcher.merge_nxf_flag_schema()
        try:
            self.launcher.launch_web_gui()
        except AssertionError as e:
            assert e.args[0].startswith("Web launch response not recognised:")

    @mock.patch(
        "nf_core.utils.poll_nfcore_web_api", side_effect=[{"api_url": "foo", "web_url": "bar", "status": "recieved"}]
    )
    @mock.patch("webbrowser.open")
    @mock.patch("nf_core.utils.wait_cli_function")
    def test_launch_web_gui(self, mock_poll_nfcore_web_api, mock_webbrowser, mock_wait_cli_function):
        """ Check the code that opens the web browser """
        self.launcher.get_pipeline_schema()
        self.launcher.merge_nxf_flag_schema()
        assert self.launcher.launch_web_gui() == None

    @mock.patch("nf_core.utils.poll_nfcore_web_api", side_effect=[{"status": "error", "message": "foo"}])
    def test_get_web_launch_response_error(self, mock_poll_nfcore_web_api):
        """ Test polling the website for a launch response - status error """
        try:
            self.launcher.get_web_launch_response()
        except AssertionError as e:
            assert e.args[0] == "Got error from launch API (foo)"

    @mock.patch("nf_core.utils.poll_nfcore_web_api", side_effect=[{"status": "foo"}])
    def test_get_web_launch_response_unexpected(self, mock_poll_nfcore_web_api):
        """ Test polling the website for a launch response - status error """
        try:
            self.launcher.get_web_launch_response()
        except AssertionError as e:
            assert e.args[0].startswith("Web launch GUI returned unexpected status (foo): ")

    @mock.patch("nf_core.utils.poll_nfcore_web_api", side_effect=[{"status": "waiting_for_user"}])
    def test_get_web_launch_response_waiting(self, mock_poll_nfcore_web_api):
        """ Test polling the website for a launch response - status waiting_for_user"""
        assert self.launcher.get_web_launch_response() == False

    @mock.patch("nf_core.utils.poll_nfcore_web_api", side_effect=[{"status": "launch_params_complete"}])
    def test_get_web_launch_response_missing_keys(self, mock_poll_nfcore_web_api):
        """ Test polling the website for a launch response - complete, but missing keys """
        try:
            self.launcher.get_web_launch_response()
        except AssertionError as e:
            assert e.args[0] == "Missing return key from web API: 'nxf_flags'"

    @mock.patch(
        "nf_core.utils.poll_nfcore_web_api",
        side_effect=[
            {
                "status": "launch_params_complete",
                "nxf_flags": {"resume", "true"},
                "input_params": {"foo", "bar"},
                "schema": {},
                "cli_launch": True,
                "nextflow_cmd": "nextflow run foo",
                "pipeline": "foo",
                "revision": "bar",
            }
        ],
    )
    @mock.patch.object(nf_core.launch.Launch, "sanitise_web_response")
    def test_get_web_launch_response_valid(self, mock_poll_nfcore_web_api, mock_sanitise):
        """ Test polling the website for a launch response - complete, valid response """
        self.launcher.get_pipeline_schema()
        assert self.launcher.get_web_launch_response() == True

    def test_sanitise_web_response(self):
        """ Check that we can properly sanitise results from the web """
        self.launcher.get_pipeline_schema()
<<<<<<< HEAD
        self.launcher.nxf_flags["-name"] = ""
        self.launcher.schema_obj.input_params["single_end"] = "true"
        self.launcher.schema_obj.input_params["max_cpus"] = "12"
        self.launcher.sanitise_web_response()
        assert "-name" not in self.launcher.nxf_flags
        assert self.launcher.schema_obj.input_params["single_end"] == True
        assert self.launcher.schema_obj.input_params["max_cpus"] == 12
=======
        self.launcher.nxf_flags['-name'] = ''
        self.launcher.schema_obj.input_params['igenomes_ignore'] = 'true'
        self.launcher.schema_obj.input_params['max_cpus'] = '12'
        self.launcher.sanitise_web_response()
        assert '-name' not in self.launcher.nxf_flags
        assert self.launcher.schema_obj.input_params['igenomes_ignore'] == True
        assert self.launcher.schema_obj.input_params['max_cpus'] == 12
>>>>>>> 028a9b3f

    def test_ob_to_pyinquirer_bool(self):
        """ Check converting a python dict to a pyenquirer format - booleans """
        sc_obj = {
            "type": "boolean",
            "default": "True",
        }
        result = self.launcher.single_param_to_pyinquirer("single_end", sc_obj)
        assert result["type"] == "list"
        assert result["name"] == "single_end"
        assert result["message"] == "single_end"
        assert result["choices"] == ["True", "False"]
        assert result["default"] == "True"
        print(type(True))
        assert result["filter"]("True") == True
        assert result["filter"]("true") == True
        assert result["filter"](True) == True
        assert result["filter"]("False") == False
        assert result["filter"]("false") == False
        assert result["filter"](False) == False

    def test_ob_to_pyinquirer_number(self):
        """ Check converting a python dict to a pyenquirer format - with enum """
        sc_obj = {"type": "number", "default": 0.1}
        result = self.launcher.single_param_to_pyinquirer("min_reps_consensus", sc_obj)
        assert result["type"] == "input"
        assert result["default"] == "0.1"
        assert result["validate"]("123") is True
        assert result["validate"]("-123.56") is True
        assert result["validate"]("") is True
        assert result["validate"]("123.56.78") == "Must be a number"
        assert result["validate"]("123.56sdkfjb") == "Must be a number"
        assert result["filter"]("123.456") == float(123.456)
        assert result["filter"]("") == ""

    def test_ob_to_pyinquirer_integer(self):
        """ Check converting a python dict to a pyenquirer format - with enum """
        sc_obj = {"type": "integer", "default": 1}
        result = self.launcher.single_param_to_pyinquirer("broad_cutoff", sc_obj)
        assert result["type"] == "input"
        assert result["default"] == "1"
        assert result["validate"]("123") is True
        assert result["validate"]("-123") is True
        assert result["validate"]("") is True
        assert result["validate"]("123.45") == "Must be an integer"
        assert result["validate"]("123.56sdkfjb") == "Must be an integer"
        assert result["filter"]("123") == int(123)
        assert result["filter"]("") == ""

    def test_ob_to_pyinquirer_range(self):
        """ Check converting a python dict to a pyenquirer format - with enum """
        sc_obj = {"type": "range", "minimum": "10", "maximum": "20", "default": 15}
        result = self.launcher.single_param_to_pyinquirer("broad_cutoff", sc_obj)
        assert result["type"] == "input"
        assert result["default"] == "15"
        assert result["validate"]("20") is True
        assert result["validate"]("") is True
        assert result["validate"]("123.56sdkfjb") == "Must be a number"
        assert result["validate"]("8") == "Must be greater than or equal to 10"
        assert result["validate"]("25") == "Must be less than or equal to 20"
        assert result["filter"]("20") == float(20)
        assert result["filter"]("") == ""

    def test_ob_to_pyinquirer_enum(self):
        """ Check converting a python dict to a pyenquirer format - with enum """
        sc_obj = {"type": "string", "default": "copy", "enum": ["symlink", "rellink"]}
        result = self.launcher.single_param_to_pyinquirer("publish_dir_mode", sc_obj)
        assert result["type"] == "list"
        assert result["default"] == "copy"
        assert result["choices"] == ["symlink", "rellink"]
        assert result["validate"]("symlink") is True
        assert result["validate"]("") is True
        assert result["validate"]("not_allowed") == "Must be one of: symlink, rellink"

    def test_ob_to_pyinquirer_pattern(self):
        """ Check converting a python dict to a pyenquirer format - with pattern """
        sc_obj = {"type": "string", "pattern": "^([a-zA-Z0-9_\\-\\.]+)@([a-zA-Z0-9_\\-\\.]+)\\.([a-zA-Z]{2,5})$"}
        result = self.launcher.single_param_to_pyinquirer("email", sc_obj)
        assert result["type"] == "input"
        assert result["validate"]("test@email.com") is True
        assert result["validate"]("") is True
        assert (
            result["validate"]("not_an_email")
            == "Must match pattern: ^([a-zA-Z0-9_\-\.]+)@([a-zA-Z0-9_\-\.]+)\.([a-zA-Z]{2,5})$"
        )

    def test_strip_default_params(self):
        """ Test stripping default parameters """
        self.launcher.get_pipeline_schema()
        self.launcher.set_schema_inputs()
        self.launcher.schema_obj.input_params.update({"input": "custom_input"})
        assert len(self.launcher.schema_obj.input_params) > 1
        self.launcher.strip_default_params()
        assert self.launcher.schema_obj.input_params == {"input": "custom_input"}

    def test_build_command_empty(self):
        """ Test the functionality to build a nextflow command - nothing customsied """
        self.launcher.get_pipeline_schema()
        self.launcher.merge_nxf_flag_schema()
        self.launcher.build_command()
        assert self.launcher.nextflow_cmd == "nextflow run {}".format(self.template_dir)

    def test_build_command_nf(self):
        """ Test the functionality to build a nextflow command - core nf customised """
        self.launcher.get_pipeline_schema()
        self.launcher.merge_nxf_flag_schema()
        self.launcher.nxf_flags["-name"] = "Test_Workflow"
        self.launcher.nxf_flags["-resume"] = True
        self.launcher.build_command()
        assert self.launcher.nextflow_cmd == 'nextflow run {} -name "Test_Workflow" -resume'.format(self.template_dir)

    def test_build_command_params(self):
        """ Test the functionality to build a nextflow command - params supplied """
        self.launcher.get_pipeline_schema()
        self.launcher.schema_obj.input_params.update({"input": "custom_input"})
        self.launcher.build_command()
        # Check command
        assert self.launcher.nextflow_cmd == 'nextflow run {} -params-file "{}"'.format(
            self.template_dir, os.path.relpath(self.nf_params_fn)
        )
        # Check saved parameters file
        with open(self.nf_params_fn, "r") as fh:
            saved_json = json.load(fh)
        assert saved_json == {"input": "custom_input"}

    def test_build_command_params_cl(self):
        """ Test the functionality to build a nextflow command - params on Nextflow command line """
        self.launcher.use_params_file = False
        self.launcher.get_pipeline_schema()
        self.launcher.schema_obj.input_params.update({"input": "custom_input"})
        self.launcher.build_command()
        assert self.launcher.nextflow_cmd == 'nextflow run {} --input "custom_input"'.format(self.template_dir)<|MERGE_RESOLUTION|>--- conflicted
+++ resolved
@@ -188,23 +188,13 @@
     def test_sanitise_web_response(self):
         """ Check that we can properly sanitise results from the web """
         self.launcher.get_pipeline_schema()
-<<<<<<< HEAD
         self.launcher.nxf_flags["-name"] = ""
-        self.launcher.schema_obj.input_params["single_end"] = "true"
+        self.launcher.schema_obj.input_params["igenomes_ignore"] = "true"
         self.launcher.schema_obj.input_params["max_cpus"] = "12"
         self.launcher.sanitise_web_response()
         assert "-name" not in self.launcher.nxf_flags
-        assert self.launcher.schema_obj.input_params["single_end"] == True
+        assert self.launcher.schema_obj.input_params["igenomes_ignore"] == True
         assert self.launcher.schema_obj.input_params["max_cpus"] == 12
-=======
-        self.launcher.nxf_flags['-name'] = ''
-        self.launcher.schema_obj.input_params['igenomes_ignore'] = 'true'
-        self.launcher.schema_obj.input_params['max_cpus'] = '12'
-        self.launcher.sanitise_web_response()
-        assert '-name' not in self.launcher.nxf_flags
-        assert self.launcher.schema_obj.input_params['igenomes_ignore'] == True
-        assert self.launcher.schema_obj.input_params['max_cpus'] == 12
->>>>>>> 028a9b3f
 
     def test_ob_to_pyinquirer_bool(self):
         """ Check converting a python dict to a pyenquirer format - booleans """
