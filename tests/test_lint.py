#!/usr/bin/env python
"""Some tests covering the linting code.
Provide example wokflow directory contents like:

    --tests
        |--lint_examples
        |     |--missing_license
        |     |     |...<files here>
        |     |--missing_config
        |     |     |....<files here>
        |     |...
        |--test_lint.py
"""
import os
import unittest
import nf_core.lint
from nose.tools import raises

def listfiles(path):
    files_found = []
    for (_,_,files) in os.walk(path):
        files_found.extend(files)
    return files_found

def pf(wd, path):
    return os.path.join(wd, path)

WD = os.path.dirname(__file__)
PATH_CRITICAL_EXAMPLE =  pf(WD, 'lint_examples/critical_example')
PATH_FAILING_EXAMPLE = pf(WD, 'lint_examples/failing_example')
PATH_WORKING_EXAMPLE = pf(WD, 'lint_examples/minimal_working_example')
PATH_MISSING_LICENSE_EXAMPLE = pf(WD, 'lint_examples/missing_license_example')
PATHS_WRONG_LINENSE_EXAMPLE = [pf(WD, 'lint_examples/wrong_license_example'), 
    pf(WD, 'lint_examples/license_incomplete_example')]


MAX_PASS_CHECKS = 34

class TestLint(unittest.TestCase):
    """Class for lint tests"""

    def assess_lint_status(self, lint_obj, **expected):
        """Little helper function for assessing the lint
        object status lists"""
        for list_type, expect in expected.items():
            observed = len(getattr(lint_obj, list_type))
            self.assertEqual(observed, expect, "Expected {} tests in '{}', but found {}.\n{}".format(expect, list_type.upper(), observed, getattr(lint_obj, list_type)))

    def test_call_lint_pipeline(self):
        """Test the main execution function of PipelineLint
        This should not result in any exception for the minimal
        working example"""
        lint_obj = nf_core.lint.PipelineLint(PATH_WORKING_EXAMPLE)
        lint_obj.lint_pipeline()
        expectations = {"failed": 0, "warned": 0, "passed": MAX_PASS_CHECKS}
        self.assess_lint_status(lint_obj, **expectations)
        lint_obj.print_results()

    def test_failing_dockerfile_example(self):
        """Tests for empty Dockerfile"""
        lint_obj = nf_core.lint.PipelineLint(PATH_FAILING_EXAMPLE)
        lint_obj.check_docker()
        self.assess_lint_status(lint_obj, failed=1)
    
    @raises(AssertionError)
    def test_critical_missingfiles_example(self):
        """Tests for missing nextflow config and main.nf files"""
        lint_obj = nf_core.lint.PipelineLint(PATH_CRITICAL_EXAMPLE)
        lint_obj.check_files_exist()

    def test_failing_missingfiles_example(self):
        """Tests for missing files like Dockerfile or LICENSE"""
        lint_obj = nf_core.lint.PipelineLint(PATH_FAILING_EXAMPLE)
        lint_obj.check_files_exist()
        expectations = {"failed": 5, "warned": 2, "passed": len(listfiles(PATH_WORKING_EXAMPLE)) - 5 - 2}
        self.assess_lint_status(lint_obj, **expectations)

    def test_mit_licence_example_pass(self):
        """Tests that MIT test works with good MIT licences"""
        good_lint_obj = nf_core.lint.PipelineLint(PATH_CRITICAL_EXAMPLE)
        good_lint_obj.check_licence()
        expectations = {"failed": 0, "warned": 0, "passed": 1}
        self.assess_lint_status(good_lint_obj, **expectations)

    def test_mit_license_example_with_failed(self):
        """Tests that MIT test works with bad MIT licences"""
        bad_lint_obj = nf_core.lint.PipelineLint(PATH_FAILING_EXAMPLE)
        bad_lint_obj.check_licence()
        expectations = {"failed": 1, "warned": 0, "passed": 0}
        self.assess_lint_status(bad_lint_obj, **expectations)

    def test_config_variable_example_pass(self):
        """Tests that config variable existence test works with good pipeline example"""
        good_lint_obj = nf_core.lint.PipelineLint(PATH_WORKING_EXAMPLE)
        good_lint_obj.check_config_vars()
        expectations = {"failed": 0, "warned": 0, "passed": 18}
        self.assess_lint_status(good_lint_obj, **expectations)

    def test_config_variable_example_with_failed(self):
        """Tests that config variable existence test works with bad pipeline example"""
        bad_lint_obj = nf_core.lint.PipelineLint(PATH_FAILING_EXAMPLE)
        bad_lint_obj.check_config_vars()
<<<<<<< HEAD
        expectations = {"failed": 11, "warned": 7, "passed": 0}
        self.assess_lint_status(bad_lint_obj, **expectations)

    def test_ci_conf_pass(self):
        """Tests that the continous integration config checks work with a good example"""
        lint_obj = nf_core.lint.PipelineLint(PATH_WORKING_EXAMPLE)
        lint_obj.config['nf_required_version'] = '0.27.0'
        lint_obj.check_ci_config()
        expectations = {"failed": 0, "warned": 0, "passed": 2}
        self.assess_lint_status(lint_obj, **expectations)

    def test_ci_conf_fail(self):
        """Tests that the continous integration config checks work with a bad example"""
        lint_obj = nf_core.lint.PipelineLint(PATH_FAILING_EXAMPLE)
        lint_obj.check_ci_config()
        expectations = {"failed": 2, "warned": 0, "passed": 0}
=======
        expectations = {"failed": 7, "warned": 4, "passed": 0}
        self.assess_lint_status(bad_lint_obj, **expectations)

    def test_wrong_license_examples_with_failed(self):
        """Tests for checking the license test behavior"""
        for example in PATHS_WRONG_LINENSE_EXAMPLE:
            lint_obj = nf_core.lint.PipelineLint(example)
            lint_obj.check_licence()
            expectations = {"failed": 1, "warned": 0, "passed": 0}
            self.assess_lint_status(lint_obj, **expectations)

    def test_missing_license_example(self):
        """Tests for missing license behavior"""
        lint_obj = nf_core.lint.PipelineLint(PATH_MISSING_LICENSE_EXAMPLE)
        lint_obj.check_licence()
        expectations = {"failed": 1, "warned": 0, "passed": 0}
>>>>>>> d41a3d28
        self.assess_lint_status(lint_obj, **expectations)<|MERGE_RESOLUTION|>--- conflicted
+++ resolved
@@ -100,7 +100,6 @@
         """Tests that config variable existence test works with bad pipeline example"""
         bad_lint_obj = nf_core.lint.PipelineLint(PATH_FAILING_EXAMPLE)
         bad_lint_obj.check_config_vars()
-<<<<<<< HEAD
         expectations = {"failed": 11, "warned": 7, "passed": 0}
         self.assess_lint_status(bad_lint_obj, **expectations)
 
@@ -117,9 +116,6 @@
         lint_obj = nf_core.lint.PipelineLint(PATH_FAILING_EXAMPLE)
         lint_obj.check_ci_config()
         expectations = {"failed": 2, "warned": 0, "passed": 0}
-=======
-        expectations = {"failed": 7, "warned": 4, "passed": 0}
-        self.assess_lint_status(bad_lint_obj, **expectations)
 
     def test_wrong_license_examples_with_failed(self):
         """Tests for checking the license test behavior"""
@@ -134,5 +130,4 @@
         lint_obj = nf_core.lint.PipelineLint(PATH_MISSING_LICENSE_EXAMPLE)
         lint_obj.check_licence()
         expectations = {"failed": 1, "warned": 0, "passed": 0}
->>>>>>> d41a3d28
         self.assess_lint_status(lint_obj, **expectations)