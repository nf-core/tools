#!/usr/bin/env python
"""Some tests covering the linting code.
Provide example wokflow directory contents like:

    --tests
        |--lint_examples
        |     |--missing_license
        |     |     |...<files here>
        |     |--missing_config
        |     |     |....<files here>
        |     |...
        |--test_lint.py
"""
import os
import yaml
import requests
import pytest
import unittest
import mock
import nf_core.lint


def listfiles(path):
    files_found = []
    for (_,_,files) in os.walk(path):
        files_found.extend(files)
    return files_found

def pf(wd, path):
    return os.path.join(wd, path)

WD = os.path.dirname(__file__)
PATH_CRITICAL_EXAMPLE =  pf(WD, 'lint_examples/critical_example')
PATH_FAILING_EXAMPLE = pf(WD, 'lint_examples/failing_example')
PATH_WORKING_EXAMPLE = pf(WD, 'lint_examples/minimal_working_example')
PATH_MISSING_LICENSE_EXAMPLE = pf(WD, 'lint_examples/missing_license_example')
PATHS_WRONG_LICENSE_EXAMPLE = [pf(WD, 'lint_examples/wrong_license_example'),
    pf(WD, 'lint_examples/license_incomplete_example')]

# The maximum sum of passed tests currently possible
<<<<<<< HEAD
MAX_PASS_CHECKS = 59
=======
MAX_PASS_CHECKS = 58
>>>>>>> 51871139
# The additional tests passed for releases
ADD_PASS_RELEASE = 1

class TestLint(unittest.TestCase):
    """Class for lint tests"""

    def assess_lint_status(self, lint_obj, **expected):
        """Little helper function for assessing the lint
        object status lists"""
        for list_type, expect in expected.items():
            observed = len(getattr(lint_obj, list_type))
            oberved_list = yaml.safe_dump(getattr(lint_obj, list_type))
            self.assertEqual(observed, expect, "Expected {} tests in '{}', but found {}.\n{}".format(expect, list_type.upper(), observed, oberved_list))

    def test_call_lint_pipeline_pass(self):
        """Test the main execution function of PipelineLint (pass)
        This should not result in any exception for the minimal
        working example"""
        lint_obj = nf_core.lint.run_linting(PATH_WORKING_EXAMPLE, False)
        expectations = {"failed": 0, "warned": 1, "passed": MAX_PASS_CHECKS}
        self.assess_lint_status(lint_obj, **expectations)

    @pytest.mark.xfail(raises=AssertionError)
    def test_call_lint_pipeline_fail(self):
        """Test the main execution function of PipelineLint (fail)
        This should fail after the first test and halt execution """
        lint_obj = nf_core.lint.run_linting(PATH_FAILING_EXAMPLE, False)
        expectations = {"failed": 4, "warned": 2, "passed": 7}
        self.assess_lint_status(lint_obj, **expectations)

    def test_call_lint_pipeline_release(self):
        """Test the main execution function of PipelineLint when running with --release"""
        lint_obj = nf_core.lint.PipelineLint(PATH_WORKING_EXAMPLE)
        lint_obj.lint_pipeline(release=True)
        expectations = {"failed": 0, "warned": 1, "passed": MAX_PASS_CHECKS + ADD_PASS_RELEASE}
        self.assess_lint_status(lint_obj, **expectations)

    def test_failing_dockerfile_example(self):
        """Tests for empty Dockerfile"""
        lint_obj = nf_core.lint.PipelineLint(PATH_FAILING_EXAMPLE)
        lint_obj.check_docker()
        self.assess_lint_status(lint_obj, failed=1)

    @pytest.mark.xfail(raises=AssertionError)
    def test_critical_missingfiles_example(self):
        """Tests for missing nextflow config and main.nf files"""
        lint_obj = nf_core.lint.run_linting(PATH_CRITICAL_EXAMPLE, False)

    def test_failing_missingfiles_example(self):
        """Tests for missing files like Dockerfile or LICENSE"""
        lint_obj = nf_core.lint.PipelineLint(PATH_FAILING_EXAMPLE)
        lint_obj.check_files_exist()
        expectations = {"failed": 5, "warned": 1, "passed": len(listfiles(PATH_WORKING_EXAMPLE)) - 5 - 2}
        self.assess_lint_status(lint_obj, **expectations)

    def test_mit_licence_example_pass(self):
        """Tests that MIT test works with good MIT licences"""
        good_lint_obj = nf_core.lint.PipelineLint(PATH_CRITICAL_EXAMPLE)
        good_lint_obj.check_licence()
        expectations = {"failed": 0, "warned": 0, "passed": 1}
        self.assess_lint_status(good_lint_obj, **expectations)

    def test_mit_license_example_with_failed(self):
        """Tests that MIT test works with bad MIT licences"""
        bad_lint_obj = nf_core.lint.PipelineLint(PATH_FAILING_EXAMPLE)
        bad_lint_obj.check_licence()
        expectations = {"failed": 1, "warned": 0, "passed": 0}
        self.assess_lint_status(bad_lint_obj, **expectations)

    def test_config_variable_example_pass(self):
        """Tests that config variable existence test works with good pipeline example"""
        good_lint_obj = nf_core.lint.PipelineLint(PATH_WORKING_EXAMPLE)
        good_lint_obj.check_nextflow_config()
<<<<<<< HEAD
        expectations = {"failed": 0, "warned": 0, "passed": 29}
=======
        expectations = {"failed": 0, "warned": 0, "passed": 28}
>>>>>>> 51871139
        self.assess_lint_status(good_lint_obj, **expectations)

    def test_config_variable_example_with_failed(self):
        """Tests that config variable existence test fails with bad pipeline example"""
        bad_lint_obj = nf_core.lint.PipelineLint(PATH_FAILING_EXAMPLE)
        bad_lint_obj.check_nextflow_config()
<<<<<<< HEAD
        expectations = {"failed": 18, "warned": 9, "passed": 3}
=======
        expectations = {"failed": 17, "warned": 9, "passed": 3}
>>>>>>> 51871139
        self.assess_lint_status(bad_lint_obj, **expectations)

    @pytest.mark.xfail(raises=AssertionError)
    def test_config_variable_error(self):
        """Tests that config variable existence test falls over nicely with nextflow can't run"""
        bad_lint_obj = nf_core.lint.PipelineLint('/non/existant/path')
        bad_lint_obj.check_nextflow_config()

    def test_ci_conf_pass(self):
        """Tests that the continous integration config checks work with a good example"""
        lint_obj = nf_core.lint.PipelineLint(PATH_WORKING_EXAMPLE)
        lint_obj.minNextflowVersion = '0.27.0'
        lint_obj.check_ci_config()
        expectations = {"failed": 0, "warned": 0, "passed": 2}
        self.assess_lint_status(lint_obj, **expectations)

    def test_ci_conf_fail_wrong_nf_version(self):
        """Tests that the CI check fails with the wrong NXF version"""
        lint_obj = nf_core.lint.PipelineLint(PATH_WORKING_EXAMPLE)
        lint_obj.minNextflowVersion = '0.28.0'
        lint_obj.check_ci_config()
        expectations = {"failed": 1, "warned": 0, "passed": 1}
        self.assess_lint_status(lint_obj, **expectations)

    def test_ci_conf_fail(self):
        """Tests that the continous integration config checks work with a bad example"""
        lint_obj = nf_core.lint.PipelineLint(PATH_FAILING_EXAMPLE)
        lint_obj.check_ci_config()
        expectations = {"failed": 2, "warned": 0, "passed": 0}

    def test_wrong_license_examples_with_failed(self):
        """Tests for checking the license test behavior"""
        for example in PATHS_WRONG_LICENSE_EXAMPLE:
            lint_obj = nf_core.lint.PipelineLint(example)
            lint_obj.check_licence()
            expectations = {"failed": 1, "warned": 0, "passed": 0}
            self.assess_lint_status(lint_obj, **expectations)

    def test_missing_license_example(self):
        """Tests for missing license behavior"""
        lint_obj = nf_core.lint.PipelineLint(PATH_MISSING_LICENSE_EXAMPLE)
        lint_obj.check_licence()
        expectations = {"failed": 1, "warned": 0, "passed": 0}
        self.assess_lint_status(lint_obj, **expectations)

    def test_readme_pass(self):
        """Tests that the pipeline README file checks work with a good example"""
        lint_obj = nf_core.lint.PipelineLint(PATH_WORKING_EXAMPLE)
        lint_obj.minNextflowVersion = '0.27.0'
        lint_obj.files = ['environment.yml']
        lint_obj.check_readme()
        expectations = {"failed": 0, "warned": 0, "passed": 2}
        self.assess_lint_status(lint_obj, **expectations)

    def test_readme_warn(self):
        """Tests that the pipeline README file checks fail  """
        lint_obj = nf_core.lint.PipelineLint(PATH_WORKING_EXAMPLE)
        lint_obj.minNextflowVersion = '0.28.0'
        lint_obj.check_readme()
        expectations = {"failed": 1, "warned": 0, "passed": 0}
        self.assess_lint_status(lint_obj, **expectations)

    def test_readme_fail(self):
        """Tests that the pipeline README file checks give warnings with a bad example"""
        lint_obj = nf_core.lint.PipelineLint(PATH_FAILING_EXAMPLE)
        lint_obj.files = ['environment.yml']
        lint_obj.check_readme()
        expectations = {"failed": 1, "warned": 1, "passed": 0}
        self.assess_lint_status(lint_obj, **expectations)

    def test_dockerfile_pass(self):
        """Tests if a valid Dockerfile passes the lint checks"""
        lint_obj = nf_core.lint.PipelineLint(PATH_WORKING_EXAMPLE)
        lint_obj.check_docker()
        expectations = {"failed": 0, "warned": 0, "passed": 1}
        self.assess_lint_status(lint_obj, **expectations)

    def test_version_consistency_pass(self):
        """Tests the workflow version and container version sucessfully"""
        lint_obj = nf_core.lint.PipelineLint(PATH_WORKING_EXAMPLE)
        lint_obj.config["manifest.pipelineVersion"] = "0.4"
        lint_obj.config["params.container"] = "nfcore/tools:0.4"
        lint_obj.check_version_consistency()
        expectations = {"failed": 0, "warned": 0, "passed": 1}
        self.assess_lint_status(lint_obj, **expectations)

    def test_version_consistency_with_env_fail(self):
        """Tests the behaviour, when a git activity is a release
        and simulate wrong release tag"""
        os.environ["TRAVIS_TAG"] = "0.5"
        os.environ["TRAVIS_REPO_SLUG"] = "nf-core/testpipeline"
        lint_obj = nf_core.lint.PipelineLint(PATH_WORKING_EXAMPLE)
        lint_obj.config["manifest.pipelineVersion"] = "0.4"
        lint_obj.config["params.container"] = "nfcore/tools:0.4"
        lint_obj.config["process.container"] = "nfcore/tools:0.4"
        lint_obj.check_version_consistency()
        expectations = {"failed": 1, "warned": 0, "passed": 0}
        self.assess_lint_status(lint_obj, **expectations)

    def test_version_consistency_with_numeric_fail(self):
        """Tests the behaviour, when a git activity is a release
        and simulate wrong release tag"""
        os.environ["TRAVIS_TAG"] = "0.5dev"
        os.environ["TRAVIS_REPO_SLUG"] = "nf-core/testpipeline"
        lint_obj = nf_core.lint.PipelineLint(PATH_WORKING_EXAMPLE)
        lint_obj.config["manifest.pipelineVersion"] = "0.4"
        lint_obj.config["params.container"] = "nfcore/tools:0.4"
        lint_obj.check_version_consistency()
        expectations = {"failed": 1, "warned": 0, "passed": 0}
        self.assess_lint_status(lint_obj, **expectations)

    def test_version_consistency_with_no_docker_version_fail(self):
        """Tests the behaviour, when a git activity is a release
        and simulate wrong missing docker version tag"""
        os.environ["TRAVIS_TAG"] = "0.4"
        os.environ["TRAVIS_REPO_SLUG"] = "nf-core/testpipeline"
        lint_obj = nf_core.lint.PipelineLint(PATH_WORKING_EXAMPLE)
        lint_obj.config["manifest.pipelineVersion"] = "0.4"
        lint_obj.config["params.container"] = "nfcore/tools"
        lint_obj.check_version_consistency()
        expectations = {"failed": 1, "warned": 0, "passed": 0}
        self.assess_lint_status(lint_obj, **expectations)

    def test_version_consistency_with_env_pass(self):
        """Tests the behaviour, when a git activity is a release
        and simulate correct release tag"""
        os.environ["TRAVIS_TAG"] = "0.4"
        os.environ["TRAVIS_REPO_SLUG"] = "nf-core/testpipeline"
        lint_obj = nf_core.lint.PipelineLint(PATH_WORKING_EXAMPLE)
        lint_obj.config["manifest.pipelineVersion"] = "0.4"
        lint_obj.config["params.container"] = "nfcore/tools:0.4"
        lint_obj.check_version_consistency()
        expectations = {"failed": 0, "warned": 0, "passed": 1}
        self.assess_lint_status(lint_obj, **expectations)

    def test_conda_env_pass(self):
        """ Tests the conda environment config checks with a working example """
        lint_obj = nf_core.lint.PipelineLint(PATH_WORKING_EXAMPLE)
        lint_obj.files = ['environment.yml']
        with open(os.path.join(PATH_WORKING_EXAMPLE, 'environment.yml'), 'r') as fh:
            lint_obj.conda_config = yaml.load(fh)
        lint_obj.pipeline_name = 'tools'
        lint_obj.config['manifest.pipelineVersion'] = '0.4'
        lint_obj.check_conda_env_yaml()
        expectations = {"failed": 0, "warned": 1, "passed": 6}
        self.assess_lint_status(lint_obj, **expectations)

    def test_conda_env_fail(self):
        """ Tests the conda environment config fails with a bad example """
        lint_obj = nf_core.lint.PipelineLint(PATH_WORKING_EXAMPLE)
        lint_obj.files = ['environment.yml']
        with open(os.path.join(PATH_WORKING_EXAMPLE, 'environment.yml'), 'r') as fh:
            lint_obj.conda_config = yaml.load(fh)
        lint_obj.conda_config['dependencies'] = ['fastqc', 'multiqc=0.9', 'notapackaage=0.4']
        lint_obj.pipeline_name = 'not_tools'
        lint_obj.config['manifest.pipelineVersion'] = '0.23'
        lint_obj.check_conda_env_yaml()
        expectations = {"failed": 3, "warned": 1, "passed": 2}
        self.assess_lint_status(lint_obj, **expectations)

    @mock.patch('requests.get')
    def test_conda_env_timeout(self, mock_get):
        """ Tests the conda environment handles API timeouts """
        # Define the behaviour of the request get mock
        mock_get.side_effect = requests.exceptions.Timeout()
        # Now do the test
        lint_obj = nf_core.lint.PipelineLint(PATH_WORKING_EXAMPLE)
        lint_obj.files = ['environment.yml']
        with open(os.path.join(PATH_WORKING_EXAMPLE, 'environment.yml'), 'r') as fh:
            lint_obj.conda_config = yaml.load(fh)
        lint_obj.pipeline_name = 'tools'
        lint_obj.config['manifest.pipelineVersion'] = '0.4'
        lint_obj.check_conda_env_yaml()
        expectations = {"failed": 2, "warned": 5, "passed": 4}
        self.assess_lint_status(lint_obj, **expectations)

    def test_conda_env_skip(self):
        """ Tests the conda environment config is skipped when not needed """
        lint_obj = nf_core.lint.PipelineLint(PATH_WORKING_EXAMPLE)
        lint_obj.check_conda_env_yaml()
        expectations = {"failed": 0, "warned": 0, "passed": 0}
        self.assess_lint_status(lint_obj, **expectations)

    def test_conda_dockerfile_pass(self):
        """ Tests the conda Dockerfile test works with a working example """
        lint_obj = nf_core.lint.PipelineLint(PATH_WORKING_EXAMPLE)
        lint_obj.files = ['environment.yml']
        with open(os.path.join(PATH_WORKING_EXAMPLE, 'Dockerfile'), 'r') as fh:
            lint_obj.dockerfile = fh.read().splitlines()
        lint_obj.conda_config['name'] = 'nfcore-tools-0.4'
        lint_obj.check_conda_dockerfile()
        expectations = {"failed": 0, "warned": 0, "passed": 1}
        self.assess_lint_status(lint_obj, **expectations)

    def test_conda_dockerfile_fail(self):
        """ Tests the conda Dockerfile test fails with a bad example """
        lint_obj = nf_core.lint.PipelineLint(PATH_WORKING_EXAMPLE)
        lint_obj.files = ['environment.yml']
        lint_obj.conda_config['name'] = 'nfcore-tools-0.4'
        lint_obj.dockerfile = ['fubar']
        lint_obj.check_conda_dockerfile()
        expectations = {"failed": 4, "warned": 0, "passed": 0}
        self.assess_lint_status(lint_obj, **expectations)

    def test_conda_dockerfile_skip(self):
        """ Tests the conda Dockerfile test is skipped when not needed """
        lint_obj = nf_core.lint.PipelineLint(PATH_WORKING_EXAMPLE)
        lint_obj.check_conda_dockerfile()
        expectations = {"failed": 0, "warned": 0, "passed": 0}
        self.assess_lint_status(lint_obj, **expectations)

    def test_pip_no_version_fail(self):
        """ Tests the pip dependency version definition is present """
        lint_obj = nf_core.lint.PipelineLint(PATH_WORKING_EXAMPLE)
        lint_obj.files = ['environment.yml']
        lint_obj.pipeline_name = 'tools'
        lint_obj.config['manifest.pipelineVersion'] = '0.4'
        lint_obj.conda_config = {'name': 'nfcore-tools-0.4', 'dependencies': [{'pip': ['multiqc']}]}
        lint_obj.check_conda_env_yaml()
        expectations = {"failed": 1, "warned": 0, "passed": 1}
        self.assess_lint_status(lint_obj, **expectations)

    def test_pip_package_not_latest_warn(self):
        """ Tests the pip dependency version definition is present """
        lint_obj = nf_core.lint.PipelineLint(PATH_WORKING_EXAMPLE)
        lint_obj.files = ['environment.yml']
        lint_obj.pipeline_name = 'tools'
        lint_obj.config['manifest.pipelineVersion'] = '0.4'
        lint_obj.conda_config = {'name': 'nfcore-tools-0.4', 'dependencies': [{'pip': ['multiqc=1.4']}]}
        lint_obj.check_conda_env_yaml()
        expectations = {"failed": 0, "warned": 1, "passed": 2}
        self.assess_lint_status(lint_obj, **expectations)

    @mock.patch('requests.get')
    def test_pypi_timeout_warn(self, mock_get):
        """ Tests the PyPi connection and simulates a request timeout, which should
        return in an addiional warning in the linting """
        # Define the behaviour of the request get mock
        mock_get.side_effect = requests.exceptions.Timeout()
        # Now do the test
        lint_obj = nf_core.lint.PipelineLint(PATH_WORKING_EXAMPLE)
        lint_obj.files = ['environment.yml']
        lint_obj.pipeline_name = 'tools'
        lint_obj.config['manifest.pipelineVersion'] = '0.4'
        lint_obj.conda_config = {'name': 'nfcore-tools-0.4', 'dependencies': [{'pip': ['multiqc=1.5']}]}
        lint_obj.check_conda_env_yaml()
        expectations = {"failed": 0, "warned": 1, "passed": 2}
        self.assess_lint_status(lint_obj, **expectations)

    @mock.patch('requests.get')
    def test_pypi_connection_error_warn(self, mock_get):
        """ Tests the PyPi connection and simulates a connection error, which should
        result in an additional warning, as we cannot test if dependent module is latest """
        # Define the behaviour of the request get mock
        mock_get.side_effect = requests.exceptions.ConnectionError()
        # Now do the test
        lint_obj = nf_core.lint.PipelineLint(PATH_WORKING_EXAMPLE)
        lint_obj.files = ['environment.yml']
        lint_obj.pipeline_name = 'tools'
        lint_obj.config['manifest.pipelineVersion'] = '0.4'
        lint_obj.conda_config = {'name': 'nfcore-tools-0.4', 'dependencies': [{'pip': ['multiqc=1.5']}]}
        lint_obj.check_conda_env_yaml()
        expectations = {"failed": 0, "warned": 1, "passed": 2}
        self.assess_lint_status(lint_obj, **expectations)

    def test_pip_dependency_fail(self):
        """ Tests the PyPi API package information query """
        lint_obj = nf_core.lint.PipelineLint(PATH_WORKING_EXAMPLE)
        lint_obj.files = ['environment.yml']
        lint_obj.pipeline_name = 'tools'
        lint_obj.config['manifest.pipelineVersion'] = '0.4'
        lint_obj.conda_config = {'name': 'nfcore-tools-0.4', 'dependencies': [{'pip': ['notpresent=1.5']}]}
        lint_obj.check_conda_env_yaml()
        expectations = {"failed": 1, "warned": 0, "passed": 2}
        self.assess_lint_status(lint_obj, **expectations)<|MERGE_RESOLUTION|>--- conflicted
+++ resolved
@@ -38,11 +38,7 @@
     pf(WD, 'lint_examples/license_incomplete_example')]
 
 # The maximum sum of passed tests currently possible
-<<<<<<< HEAD
 MAX_PASS_CHECKS = 59
-=======
-MAX_PASS_CHECKS = 58
->>>>>>> 51871139
 # The additional tests passed for releases
 ADD_PASS_RELEASE = 1
 
@@ -116,22 +112,14 @@
         """Tests that config variable existence test works with good pipeline example"""
         good_lint_obj = nf_core.lint.PipelineLint(PATH_WORKING_EXAMPLE)
         good_lint_obj.check_nextflow_config()
-<<<<<<< HEAD
         expectations = {"failed": 0, "warned": 0, "passed": 29}
-=======
-        expectations = {"failed": 0, "warned": 0, "passed": 28}
->>>>>>> 51871139
         self.assess_lint_status(good_lint_obj, **expectations)
 
     def test_config_variable_example_with_failed(self):
         """Tests that config variable existence test fails with bad pipeline example"""
         bad_lint_obj = nf_core.lint.PipelineLint(PATH_FAILING_EXAMPLE)
         bad_lint_obj.check_nextflow_config()
-<<<<<<< HEAD
         expectations = {"failed": 18, "warned": 9, "passed": 3}
-=======
-        expectations = {"failed": 17, "warned": 9, "passed": 3}
->>>>>>> 51871139
         self.assess_lint_status(bad_lint_obj, **expectations)
 
     @pytest.mark.xfail(raises=AssertionError)
