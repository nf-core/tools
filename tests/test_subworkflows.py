""" Tests covering the subworkflows commands
"""

import os
import tempfile
import unittest

import requests_mock

import nf_core.create
import nf_core.modules
import nf_core.subworkflows

from .utils import GITLAB_SUBWORKFLOWS_BRANCH, GITLAB_URL, mock_api_calls


def create_modules_repo_dummy(tmp_dir):
    """Create a dummy copy of the nf-core/modules repo"""

    root_dir = os.path.join(tmp_dir, "modules")
    os.makedirs(os.path.join(root_dir, "modules"))
    os.makedirs(os.path.join(root_dir, "subworkflows"))
    os.makedirs(os.path.join(root_dir, "subworkflows", "nf-core"))
    os.makedirs(os.path.join(root_dir, "tests", "modules"))
    os.makedirs(os.path.join(root_dir, "tests", "subworkflows"))
    os.makedirs(os.path.join(root_dir, "tests", "config"))
    with open(os.path.join(root_dir, "tests", "config", "pytest_modules.yml"), "w") as fh:
        fh.writelines(["test:", "\n  - modules/test/**", "\n  - tests/modules/test/**"])
    with open(os.path.join(root_dir, ".nf-core.yml"), "w") as fh:
        fh.writelines(["repository_type: modules", "\n"])

    with requests_mock.Mocker() as mock:
        subworkflow_create = nf_core.subworkflows.SubworkflowCreate(root_dir, "test_subworkflow", "@author", True)
        subworkflow_create.create()

    return root_dir


class TestSubworkflows(unittest.TestCase):
    """Class for subworkflows tests"""

    def setUp(self):
        """Create a new PipelineStructure and Launch objects"""
        self.tmp_dir = tempfile.mkdtemp()
        self.component_type = "subworkflows"

        # Set up the pipeline structure
        root_repo_dir = os.path.dirname(os.path.dirname(os.path.realpath(__file__)))
        self.template_dir = os.path.join(root_repo_dir, "nf_core", "pipeline-template")
        self.pipeline_dir = os.path.join(self.tmp_dir, "mypipeline")
        nf_core.create.PipelineCreate(
            "mypipeline", "it is mine", "me", no_git=True, outdir=self.pipeline_dir, plain=True
        ).init_pipeline()

        # Set up install objects
        self.subworkflow_install = nf_core.subworkflows.SubworkflowInstall(self.pipeline_dir, prompt=False, force=False)
        self.subworkflow_install_gitlab = nf_core.subworkflows.SubworkflowInstall(
            self.pipeline_dir, prompt=False, force=False, remote_url=GITLAB_URL, branch=GITLAB_SUBWORKFLOWS_BRANCH
        )

        # Set up the nf-core/modules repo dummy
        self.nfcore_modules = create_modules_repo_dummy(self.tmp_dir)

        # Set up install objects
        self.sw_install = nf_core.subworkflows.SubworkflowInstall(self.pipeline_dir, prompt=False, force=False)
        self.sw_install_gitlab = nf_core.subworkflows.SubworkflowInstall(
            self.pipeline_dir, prompt=False, force=False, remote_url=GITLAB_URL, branch=GITLAB_SUBWORKFLOWS_BRANCH
        )

    ############################################
    # Test of the individual modules commands. #
    ############################################

    from .subworkflows.create import (
        test_subworkflows_create_fail_exists,
        test_subworkflows_create_nfcore_modules,
        test_subworkflows_create_succeed,
    )
<<<<<<< HEAD
    from .subworkflows.install import (
        test_subworkflow_install_nopipeline,
        test_subworkflows_install_bam_sort_stats_samtools,
        test_subworkflows_install_bam_sort_stats_samtools_twice,
        test_subworkflows_install_different_branch_fail,
        test_subworkflows_install_emptypipeline,
        test_subworkflows_install_from_gitlab,
        test_subworkflows_install_nosubworkflow,
=======
    from .subworkflows.list import (
        test_subworkflows_install_and_list_subworkflows,
        test_subworkflows_install_gitlab_and_list_subworkflows,
        test_subworkflows_list_remote,
        test_subworkflows_list_remote_gitlab,
>>>>>>> d325e696
    )
    from .subworkflows.subworkflows_test import (
        test_subworkflows_test_check_inputs,
        test_subworkflows_test_no_installed_subworkflows,
        test_subworkflows_test_no_name_no_prompts,
    )<|MERGE_RESOLUTION|>--- conflicted
+++ resolved
@@ -76,7 +76,6 @@
         test_subworkflows_create_nfcore_modules,
         test_subworkflows_create_succeed,
     )
-<<<<<<< HEAD
     from .subworkflows.install import (
         test_subworkflow_install_nopipeline,
         test_subworkflows_install_bam_sort_stats_samtools,
@@ -85,13 +84,12 @@
         test_subworkflows_install_emptypipeline,
         test_subworkflows_install_from_gitlab,
         test_subworkflows_install_nosubworkflow,
-=======
+    )
     from .subworkflows.list import (
         test_subworkflows_install_and_list_subworkflows,
         test_subworkflows_install_gitlab_and_list_subworkflows,
         test_subworkflows_list_remote,
         test_subworkflows_list_remote_gitlab,
->>>>>>> d325e696
     )
     from .subworkflows.subworkflows_test import (
         test_subworkflows_test_check_inputs,
