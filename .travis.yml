--- conflicted
+++ resolved
@@ -21,14 +21,9 @@
   - cd ${TRAVIS_BUILD_DIR}
   - pip install --upgrade pip # Get rid of dependency resolve issues from older pip versions
   - pip install .
-<<<<<<< HEAD
-  - pip install codecov pytest-datafiles pytest-cov mock jsonschema
+  - pip install codecov 'pytest==3.6.4' pytest-datafiles pytest-cov mock jsonschema
   - pip install Sphinx sphinxcontrib-napoleon # For autodoc generation
-=======
-  - pip install codecov 'pytest==3.6.4' pytest-datafiles pytest-cov mock
-  - pip install Sphinx sphinxcontrib-napoleon  # For autodoc generation
   - sudo apt-get install npm && npm install -g markdownlint-cli # For documentation linting
->>>>>>> 09a2afd2
 
 script:
   - pytest --cov=nf_core .
