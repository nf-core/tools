--- conflicted
+++ resolved
@@ -577,13 +577,8 @@
                 "### TODO nf-core: Add a description of all of the variables used as topics", indent=2
             )
 
-<<<<<<< HEAD
-            if hasattr(self, "inputs") and len(self.inputs) > 0:
-                inputs_array: list[Union[dict, list[dict]]] = []
-=======
             if hasattr(self, "inputs"):
                 inputs_array: list[dict | list[dict]] = []
->>>>>>> 095c8b5b
                 for i, (input_name, ontologies) in enumerate(self.inputs.items()):
                     channel_entry: dict[str, dict] = {
                         input_name: {
@@ -631,13 +626,8 @@
                 meta_yml["input"][0]["bam"]["ontologies"][1].yaml_add_eol_comment("CRAM", "edam")
                 meta_yml["input"][0]["bam"]["ontologies"][2].yaml_add_eol_comment("SAM", "edam")
 
-<<<<<<< HEAD
-            if hasattr(self, "outputs") and len(self.outputs) > 0:
-                outputs_dict: dict[str, Union[list, dict]] = {}
-=======
             if hasattr(self, "outputs"):
                 outputs_dict: dict[str, list | dict] = {}
->>>>>>> 095c8b5b
                 for i, (output_name, ontologies) in enumerate(self.outputs.items()):
                     channel_contents: list[list[dict] | dict] = []
                     if self.has_meta:
