--- conflicted
+++ resolved
@@ -1,11 +1,7 @@
 import logging
 import re
 from pathlib import Path
-<<<<<<< HEAD
 from typing import Dict, List, Optional, Tuple, Union
-=======
-from typing import TYPE_CHECKING, Dict, List, Optional, Tuple, Union
->>>>>>> 22eb20c8
 
 import questionary
 import requests
