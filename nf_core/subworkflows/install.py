import logging
import os
import re
import shutil
from pathlib import Path

import questionary

import nf_core.modules.module_utils
import nf_core.utils
from nf_core.modules.install import ModuleInstall
from nf_core.modules.modules_json import ModulesJson

# from .modules_command import ModuleCommand
from nf_core.modules.modules_repo import NF_CORE_MODULES_NAME, ModulesRepo

log = logging.getLogger(__name__)


class SubworkflowInstall(object):
    def __init__(
        self,
        pipeline_dir,
        force=False,
        prompt=False,
        sha=None,
        remote_url=None,
        branch=None,
        no_pull=False,
    ):
        # super().__init__(pipeline_dir, remote_url, branch, no_pull)
        self.dir = pipeline_dir
        self.force = force
        self.prompt = prompt
        self.sha = sha
        self.modules_repo = ModulesRepo(remote_url, branch, no_pull)
        try:
            if self.dir:
                self.dir, self.repo_type = nf_core.modules.module_utils.get_repo_type(self.dir)
            else:
                self.repo_type = None
        except LookupError as e:
            raise UserWarning(e)

    def install(self, subworkflow, silent=False):
        if self.repo_type == "modules":
            log.error("You cannot install a subworkflow in a clone of nf-core/modules")
            return False
        # Check whether pipelines is valid
        if not self.has_valid_directory():
            return False

        # Verify that 'modules.json' is consistent with the installed modules and subworkflows
        modules_json = ModulesJson(self.dir)
        modules_json.check_up_to_date()  # TODO: check subworkflows also!!!!
        if "subworkflows" not in modules_json.modules_json["repos"][self.modules_repo.remote_url]:
            # It's the first subworkflow installed in the pipeline!
            modules_json.modules_json["repos"][self.modules_repo.remote_url]["subworkflows"] = {
                self.modules_repo.repo_path: {}
            }

        if self.prompt and self.sha is not None:
            log.error("Cannot use '--sha' and '--prompt' at the same time!")
            return False

        # Verify that the provided SHA exists in the repo
        if self.sha:
            if not self.modules_repo.sha_exists_on_branch(self.sha):
                log.error(f"Commit SHA '{self.sha}' doesn't exist in '{self.modules_repo.remote_url}'")
                return False

        if subworkflow is None:
            subworkflow = questionary.autocomplete(
                "Subworkflow name:",
                choices=self.modules_repo.get_avail_subworkflows(),
                style=nf_core.utils.nfcore_question_style,
            ).unsafe_ask()

        # Check that the supplied name is an available subworkflow
        if subworkflow and subworkflow not in self.modules_repo.get_avail_subworkflows():
            log.error(f"Subworkflow '{subworkflow}' not found in list of available subworkflows.")
            log.info("Use the command 'nf-core subworkflows list' to view available software")
            return False

        if not self.modules_repo.subworkflow_exists(subworkflow):
            warn_msg = f"Subworkflow '{subworkflow}' not found in remote '{self.modules_repo.remote_url}' ({self.modules_repo.branch})"
            log.warning(warn_msg)
            return False

        current_version = modules_json.get_subworkflow_version(
            subworkflow, self.modules_repo.remote_url, self.modules_repo.repo_path
        )

        # Set the install folder based on the repository name
        install_folder = os.path.join(self.dir, "subworkflows", self.modules_repo.repo_path)

        # Compute the subworkflow directory
        subworkflow_dir = os.path.join(install_folder, subworkflow)

        # Check that the subworkflow is not already installed
        if (current_version is not None and os.path.exists(subworkflow_dir)) and not self.force:
            log.info("Subworkflow is already installed.")

            self.force = questionary.confirm(
                f"Subworkflow {subworkflow} is already installed.\nDo you want to force the reinstallation of this subworkflow and all it's imported modules?",
                style=nf_core.utils.nfcore_question_style,
                default=False,
            ).unsafe_ask()

            if not self.force:
                repo_flag = (
                    "" if self.modules_repo.repo_path == NF_CORE_MODULES_NAME else f"-g {self.modules_repo.remote_url} "
                )
                branch_flag = "" if self.modules_repo.branch == "master" else f"-b {self.modules_repo.branch} "

                log.info(
                    f"To update '{subworkflow}' run 'nf-core subworkflow {repo_flag}{branch_flag}update {subworkflow}'. To force reinstallation use '--force'"
                )
                return False

        if self.sha:
            version = self.sha
        elif self.prompt:
            try:
                version = nf_core.modules.module_utils.prompt_module_version_sha(
                    subworkflow,
                    installed_sha=current_version,
                    modules_repo=self.modules_repo,
                )
            except SystemError as e:
                log.error(e)
                return False
        else:
            # Fetch the latest commit for the subworkflow
            version = self.modules_repo.get_latest_subworkflow_version(subworkflow)

        if self.force:
            log.info(f"Removing installed version of '{self.modules_repo.repo_path}/{subworkflow}'")
            self.clear_subworkflow_dir(subworkflow, subworkflow_dir)
            for repo_url, repo_content in modules_json.modules_json["repos"].items():
                for dir, dir_subworkflow in repo_content["subworkflows"].items():
                    for name, _ in dir_subworkflow.items():
                        if name == subworkflow and dir == self.modules_repo.repo_path:
                            repo_to_remove = repo_url
                            log.info(
                                f"Removing subworkflow '{self.modules_repo.repo_path}/{subworkflow}' from repo '{repo_to_remove}' from modules.json"
                            )
                            modules_json.remove_entry(subworkflow, repo_to_remove, self.modules_repo.repo_path)
                            break

        log.info(f"{'Rei' if self.force else 'I'}nstalling '{subworkflow}'")
        log.debug(f"Installing subworkflow '{subworkflow}' at hash {version} from {self.modules_repo.remote_url}")

        # Download subworkflow files
        if not self.install_subworkflow_files(subworkflow, version, self.modules_repo, install_folder):
            return False

        # Install included modules and subworkflows
        modules_to_install, subworkflows_to_install = self.get_modules_subworkflows_to_install(subworkflow_dir)
        for s_install in subworkflows_to_install:
            self.install(s_install, silent=True)
        for m_install in modules_to_install:
<<<<<<< HEAD
            module_install = ModuleInstall(self.dir, force=self.force, prompt=self.prompt)
            module_install.install(m_install)

        # Print include statement
        subworkflow_name = subworkflow.upper()
        log.info(
            f"Include statement: include {{ {subworkflow_name} }} from '.{os.path.join(install_folder, subworkflow)}/main'"
        )
        subworkflow_config = os.path.join(install_folder, subworkflow, "nextflow.config")
        if os.path.isfile(subworkflow_config):
            log.info(f"Subworkflow config include statement: includeConfig '{subworkflow_config}'")
=======
            module_install = ModuleInstall(
                self.dir,
                force=self.force,
                prompt=self.prompt,
                sha=self.sha,
                remote_url=self.modules_repo.remote_url,
                branch=self.modules_repo.branch,
            )
            module_install.install(m_install, silent=True)

        if not silent:
            # Print include statement
            subworkflow_name = subworkflow.upper()
            log.info(
                f"Include statement: include {{ {subworkflow_name} }} from '.{os.path.join(install_folder, subworkflow)}/main'"
            )
>>>>>>> c19519d8

        # Update module.json with newly installed subworkflow
        modules_json.load()
        modules_json.update_subworkflow(self.modules_repo, subworkflow, version)
        return True

    def has_valid_directory(self):
        """Check that we were given a pipeline"""
        if self.dir is None or not os.path.exists(self.dir):
            log.error(f"Could not find pipeline: {self.dir}")
            return False
        main_nf = os.path.join(self.dir, "main.nf")
        nf_config = os.path.join(self.dir, "nextflow.config")
        if not os.path.exists(main_nf) and not os.path.exists(nf_config):
            raise UserWarning(f"Could not find a 'main.nf' or 'nextflow.config' file in '{self.dir}'")
        return True

    def clear_subworkflow_dir(self, subworkflow_name, subworkflow_dir):
        """Removes all files in the subworkflow directory"""
        try:
            shutil.rmtree(subworkflow_dir)
            log.debug(f"Successfully removed {subworkflow_name} subworkflow")
            return True
        except OSError as e:
            log.error(f"Could not remove subworkflow: {e}")
            return False

    def install_subworkflow_files(self, subworkflow_name, subworkflow_version, modules_repo, install_dir):
        """
        Installs a subworkflow into the given directory

        Args:
            subworkflow_name (str): The name of the subworkflow
            subworkflow_version (str): Git SHA for the version of the subworkflow to be installed
            modules_repo (ModulesRepo): A correctly configured ModulesRepo object
            install_dir (str): The path to where the subworkflow should be installed (should be the 'subworkflow/' dir of the pipeline)

        Returns:
            (bool): Whether the operation was successful of not
        """
        return modules_repo.install_subworkflow(subworkflow_name, install_dir, subworkflow_version)

    def get_modules_subworkflows_to_install(self, subworkflow_dir):
        """
        Parse the subworkflow test main.nf file to retrieve all imported modules and subworkflows.
        """
        modules = []
        subworkflows = []
        with open(Path(subworkflow_dir, "main.nf"), "r") as fh:
            for line in fh:
                regex = re.compile(
                    r"include(?: *{ *)([a-zA-Z\_0-9]*)(?: *as *)?(?:[a-zA-Z\_0-9]*)?(?: *})(?: *from *)(?:'|\")(.*)(?:'|\")"
                )
                match = regex.match(line)
                if match and len(match.groups()) == 2:
                    name, link = match.groups()
                    if link.startswith("../../../"):
                        name_split = name.lower().split("_")
                        modules.append("/".join(name_split))
                    elif link.startswith("../"):
                        subworkflows.append(name.lower())
        return modules, subworkflows<|MERGE_RESOLUTION|>--- conflicted
+++ resolved
@@ -160,19 +160,6 @@
         for s_install in subworkflows_to_install:
             self.install(s_install, silent=True)
         for m_install in modules_to_install:
-<<<<<<< HEAD
-            module_install = ModuleInstall(self.dir, force=self.force, prompt=self.prompt)
-            module_install.install(m_install)
-
-        # Print include statement
-        subworkflow_name = subworkflow.upper()
-        log.info(
-            f"Include statement: include {{ {subworkflow_name} }} from '.{os.path.join(install_folder, subworkflow)}/main'"
-        )
-        subworkflow_config = os.path.join(install_folder, subworkflow, "nextflow.config")
-        if os.path.isfile(subworkflow_config):
-            log.info(f"Subworkflow config include statement: includeConfig '{subworkflow_config}'")
-=======
             module_install = ModuleInstall(
                 self.dir,
                 force=self.force,
@@ -189,7 +176,9 @@
             log.info(
                 f"Include statement: include {{ {subworkflow_name} }} from '.{os.path.join(install_folder, subworkflow)}/main'"
             )
->>>>>>> c19519d8
+            subworkflow_config = os.path.join(install_folder, subworkflow, "nextflow.config")
+            if os.path.isfile(subworkflow_config):
+                log.info(f"Subworkflow config include statement: includeConfig '{subworkflow_config}'")
 
         # Update module.json with newly installed subworkflow
         modules_json.load()
