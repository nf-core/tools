--- conflicted
+++ resolved
@@ -96,11 +96,7 @@
                 )
             self.module_name = questionary.autocomplete(
                 "Tool name:",
-<<<<<<< HEAD
-                choices=all_installed_modules,
-=======
                 choices=modules_repo.get_avail_modules(),
->>>>>>> d79e1cfa
                 style=nf_core.utils.nfcore_question_style,
             ).unsafe_ask()
         module_dir = Path("modules") / self.module_name
