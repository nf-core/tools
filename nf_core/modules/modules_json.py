--- conflicted
+++ resolved
@@ -12,15 +12,12 @@
 from git.exc import GitCommandError
 
 import nf_core.utils
-<<<<<<< HEAD
+from nf_core.components.components_utils import get_components_to_install
 from nf_core.modules.modules_repo import (
     NF_CORE_MODULES_NAME,
     NF_CORE_MODULES_REMOTE,
     ModulesRepo,
 )
-=======
-from nf_core.components.components_utils import get_components_to_install
->>>>>>> c4c3479e
 
 from .modules_differ import ModulesDiffer
 
