--- conflicted
+++ resolved
@@ -309,17 +309,10 @@
                     found_sha = True
                     break
             if found_sha:
-<<<<<<< HEAD
                 repo_entry[component] = {
                     "branch": modules_repo.branch,
                     "git_sha": correct_commit_sha,
-                    "installed": "modules",
-=======
-                repo_entry[module] = {
-                    "branch": modules_repo.branch,
-                    "git_sha": correct_commit_sha,
                     "installed_by": "modules",
->>>>>>> 3d0c0ccf
                 }
 
         # Clean up the modules/subworkflows we were unable to find the sha for
@@ -440,15 +433,10 @@
                 # Check if the entry has a git sha and branch before removing
                 components_dict = module_repo[component_type][install_dir]
                 if "git_sha" not in components_dict[component] or "branch" not in components_dict[component]:
-<<<<<<< HEAD
                     self.determine_branches_and_shas(
                         component_type, component, git_url, module_repo["base_path"], [component]
                     )
                 # Remove the module/subworkflow from modules/subworkflows without installation
-=======
-                    self.determine_module_branches_and_shas(component, git_url, module_repo["base_path"], [component])
-                # Remove the component from components without installation
->>>>>>> 3d0c0ccf
                 module_repo[component_type][install_dir].pop(component)
                 if len(module_repo[component_type][install_dir]) == 0:
                     # If no modules/subworkflows with missing installation left, remove the install_dir from missing_installation
@@ -535,13 +523,8 @@
         If a module/subworkflow is installed but the entry in 'modules.json' is missing we iterate through
         the commit log in the remote to try to determine the SHA.
 
-<<<<<<< HEAD
-        Check that we have the "installed" value in 'modules.json', otherwise add it.
-        Assume that the modules/subworkflows were installed by and nf-core command (don't track installed by subworkflows).
-=======
         Check that we have the "installed_by" value in 'modules.json', otherwise add it.
         Assume that the modules/subworkflows were installed by an nf-core command (don't track installed by subworkflows).
->>>>>>> 3d0c0ccf
         """
         try:
             self.load()
@@ -576,22 +559,13 @@
         if len(subworkflows_missing_from_modules_json) > 0:
             self.resolve_missing_from_modules_json(subworkflows_missing_from_modules_json, "subworkflows")
 
-<<<<<<< HEAD
-        # If the "installed" value is not present for modules/subworkflows, add it.
-=======
         # If the "installed_by" value is not present for modules/subworkflows, add it.
->>>>>>> 3d0c0ccf
         for repo, repo_content in self.modules_json["repos"].items():
             for component_type, dir_content in repo_content.items():
                 for install_dir, installed_components in dir_content.items():
                     for component, component_features in installed_components.items():
-<<<<<<< HEAD
-                        if "installed" not in component_features:
-                            self.modules_json["repos"][repo][component_type][install_dir][component]["installed"] = [
-=======
                         if "installed_by" not in component_features:
                             self.modules_json["repos"][repo][component_type][install_dir][component]["installed_by"] = [
->>>>>>> 3d0c0ccf
                                 component_type
                             ]
 
@@ -640,21 +614,12 @@
         repo_modules_entry[module_name]["git_sha"] = module_version
         repo_modules_entry[module_name]["branch"] = branch
         try:
-<<<<<<< HEAD
-            if installed_by not in repo_modules_entry[module_name]["installed"]:
-                repo_modules_entry[module_name]["installed"].append(installed_by)
-        except KeyError:
-            repo_modules_entry[module_name]["installed"] = [installed_by]
-        finally:
-            repo_modules_entry[module_name]["installed"].extend(installed_by_log)
-=======
             if installed_by not in repo_modules_entry[module_name]["installed_by"]:
                 repo_modules_entry[module_name]["installed_by"].append(installed_by)
         except KeyError:
             repo_modules_entry[module_name]["installed_by"] = [installed_by]
         finally:
             repo_modules_entry[module_name]["installed_by"].extend(installed_by_log)
->>>>>>> 3d0c0ccf
 
         # Sort the 'modules.json' repo entries
         self.modules_json["repos"] = nf_core.utils.sort_dictionary(self.modules_json["repos"])
@@ -693,21 +658,12 @@
         repo_subworkflows_entry[subworkflow_name]["git_sha"] = subworkflow_version
         repo_subworkflows_entry[subworkflow_name]["branch"] = branch
         try:
-<<<<<<< HEAD
-            if installed_by not in repo_subworkflows_entry[subworkflow_name]["installed"]:
-                repo_subworkflows_entry[subworkflow_name]["installed"].append(installed_by)
-        except KeyError:
-            repo_subworkflows_entry[subworkflow_name]["installed"] = [installed_by]
-        finally:
-            repo_subworkflows_entry[subworkflow_name]["installed"].extend(installed_by_log)
-=======
             if installed_by not in repo_subworkflows_entry[subworkflow_name]["installed_by"]:
                 repo_subworkflows_entry[subworkflow_name]["installed_by"].append(installed_by)
         except KeyError:
             repo_subworkflows_entry[subworkflow_name]["installed_by"] = [installed_by]
         finally:
             repo_subworkflows_entry[subworkflow_name]["installed_by"].extend(installed_by_log)
->>>>>>> 3d0c0ccf
 
         # Sort the 'modules.json' repo entries
         self.modules_json["repos"] = nf_core.utils.sort_dictionary(self.modules_json["repos"])
