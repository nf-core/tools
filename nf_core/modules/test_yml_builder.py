--- conflicted
+++ resolved
@@ -236,11 +236,7 @@
         for root, dir, files in os.walk(results_dir):
             for filename in files:
                 # Check that the file is not versions.yml
-<<<<<<< HEAD
                 if filename == "versions.yml":
-=======
-                if elem == "versions.yml":
->>>>>>> 6d4b103035b5f533b8b8bf7a74326dd8b7fa2074
                     continue
                 file_path = os.path.join(root, filename)
                 # add the key here so that it comes first in the dict
@@ -353,13 +349,8 @@
                     "It looks like Nextflow is not installed. It is required for most nf-core functions."
                 )
         except subprocess.CalledProcessError as e:
-<<<<<<< HEAD
-            raise UserWarning(
-                f"Error running test workflow (exit code {e.returncode})\n[red]{e.output.decode()}")
-=======
             output = rich.markup.escape(e.output.decode())
             raise UserWarning(f"Error running test workflow (exit code {e.returncode})\n[red]{output}")
->>>>>>> 3edd2194
         except Exception as e:
             raise UserWarning(f"Error running test workflow: {e}")
         else:
