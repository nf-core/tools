#!/usr/bin/env python
""" Linting code for the nf-core python package.

Tests Nextflow pipelines to check that they adhere to
the nf-core community guidelines.
"""

import datetime
import logging
import os
import re
import shlex
import subprocess
import tempfile

import click
import requests
import requests_cache
import yaml

import nf_core.utils

# Set up local caching for requests to speed up remote queries
cachedir = os.path.join(tempfile.gettempdir(), 'nfcore_cache')
if not os.path.exists(cachedir):
    os.mkdir(cachedir)
requests_cache.install_cache(
    os.path.join(cachedir, 'nfcore_cache'),
    expire_after=datetime.timedelta(hours=1),
    backend='sqlite',
)

# Don't pick up debug logs from the requests package
logging.getLogger("requests").setLevel(logging.WARNING)
logging.getLogger("urllib3").setLevel(logging.WARNING)

def run_linting(pipeline_dir, release):
    """ Run all linting tests. Called by main script. """

    # Create the lint object
    lint_obj = PipelineLint(pipeline_dir)

    # Run the linting tests
    try:
        lint_obj.lint_pipeline(release)
    except AssertionError as e:
        logging.critical("Critical error: {}".format(e))
        logging.info("Stopping tests...")
        lint_obj.print_results()
        return lint_obj

    # Print the results
    lint_obj.print_results()

    # Exit code
    if len(lint_obj.failed) > 0:
        logging.error(
            "Sorry, some tests failed - exiting with a non-zero error code...{}\n\n"
            .format("\n       Reminder: Lint tests were run in --release mode." if release else '')
        )

    return lint_obj


class PipelineLint(object):
    """ Object to hold linting info and results """

    def __init__(self, pipeline_dir):
        """ Initialise linting object """
        self.releaseMode = False
        self.path = pipeline_dir
        self.files = []
        self.config = {}
        self.pipeline_name = None
        self.minNextflowVersion = None
        self.dockerfile = []
        self.singularityfile = []
        self.conda_config = {}
        self.passed = []
        self.warned = []
        self.failed = []

    def lint_pipeline(self, release=False):
        """ Main linting function.

        Takes the pipeline directory as the primary input and iterates through
        the different linting checks in order. Collects any warnings or errors
        and returns summary at completion. Raises an exception if there is a
        critical error that makes the rest of the tests pointless (eg. no
        pipeline script). Results from this function are printed by the main script.

        Args:
            pipeline_dir (str): The path to the pipeline directory

        Returns:
            dict: Summary of test result messages structured as follows:
            {
                'pass': [
                    ( test-id (int), message (string) ),
                    ( test-id (int), message (string) )
                ],
                'warn': [(id, msg)],
                'fail': [(id, msg)],
            }

        Raises:
            If a critical problem is found, an AssertionError is raised.
        """
        check_functions = [
            'check_files_exist',
            'check_licence',
            'check_docker',
            'check_singularity',
            'check_nextflow_config',
            'check_ci_config',
            'check_readme',
            'check_conda_env_yaml',
            'check_conda_dockerfile',
            'check_conda_singularityfile'
        ]
        if release:
            self.releaseMode = True
            check_functions.extend([
                'check_version_consistency'
            ])
        with click.progressbar(check_functions, label='Running pipeline tests', item_show_func=repr) as fnames:
            for fname in fnames:
                getattr(self, fname)()
                if len(self.failed) > 0:
                    logging.error("Found test failures in '{}', halting lint run.".format(fname))
                    break

    def check_files_exist(self):
        """ Check a given pipeline directory for required files.

        Throws an AssertionError if neither nextflow.config or main.nf found
        Gives either test failures or warnings for set of other filenames
        """

        # NB: Should all be files, not directories
        # Supplying a list means if any are present it's a pass
        files_fail = [
            'nextflow.config',
            'Dockerfile',
            'Singularity',
            ['.travis.yml', '.circle.yml'],
            ['LICENSE', 'LICENSE.md', 'LICENCE', 'LICENCE.md'], # NB: British / American spelling
            'README.md',
            'CHANGELOG.md',
            'docs/README.md',
            'docs/output.md',
            'docs/usage.md',
        ]
        files_warn = [
            'main.nf',
            'environment.yml',
            'conf/base.config'
        ]

        def pf(file_path):
            return os.path.join(self.path, file_path)

        # First - critical files. Check that this is actually a Nextflow pipeline
        if not os.path.isfile(pf('nextflow.config')) and not os.path.isfile(pf('main.nf')):
            raise AssertionError('Neither nextflow.config or main.nf found! Is this a Nextflow pipeline?')

        # Files that cause an error
        for files in files_fail:
            if not isinstance(files, list):
                files = [files]
            if any([os.path.isfile(pf(f)) for f in files]):
                self.passed.append((1, "File found: {}".format(files)))
                self.files.extend(files)
            else:
                self.failed.append((1, "File not found: {}".format(files)))

        # Files that cause a warning
        for files in files_warn:
            if not isinstance(files, list):
                files = [files]
            if any([os.path.isfile(pf(f)) for f in files]):
                self.passed.append((1, "File found: {}".format(files)))
                self.files.extend(files)
            else:
                self.warned.append((1, "File not found: {}".format(files)))

        # Load and parse files for later
        if 'environment.yml' in self.files:
            with open(os.path.join(self.path, 'environment.yml'), 'r') as fh:
                self.conda_config = yaml.load(fh)


    def check_docker(self):
        """ Check that Dockerfile contains the string 'FROM ' """
        fn = os.path.join(self.path, "Dockerfile")
        content = ""
        with open(fn, 'r') as fh: content = fh.read()

        # Implicitely also checks if empty.
        if 'FROM ' in content:
            self.passed.append((2, "Dockerfile check passed"))
            self.dockerfile = [line.strip() for line in content.splitlines()]
            return

        self.failed.append((2, "Dockerfile check failed"))

    def check_singularity(self):
        """ Check that Singularity file contains the string 'FROM ' """
        fn = os.path.join(self.path, "Singularity")
        content = ""
        with open(fn, 'r') as fh: content = fh.read()

        # Implicitely also checks if empty.
        if 'From:' in content:
            self.passed.append((2, "Singularity file check passed"))
            self.singularityfile = [line.strip() for line in content.splitlines()]
            return

        self.failed.append((2, "Singularity file check failed"))


    def check_licence(self):
        """ Check licence file is MIT

        Ensures that Licence file is long enough (4 or more lines)
        Checks that licence contains the string 'without restriction'
        Checks that licence doesn't have any placeholder variables
        """
        for l in ['LICENSE', 'LICENSE.md', 'LICENCE', 'LICENCE.md']:
            fn = os.path.join(self.path, l)
            if os.path.isfile(fn):
                content = ""
                with open(fn, 'r') as fh: content = fh.read()

                # needs at least copyright, permission, notice and "as-is" lines
                nl = content.count("\n")
                if nl < 4:
                    self.failed.append((3, "Number of lines too small for a valid MIT license file: {}".format(fn)))
                    return

                # determine whether this is indeed an MIT
                # license. Most variations actually don't contain the
                # string MIT Searching for 'without restriction'
                # instead (a crutch).
                if not 'without restriction' in content:
                    self.failed.append((3, "Licence file did not look like MIT: {}".format(fn)))
                    return

                # check for placeholders present in
                # - https://choosealicense.com/licenses/mit/
                # - https://opensource.org/licenses/MIT
                # - https://en.wikipedia.org/wiki/MIT_License
                placeholders = set(['[year]', '[fullname]',
                                    '<YEAR>', '<COPYRIGHT HOLDER>',
                                    '<year>', '<copyright holders>'])
                if any([ph in content for ph in placeholders]):
                    self.failed.append((3, "Licence file contains placeholders: {}".format(fn)))
                    return

                self.passed.append((3, "Licence check passed"))
                return

        self.failed.append((3, "Couldn't find MIT licence file"))


    def check_nextflow_config(self):
        """ Check a given pipeline for required config variables.

        Uses `nextflow config -flat` to parse pipeline nextflow.config
        and print all config variables.
        NB: Does NOT parse contents of main.nf / nextflow script
        """

        # NB: Should all be files, not directories
        config_fail = [
            'params.version',
            'manifest.nextflowVersion',
            'manifest.description',
            'manifest.homePage',
            'timeline.enabled',
            'trace.enabled',
            'report.enabled',
            'dag.enabled',
            'process.cpus',
            'process.memory',
            'process.time',
            'params.outdir'
        ]
        config_warn = [
            'manifest.mainScript',
            'timeline.file',
            'trace.file',
            'report.file',
            'dag.file',
            'params.reads',
            'process.container',
            'params.container',
            'params.singleEnd'
        ]

        # Get the nextflow config for this pipeline
        self.config = nf_core.utils.fetch_wf_config(self.path)
        for cf in config_fail:
            if cf in self.config.keys():
                self.passed.append((4, "Config variable found: {}".format(cf)))
            else:
                self.failed.append((4, "Config variable not found: {}".format(cf)))
        for cf in config_warn:
            if cf in self.config.keys():
                self.passed.append((4, "Config variable found: {}".format(cf)))
            else:
                self.warned.append((4, "Config variable not found: {}".format(cf)))

        # Check and warn if the process configuration is done with deprecated syntax
        process_with_deprecated_syntax = list(set([re.search('^(process\.\$.*?)\.+.*$', ck).group(1) for ck in self.config.keys() if re.match(r'^(process\.\$.*?)\.+.*$', ck)]))
        for pd in process_with_deprecated_syntax:
            self.warned.append((4, "Process configuration is done with deprecated_syntax: {}".format(pd)))

        # Check the variables that should be set to 'true'
        for k in ['timeline.enabled', 'report.enabled', 'trace.enabled', 'dag.enabled']:
            if self.config.get(k) == 'true':
                self.passed.append((4, "Config variable '{}' had correct value: {}".format(k, self.config.get(k))))
            else:
                self.failed.append((4, "Config variable '{}' did not have correct value: {}".format(k, self.config.get(k))))

        # Check that the homePage is set to the GitHub URL
        try:
            assert self.config['manifest.homePage'].strip('\'"')[0:27] == 'https://github.com/nf-core/'
        except (AssertionError, IndexError):
            self.failed.append((4, "Config variable 'manifest.homePage' did not begin with https://github.com/nf-core/:\n    {}".format(self.config['manifest.homePage'].strip('\'"'))))
        else:
            self.passed.append((4, "Config variable 'manifest.homePage' began with 'https://github.com/nf-core/'"))
            self.pipeline_name = self.config['manifest.homePage'][28:].rstrip("'")

        # Check that the DAG filename ends in `.svg`
        if 'dag.file' in self.config:
            if self.config['dag.file'].strip('\'"').endswith('.svg'):
                self.passed.append((4, "Config variable 'dag.file' ended with .svg"))
            else:
                self.failed.append((4, "Config variable 'dag.file' did not end with .svg"))

        # Check that the minimum nextflowVersion is set properly
        if 'manifest.nextflowVersion' in self.config:
            if self.config['manifest.nextflowVersion'].strip('"\'').startswith('>='):
                self.passed.append((4, "Config variable 'manifest.nextflowVersion' started with >="))
                # Save self.minNextflowVersion for convenience
                self.minNextflowVersion = re.sub(r'[^0-9\.]', '', self.config.get('manifest.nextflowVersion', ''))
            else:
                self.failed.append((4, "Config variable 'manifest.nextflowVersion' did not start with '>=' : '{}'".format(self.config['manifest.nextflowVersion']).strip('"\'')))

    def check_ci_config(self):
        """ Check that the Travis or Circle CI YAML config is valid

        Makes sure that `nf-core lint` runs in travis tests
        Checks that tests run with the required nextflow version
        """

        for cf in ['.travis.yml', 'circle.yml']:
            fn = os.path.join(self.path, cf)
            if os.path.isfile(fn):
                with open(fn, 'r') as fh:
                    ciconf = yaml.load(fh)
                # Check that the nf-core linting runs
                try:
                    assert('nf-core lint ${TRAVIS_BUILD_DIR}' in ciconf['script'])
                except AssertionError:
                    self.failed.append((5, "Continuous integration must run nf-core lint Tests: '{}'".format(fn)))
                else:
                    self.passed.append((5, "Continuous integration runs nf-core lint Tests: '{}'".format(fn)))
                # Check that we're pulling the right docker image
                if self.config.get('params.container'):
                    docker_notag = re.sub(r':(?:[\.\d]+|latest)$', '', self.config['params.container'].strip('"\''))
                    docker_pull_cmd = 'docker pull {}'.format(docker_notag)
                    try:
                        assert(docker_pull_cmd in ciconf.get('before_install'))
                    except AssertionError:
<<<<<<< HEAD
                        self.failed.append((5, "CI is not pulling the correct docker image: {}".format(docker_pull_cmd)))
                    except TypeError:
                        self.failed.append((5, "CI does not contain a before_install step that pulls the docker image"))
=======
                        self.failed.append((5, "CI is not pulling the correct docker image. Should be:\n    '{}'".format(docker_pull_cmd)))
>>>>>>> 1fa5ec80
                    else:
                        self.passed.append((5, "CI is pulling the correct docker image: {}".format(docker_pull_cmd)))

                    # Check that we tag the docker image properly
                    docker_tag_cmd = 'docker tag {} {}'.format(docker_notag, self.config['params.container'].strip('"\''))
                    try:
                        assert(docker_tag_cmd in ciconf.get('before_install'))
                    except AssertionError:
                        self.failed.append((5, "CI is not tagging docker image correctly. Should be:\n    '{}'".format(docker_tag_cmd)))
                    else:
                        self.passed.append((5, "CI is tagging docker image correctly: {}".format(docker_tag_cmd)))

                # Check that we're testing the minimum nextflow version
                minNextflowVersion_tested = False
                env = ciconf.get('env', [])
                if type(env) is dict:
                    env = env.get('matrix', [])
                for e in env:
                    # Split using shlex so that we don't split "quoted whitespace"
                    for s in shlex.split(e):
                        k,v = s.split('=')
                        if k == 'NXF_VER':
                            ci_ver = v.strip('\'"')
                            if ci_ver == self.minNextflowVersion:
                                minNextflowVersion_tested = True
                                self.passed.append((5, "Continuous integration checks minimum NF version: '{}'".format(fn)))
                if not minNextflowVersion_tested:
                    self.failed.append((5, "Continuous integration does not check minimum NF version: '{}'".format(fn)))


    def check_readme(self):
        """ Check the repository README file for errors

        Currently just checks the badges at the top of the README
        """
        with open(os.path.join(self.path, 'README.md'), 'r') as fh:
            content = fh.read()

        # Check that there is a readme badge showing the minimum required version of Nextflow
        # and that it has the correct version
        nf_badge_re = r"\[!\[Nextflow\]\(https://img\.shields\.io/badge/nextflow-%E2%89%A5([\d\.]+)-brightgreen\.svg\)\]\(https://www\.nextflow\.io/\)"
        match = re.search(nf_badge_re, content)
        if match:
            nf_badge_version = match.group(1).strip('\'"')
            try:
                assert nf_badge_version == self.minNextflowVersion
            except (AssertionError, KeyError):
                self.failed.append((6, "README Nextflow minimum version badge does not match config. Badge: '{}', Config: '{}'".format(nf_badge_version, self.minNextflowVersion)))
            else:
                self.passed.append((6, "README Nextflow minimum version badge matched config. Badge: '{}', Config: '{}'".format(nf_badge_version, self.minNextflowVersion)))
        else:
            self.warned.append((6, "README did not have a Nextflow minimum version badge."))

        # Check that we have a bioconda badge if we have a bioconda environment file
        if 'environment.yml' in self.files:
            bioconda_badge = '[![install with bioconda](https://img.shields.io/badge/install%20with-bioconda-brightgreen.svg)](http://bioconda.github.io/)'
            if bioconda_badge in content:
                self.passed.append((6, "README had a bioconda badge"))
            else:
                self.failed.append((6, "Found a bioconda environment.yml file but no badge in the README"))


    def check_version_consistency(self):
        """ Check container tags versions

        Runs on process.container, params.container and $TRAVIS_TAG (each only if set)
        Check that the container has a tag
        Check that the version numbers are numeric
        Check that the version numbers are the same as one-another """

        versions = {}
        # Get the version definitions
        # Get version from nextflow.config
        versions['params.version'] = self.config['params.version'].strip(' \'"')

        # Get version from the docker slug
        if self.config.get('params.container') and \
                not ':' in self.config['params.container']:
            self.failed.append((7, "Docker slug seems not to have "
                "a version tag: {}".format(self.config['params.container'])))
            return

        # Get config container slugs, (if set; one container per workflow)
        if self.config.get('params.container'):
            versions['params.container'] = self.config['params.container'].strip(' \'"').split(':')[-1]
        if self.config.get('process.container'):
            versions['process.container'] = self.config['process.container'].strip(' \'"').split(':')[-1]

        # Get version from the TRAVIS_TAG env var
        if os.environ.get('TRAVIS_TAG') and os.environ.get('TRAVIS_REPO_SLUG', '') != 'nf-core/tools':
            versions['TRAVIS_TAG'] = os.environ.get('TRAVIS_TAG').strip(' \'"')

        # Check if they are all numeric
        for v_type, version in versions.items():
            if not version.replace('.', '').isdigit():
                self.failed.append((7, "{} was not numeric: {}!".format(v_type, version)))
                return

        # Check if they are consistent
        if len(set(versions.values())) != 1:
            self.failed.append((7, "The versioning is not consistent between container, release tag "
                "and config. Found {}".format(
                    ", ".join(["{} = {}".format(k, v) for k,v in versions.items()])
                )))
            return

        self.passed.append((7, "Version tags are numeric and consistent between container, release tag and config."))


    def check_conda_env_yaml(self):
        """ Check that the conda environment file is valid

        Make sure that a name is given and is consistent with the pipeline name
        Check that depedency versions are pinned
        Warn if dependency versions are not the latest available """

        if 'environment.yml' not in self.files:
            return

        # Check that the environment name matches the pipeline name
        pipeline_version = self.config['params.version'].strip(' \'"')
        expected_env_name = 'nfcore-{}-{}'.format(self.pipeline_name.lower(), pipeline_version)
        if self.conda_config['name'] != expected_env_name:
            self.failed.append((8, "Conda environment name is incorrect ({}, should be {})".format(self.conda_config['name'], expected_env_name)))
        else:
            self.passed.append((8, "Conda environment name was correct ({})".format(expected_env_name)))

        # Check conda dependency list
        for dep in self.conda_config.get('dependencies', []):
            if isinstance(dep, str):
                # Check that each dependency has a verion number
                try:
                    assert dep.count('=') == 1
                except:
                    self.failed.append((8, "Conda dependency did not have pinned version number: {}".format(dep)))
                else:
                    self.passed.append((8, "Conda dependency had pinned version number: {}".format(dep)))

                    # Check if each dependency is the latest available version
                    depname, depver = dep.split('=', 1)
                    dep_channels = self.conda_config.get('channels', [])
                    if '::' in depname:
                        dep_channels = [depname.split('::')[0]]
                        depname = depname.split('::')[1]
                    for ch in reversed(dep_channels):
                        anaconda_api_url = 'https://api.anaconda.org/package/{}/{}'.format(ch, depname)
                        try:
                            response = requests.get(anaconda_api_url, timeout=10)
                        except (requests.exceptions.Timeout):
                            self.warned.append((8, "Anaconda API timed out: {}".format(anaconda_api_url)))
                        else:
                            if response.status_code == 200:
                                dep_json = response.json()
                                last_ver = dep_json.get('latest_version')
                                if last_ver is not None and last_ver != depver:
                                    self.warned.append((8, "Conda package is not latest available: {}, {} available".format(dep, last_ver)))
                                else:
                                    self.passed.append((8, "Conda package is latest available: {}".format(dep)))
                                break
                    else:
                        self.failed.append((8, "Could not find Conda dependency using the Anaconda API: {}".format(dep)))
            if isinstance(dep, dict):
                for pip_dep in dep.get('pip', []):
                    # Check that each pip dependency has a verion number
                    try:
                        assert pip_dep.count('=') == 1
                    except:
                        self.failed.append((8, "Pip dependency did not have pinned version number: {}".format(pip_dep)))
                    else:
                        self.passed.append((8, "Pip dependency had pinned version number: {}".format(pip_dep)))
                        pip_depname, pip_depver = pip_dep.split('=', 1)
                        pip_api_url = 'https://pypi.python.org/pypi/{}/json'.format(pip_depname)
                        try:
                            response = requests.get(pip_api_url, timeout=10)
                        except (requests.exceptions.Timeout):
                            self.warned.append((8, "PyPi API timed out: {}".format(pip_api_url)))
                        except (requests.exceptions.ConnectionError):
                            self.warned.append((8, "PyPi API Connection error: {}".format(pip_api_url)))
                        else:
                            if response.status_code == 200:
                                pip_dep_json = response.json()
                                last_ver = pip_dep_json.get('info').get('version')
                                if last_ver is not None and last_ver != pip_depver:
                                    self.warned.append((8, "PyPi package is not latest available: {}, {} available".format(pip_depver, last_ver)))
                                else:
                                    self.passed.append((8, "PyPi package is latest available: {}".format(pip_depver)))
                            else:
                                self.failed.append((8, "Could not find pip dependency using the PyPi API: {}".format(dep)))


    def check_conda_dockerfile(self):
        """ Check that the Docker build file looks right, if working with conda

        Make sure that a name is given and is consistent with the pipeline name
        Check that depedency versions are pinned
        Warn if dependency versions are not the latest available """

        if 'environment.yml' not in self.files or len(self.dockerfile) == 0:
            return

        expected_strings = [
            'FROM nfcore/base',
            'COPY environment.yml /',
            'RUN conda env update -n root -f /environment.yml && conda clean -a'
        ]

        difference = set(expected_strings) - set(self.dockerfile)
        if not difference:
            self.passed.append((10, "Found all expected strings in Dockerfile file"))
        else:
            for missing in difference:
                self.failed.append((10, "Could not find Dockerfile file string: {}".format(missing)))

    def check_conda_singularityfile(self):
        """ Check that the Singularity build file looks right, if working with conda

        Make sure that a name is given and is consistent with the pipeline name
        Check that depedency versions are pinned
        Warn if dependency versions are not the latest available """

        if 'environment.yml' not in self.files or len(self.singularityfile) == 0:
            return

        expected_strings = [
            'From:nfcore/base',
            'Bootstrap:docker',
            'VERSION {}'.format(self.config['params.version'].strip(' \'"')),
            'environment.yml /',
            '/opt/conda/bin/conda env update -n root -f /environment.yml',
            '/opt/conda/bin/conda clean -a',
        ]

        difference = set(expected_strings) - set(self.singularityfile)
        if not difference:
            self.passed.append((10, "Found all expected strings in Singularity file"))
        else:
            for missing in difference:
                self.failed.append((10, "Could not find Singularity file string: {}".format(missing)))

    def print_results(self):
        # Print results
        rl = "\n  Using --release mode linting tests" if self.releaseMode else ''
        logging.info("===========\n LINTING RESULTS\n=================\n" +
            "{0:>4} tests passed".format(len(self.passed)) +
            "{0:>4} tests had warnings".format(len(self.warned)) +
            "{0:>4} tests failed".format(len(self.failed)) + rl
        )
        if len(self.passed) > 0:
            logging.debug("Test Passed:\n  {}".format("\n  ".join(["http://nf-co.re/errors#{}: {}".format(eid, msg) for eid, msg in self.passed])))
        if len(self.warned) > 0:
            logging.warn("Test Warnings:\n  {}".format("\n  ".join(["http://nf-co.re/errors#{}: {}".format(eid, msg) for eid, msg in self.warned])))
        if len(self.failed) > 0:
            logging.error("Test Failures:\n  {}".format("\n  ".join(["http://nf-co.re/errors#{}: {}".format(eid, msg) for eid, msg in self.failed])))<|MERGE_RESOLUTION|>--- conflicted
+++ resolved
@@ -372,15 +372,9 @@
                     docker_notag = re.sub(r':(?:[\.\d]+|latest)$', '', self.config['params.container'].strip('"\''))
                     docker_pull_cmd = 'docker pull {}'.format(docker_notag)
                     try:
-                        assert(docker_pull_cmd in ciconf.get('before_install'))
+                        assert(docker_pull_cmd in ciconf.get('before_install', []))
                     except AssertionError:
-<<<<<<< HEAD
-                        self.failed.append((5, "CI is not pulling the correct docker image: {}".format(docker_pull_cmd)))
-                    except TypeError:
-                        self.failed.append((5, "CI does not contain a before_install step that pulls the docker image"))
-=======
                         self.failed.append((5, "CI is not pulling the correct docker image. Should be:\n    '{}'".format(docker_pull_cmd)))
->>>>>>> 1fa5ec80
                     else:
                         self.passed.append((5, "CI is pulling the correct docker image: {}".format(docker_pull_cmd)))
 
