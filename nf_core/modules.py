#!/usr/bin/env python
"""
Code to handle DSL2 module imports from a GitHub repository
"""

from __future__ import print_function

import base64
import logging
import os
import requests
import sys
import tempfile
import shutil
import re
from datetime import datetime
from requests import exceptions

from requests.models import Response

log = logging.getLogger(__name__)


class ModulesRepo(object):
    """
    An object to store details about the repository being used for modules.

    Used by the `nf-core modules` top-level command with -r and -b flags,
    so that this can be used in the same way by all sucommands.
    """

    def __init__(self, repo="nf-core/modules", branch="master"):
        self.name = repo
        self.branch = branch


class PipelineModules(object):
    def __init__(self):
        """
        Initialise the PipelineModules object
        """
        self.modules_repo = ModulesRepo()
        self.pipeline_dir = None
        self.modules_file_tree = {}
        self.modules_current_hash = None
        self.modules_avail_module_names = []

    def list_modules(self):
        """
        Get available module names from GitHub tree for repo
        and print as list to stdout
        """
        self.get_modules_file_tree()
        return_str = ""

        if len(self.modules_avail_module_names) > 0:
            log.info("Modules available from {} ({}):\n".format(self.modules_repo.name, self.modules_repo.branch))
            # Print results to stdout
            return_str += "\n".join(self.modules_avail_module_names)
        else:
            log.info(
                "No available modules found in {} ({}):\n".format(self.modules_repo.name, self.modules_repo.branch)
            )
        return return_str

    def install(self, module):

        log.info("Installing {}".format(module))

        # Check whether pipelines is valid
        self.has_valid_pipeline()

        # Get the available modules
        self.get_modules_file_tree()

        # Check that the supplied name is an available module
        if module not in self.modules_avail_module_names:
            log.error("Module '{}' not found in list of available modules.".format(module))
            log.info("Use the command 'nf-core modules list' to view available software")
            return False
        log.debug("Installing module '{}' at modules hash {}".format(module, self.modules_current_hash))

        # Check that we don't already have a folder for this module
        module_dir = os.path.join(self.pipeline_dir, "modules", "nf-core", "software", module)
        if os.path.exists(module_dir):
            log.error("Module directory already exists: {}".format(module_dir))
            log.info("To update an existing module, use the commands 'nf-core update' or 'nf-core fix'")
            return False

        # Download module files
        files = self.get_module_file_urls(module)
        log.debug("Fetching module files:\n - {}".format("\n - ".join(files.keys())))
        for filename, api_url in files.items():
            dl_filename = os.path.join(self.pipeline_dir, "modules", "nf-core", filename)
            self.download_gh_file(dl_filename, api_url)
        log.info("Downloaded {} files to {}".format(len(files), module_dir))

    def update(self, module, force=False):
        log.error("This command is not yet implemented")
        pass

    def remove(self, module):
        """
        Remove an already installed module
        This command only works for modules that are installed from 'nf-core/modules'
        """
        log.info("Removing {}".format(module))

        # Check whether pipelines is valid
        self.has_valid_pipeline()

        # Get the module directory
        module_dir = os.path.join(self.pipeline_dir, "modules", "nf-core", "software", module)

        # Verify that the module is actually installed
        if not os.path.exists(module_dir):
            log.error("Module directory does not installed: {}".format(module_dir))
            log.info("The module you want to remove seems not to be installed. Is it a local module?")
            return False

        # Remove the module
        try:
            shutil.rmtree(module_dir)
            log.info("Successfully removed {} module".format(module))
            return True
        except OSError as e:
            log.error("Could not remove module: {}".format(e))
            return False

    def check_modules(self):
        log.error("This command is not yet implemented")
        pass

    def get_modules_file_tree(self):
        """
        Fetch the file list from the repo, using the GitHub API

        Sets self.modules_file_tree
             self.modules_current_hash
             self.modules_avail_module_names
        """
        api_url = "https://api.github.com/repos/{}/git/trees/{}?recursive=1".format(
            self.modules_repo.name, self.modules_repo.branch
        )
        r = requests.get(api_url)
        if r.status_code == 404:
            log.error(
                "Repository / branch not found: {} ({})\n{}".format(
                    self.modules_repo.name, self.modules_repo.branch, api_url
                )
            )
            sys.exit(1)
        elif r.status_code != 200:
            raise SystemError(
                "Could not fetch {} ({}) tree: {}\n{}".format(
                    self.modules_repo.name, self.modules_repo.branch, r.status_code, api_url
                )
            )

        result = r.json()
        assert result["truncated"] == False

        self.modules_current_hash = result["sha"]
        self.modules_file_tree = result["tree"]
        for f in result["tree"]:
            if f["path"].startswith("software/") and f["path"].endswith("/main.nf") and "/test/" not in f["path"]:
                # remove software/ and /main.nf
                self.modules_avail_module_names.append(f["path"][9:-8])

    def get_module_file_urls(self, module):
        """Fetch list of URLs for a specific module

        Takes the name of a module and iterates over the GitHub repo file tree.
        Loops over items that are prefixed with the path 'software/<module_name>' and ignores
        anything that's not a blob. Also ignores the test/ subfolder.

        Returns a dictionary with keys as filenames and values as GitHub API URIs.
        These can be used to then download file contents.

        Args:
            module (string): Name of module for which to fetch a set of URLs

        Returns:
            dict: Set of files and associated URLs as follows:

            {
                'software/fastqc/main.nf': 'https://api.github.com/repos/nf-core/modules/git/blobs/65ba598119206a2b851b86a9b5880b5476e263c3',
                'software/fastqc/meta.yml': 'https://api.github.com/repos/nf-core/modules/git/blobs/0d5afc23ba44d44a805c35902febc0a382b17651'
            }
        """
        results = {}
        for f in self.modules_file_tree:
            if not f["path"].startswith("software/{}".format(module)):
                continue
            if f["type"] != "blob":
                continue
            if "/test/" in f["path"]:
                continue
            results[f["path"]] = f["url"]
        return results

    def download_gh_file(self, dl_filename, api_url):
        """Download a file from GitHub using the GitHub API

        Args:
            dl_filename (string): Path to save file to
            api_url (string): GitHub API URL for file

        Raises:
            If a problem, raises an error
        """

        # Make target directory if it doesn't already exist
        dl_directory = os.path.dirname(dl_filename)
        if not os.path.exists(dl_directory):
            os.makedirs(dl_directory)

        # Call the GitHub API
        r = requests.get(api_url)
        if r.status_code != 200:
            raise SystemError("Could not fetch {} file: {}\n {}".format(self.modules_repo.name, r.status_code, api_url))
        result = r.json()
        file_contents = base64.b64decode(result["content"])

        # Write the file contents
        with open(dl_filename, "wb") as fh:
            fh.write(file_contents)

    def has_valid_pipeline(self):
        """Check that we were given a pipeline"""
        if self.pipeline_dir is None or not os.path.exists(self.pipeline_dir):
            log.error("Could not find pipeline: {}".format(self.pipeline_dir))
            return False
        main_nf = os.path.join(self.pipeline_dir, "main.nf")
        nf_config = os.path.join(self.pipeline_dir, "nextflow.config")
        if not os.path.exists(main_nf) and not os.path.exists(nf_config):
            log.error("Could not find a main.nf or nextfow.config file in: {}".format(self.pipeline_dir))
            return False

    def create(self, directory, tool, subtool=None):
        """
        Create a new module from the template

        If <directory> is a ppipeline, this function creates a file in the
        'directory/modules/local/process' dir called <tool_subtool.nf>

        If <directory> is a clone of nf-core/modules, it creates the files and
        corresponding directories:

        modules/software/tool/subtool/
            * main.nf
            * meta.yml
            * functoins.nf

        modules/tests/software/tool/subtool/
            * main.nf
            * test.yml

        Additionally the necessary lines to run the tests are appended to
        modules/.github/filters.yml
        The function will also try to look for a bioconda package called 'tool'
        and for a matching container on quay.io

        :param directory:   the target directory to create the module template in
        :param tool:        name of the tool
        :param subtool:     name of the
        """
        template_urls = {
            "module.nf": "https://raw.githubusercontent.com/nf-core/modules/master/software/TOOL/SUBTOOL/main.nf",
            "functions.nf": "https://raw.githubusercontent.com/nf-core/modules/master/software/TOOL/SUBTOOL/functions.nf",
            "meta.yml": "https://raw.githubusercontent.com/nf-core/modules/master/software/TOOL/SUBTOOL/meta.yml",
            "test.yml": "https://raw.githubusercontent.com/nf-core/modules/master/tests/software/TOOL/SUBTOOL/test.yml",
            "test.nf": "https://raw.githubusercontent.com/nf-core/modules/master/tests/software/TOOL/SUBTOOL/main.nf",
        }
        # Check whether the given directory is a nf-core pipeline or a clone
        # of nf-core modules
        self.repo_type = self.get_repo_type(directory)

        # Determine the tool name
        tool_name = tool
        if subtool:
            tool_name += "_" + subtool

        # Try to find a bioconda package for 'tool'
        newest_version = None
        try:
            response = _bioconda_package(tool, full_dep=False)
            version = max(response["versions"])
            newest_version = "bioconda::" + tool + "=" + version
            log.info(f"Using bioconda package: {newest_version}")
        except (ValueError, LookupError) as e:
            log.info(f"Could not find bioconda package ({e})")

        # Try to get the container tag
        container_tag = None
<<<<<<< HEAD
        try:
            container_tag = _get_container_tag(tool, version)
            log.info(f"Using docker/singularity container with tag: {tool}:{container_tag}")
        except (ValueError, LookupError) as e:
            log.info(f"Could not find a container tag ({e})")
=======
        if newest_version:
            try:
                container_tag = _get_container_tag(tool, version)
                log.info(f"Using docker/singularity container with tag: {tool}:{container_tag}")
            except (ValueError, LookupError) as e:
                log.info(f"Could not find a container tag ({e})")
>>>>>>> c861a7e1

        # Download and prepare the module.nf file
        module_nf = self.download_template(template_urls["module.nf"])
        module_nf = module_nf.replace("TOOL_SUBTOOL", tool_name.upper())

        # Add the bioconda package
        if newest_version:
            module_nf = module_nf.replace("bioconda::samtools=1.10", newest_version)
        # Add container
        if container_tag:
            module_nf = module_nf.replace(
                "https://depot.galaxyproject.org/singularity/samtools:1.10--h9402c20_2",
                f"https://depot.galaxyproject.org/singularity/{tool}:{container_tag}",
            )
            module_nf = module_nf.replace(
                "quay.io/biocontainers/samtools:1.10--h9402c20_2", f"quay.io/biocontainers/{tool}:{container_tag}"
            )

        # Create template for new module in nf-core pipeline
        if self.repo_type == "pipeline":
            module_file = os.path.join(directory, "modules", "local", "process", tool_name + ".nf")
            # Check whether module file already exists
            if os.path.exists(module_file):
                log.error(f"Module file {module_file} exists already!")
                return False

            # Create directories (if necessary) and the module .nf file
<<<<<<< HEAD
            os.makedirs(os.path.join(directory, "modules", "local", "process"), exist_ok=True)
            with open(module_file, "w") as fh:
                fh.write(module_nf)
            log.info(f"Module successfully created: {module_file}")
=======
            try:
                os.makedirs(os.path.join(directory, "modules", "local", "process"), exist_ok=True)
                with open(module_file, "w") as fh:
                    fh.write(module_nf)

                # if functions.nf doesn't exist already, create it
                if not os.path.exists(os.path.join(directory, "modules", "local", "process", "functions.nf")):
                    functions_nf = self.download_template(template_urls["functions.nf"])
                    with open(os.path.join(directory, "modules", "local", "process", "functions.nf"), "w") as fh:
                        fh.write(functions_nf)

                log.info(f"Module successfully created: {module_file}")
                return True
            except OSError as e:
                log.error(f"Could not create module file {module_file}: {e}")
                return False
>>>>>>> c861a7e1

        # Create template for new module in nf-core/modules repository clone
        if self.repo_type == "modules":
            if subtool:
                tool_dir = os.path.join(directory, "software", tool, subtool)
                test_dir = os.path.join(directory, "tests", "software", tool, subtool)
            else:
                tool_dir = os.path.join(directory, "software", tool)
                test_dir = os.path.join(directory, "tests", "software", tool)
            if os.path.exists(tool_dir):
                log.error(f"Module directory {tool_dir} exists already!")
                return False
            if os.path.exists(test_dir):
                log.error(f"Module test directory {test_dir} exists already!")
                return False

            # Get the template copies of all necessary files
            functions_nf = self.download_template(template_urls["functions.nf"])
            meta_yml = self.download_template(template_urls["meta.yml"])
            test_yml = self.download_template(template_urls["test.yml"])
            test_nf = self.download_template(template_urls["test.nf"])

            # Replace TOOL/SUBTOOL
            if subtool:
                meta_yml = meta_yml.replace("subtool", subtool).replace("tool_", tool + "_")
                meta_yml = re.sub("^tool", tool, meta_yml)
                test_nf = test_nf.replace("SUBTOOL", subtool).replace("TOOL", tool)
                test_nf = test_nf.replace("tool_subtool", tool_name)
                test_nf = test_nf.replace("TOOL_SUBTOOL", tool_name.upper())
                test_yml = test_yml.replace("subtool", subtool).replace("tool_", tool + "_")
                test_yml = test_yml.replace("SUBTOOL", subtool).replace("TOOL", tool)
                test_yml = re.sub("tool", tool, test_yml)
            else:
                meta_yml = meta_yml.replace("tool subtool", tool_name).replace("tool_subtool", "")
                meta_yml = re.sub("^tool", tool_name, meta_yml)
                test_nf = (
                    test_nf.replace("TOOL_SUBTOOL", tool.upper()).replace("SUBTOOL/", "").replace("TOOL", tool.upper())
                )
                test_yml = test_yml.replace("tool subtool", tool_name).replace("tool_subtool", "")
                test_yml = re.sub("^tool", tool_name, test_yml)

            # Install main module files
            try:
                os.makedirs(tool_dir, exist_ok=True)
                # main.nf
                with open(os.path.join(tool_dir, "main.nf"), "w") as fh:
                    fh.write(module_nf)
                # meta.yml
                with open(os.path.join(tool_dir, "meta.yml"), "w") as fh:
                    fh.write(meta_yml)
                # functions.nf
                with open(os.path.join(tool_dir, "functions.nf"), "w") as fh:
                    fh.write(functions_nf)

                # Install test files
                os.makedirs(test_dir, exist_ok=True)
                # main.nf
                with open(os.path.join(test_dir, "main.nf"), "w") as fh:
                    fh.write(test_nf)
                # test.yml
                with open(os.path.join(test_dir, "test.yml"), "w") as fh:
                    fh.write(test_yml)
            except OSError as e:
                log.error(f"Could not create module files: {e}")
                return False

            # Add line to filters.yml
            try:
                with open(os.path.join(directory, ".github", "filters.yml"), "a") as fh:
                    if subtool:
                        content = (
                            "\n"
                            + f"{tool_name}:"
                            + "\n"
                            + f"  - software/{tool}/{subtool}/**"
                            + "\n"
                            + f"  - tests/software/{tool}/{subtool}/**\n"
                        )
                    else:
                        content = (
                            "\n"
                            + f"{tool_name}:"
                            + "\n"
                            + f"  - software/{tool}/**"
                            + "\n"
                            + f"  - tests/software/{tool}/**\n"
                        )
                    fh.write(content)

            except FileNotFoundError as e:
                log.error(f"Could not open filters.yml file!")
                return False

            log.info(f"Successfully created module files at: {tool_dir}")
            log.info(f"Added test files at: {test_dir}")
            return True

    def get_repo_type(self, directory):
        """
        Determine whether this is a pipeline repository or a clone of
        nf-core/modules
        """
        # Verify that the pipeline dir exists
        if dir is None or not os.path.exists(directory):
            log.error("Could not find directory: {}".format(directory))
            sys.exit(1)

        # Determine repository type
        if os.path.exists(os.path.join(directory, "main.nf")):
            return "pipeline"
        elif os.path.exists(os.path.join(directory, "software")):
            return "modules"
        else:
            log.error("Could not determine repository type of {}".format(directory))
            sys.exit(1)

    def download_template(self, url):
        """ Download the module template """

        r = requests.get(url=url)

        if r.status_code != 200:
            log.error("Could not download the template")
            sys.exit(1)
        else:
            try:
                template_copy = r.content.decode("ascii")
            except UnicodeDecodeError as e:
                log.error(f"Could not decode template file from {url}: {e}")
                sys.exit(1)

        return template_copy


def _bioconda_package(package, full_dep=True):
    """Query bioconda package information.
    Sends a HTTP GET request to the Anaconda remote API.
    Args:
        package (str): A bioconda package name.
    Raises:
        A LookupError, if the connection fails or times out or gives an unexpected status code
        A ValueError, if the package name can not be found (404)
    """
    if full_dep:
        dep = package.split("::")[1]
        depname = dep.split("=")[0]
    else:
        depname = package

    anaconda_api_url = "https://api.anaconda.org/package/{}/{}".format("bioconda", depname)

    try:
        response = requests.get(anaconda_api_url, timeout=10)
    except (requests.exceptions.Timeout):
        raise LookupError("Anaconda API timed out: {}".format(anaconda_api_url))
    except (requests.exceptions.ConnectionError):
        raise LookupError("Could not connect to Anaconda API")
    else:
        if response.status_code == 200:
            return response.json()
        elif response.status_code != 404:
            raise LookupError(
                "Anaconda API returned unexpected response code `{}` for: {}\n{}".format(
                    response.status_code, anaconda_api_url, response
                )
            )
        elif response.status_code == 404:
            raise ValueError("Could not find `{}` in bioconda channel".format(package))


def _get_container_tag(package, version):
    """
    Given a biocnda package and version, look for a container
    at quay.io and return the tag of the most recent image
    that matches the package version
    Sends a HTTP GET request to the quay.io API.
    Args:
        package (str): A bioconda package name.
        version (str): Version of the bioconda package
    Raises:
        A LookupError, if the connection fails or times out or gives an unexpected status code
        A ValueError, if the package name can not be found (404)
    """

    quay_api_url = f"https://quay.io/api/v1/repository/biocontainers/{package}/tag/"

    try:
        response = requests.get(quay_api_url)
    except requests.exceptions.ConnectionError:
        raise LookupError("Could not connect to quay.io API")
    else:
        if response.status_code == 200:
            # Get the container tag
            tags = response.json()["tags"]
            matching_tags = [t for t in tags if t["name"].startswith(version)]
            # If version matches several images, get the most recent one, else return tag
            if len(matching_tags) > 0:
                tag = matching_tags[0]
                tag_date = _get_tag_date(tag["last_modified"])
                for t in matching_tags:
                    if _get_tag_date(t["last_modified"]) > tag_date:
                        tag = t
                return tag["name"]
            else:
                return matching_tags[0]["name"]
        elif response.status_code != 404:
            raise LookupError(
                f"quay.io API returned unexpected response code `{response.status_code}` for {quay_api_url}"
            )
        elif response.status_code == 404:
            raise ValueError(f"Could not find `{package}` on quayi.io/repository/biocontainers")


def _get_tag_date(tag_date):
<<<<<<< HEAD
=======
    # Reformat a date given by quay.io to  datetime
>>>>>>> c861a7e1
    return datetime.strptime(tag_date.replace("-0000", "").strip(), "%a, %d %b %Y %H:%M:%S")<|MERGE_RESOLUTION|>--- conflicted
+++ resolved
@@ -293,20 +293,12 @@
 
         # Try to get the container tag
         container_tag = None
-<<<<<<< HEAD
-        try:
-            container_tag = _get_container_tag(tool, version)
-            log.info(f"Using docker/singularity container with tag: {tool}:{container_tag}")
-        except (ValueError, LookupError) as e:
-            log.info(f"Could not find a container tag ({e})")
-=======
         if newest_version:
             try:
                 container_tag = _get_container_tag(tool, version)
                 log.info(f"Using docker/singularity container with tag: {tool}:{container_tag}")
             except (ValueError, LookupError) as e:
                 log.info(f"Could not find a container tag ({e})")
->>>>>>> c861a7e1
 
         # Download and prepare the module.nf file
         module_nf = self.download_template(template_urls["module.nf"])
@@ -334,12 +326,6 @@
                 return False
 
             # Create directories (if necessary) and the module .nf file
-<<<<<<< HEAD
-            os.makedirs(os.path.join(directory, "modules", "local", "process"), exist_ok=True)
-            with open(module_file, "w") as fh:
-                fh.write(module_nf)
-            log.info(f"Module successfully created: {module_file}")
-=======
             try:
                 os.makedirs(os.path.join(directory, "modules", "local", "process"), exist_ok=True)
                 with open(module_file, "w") as fh:
@@ -356,7 +342,6 @@
             except OSError as e:
                 log.error(f"Could not create module file {module_file}: {e}")
                 return False
->>>>>>> c861a7e1
 
         # Create template for new module in nf-core/modules repository clone
         if self.repo_type == "modules":
@@ -571,8 +556,5 @@
 
 
 def _get_tag_date(tag_date):
-<<<<<<< HEAD
-=======
     # Reformat a date given by quay.io to  datetime
->>>>>>> c861a7e1
     return datetime.strptime(tag_date.replace("-0000", "").strip(), "%a, %d %b %Y %H:%M:%S")