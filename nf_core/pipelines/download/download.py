"""Downloads a nf-core pipeline to the local file system."""

import io
import json
import logging
import os
import re
import shutil
import tarfile
from datetime import datetime
from pathlib import Path
from typing import Any, Optional, Union
from zipfile import ZipFile

import questionary
import requests
import rich

import nf_core
import nf_core.pipelines.list
import nf_core.utils
from nf_core.pipelines.download.container_fetcher import ContainerFetcher
from nf_core.pipelines.download.docker import DockerFetcher
from nf_core.pipelines.download.singularity import SINGULARITY_CACHE_DIR_ENV_VAR, SingularityFetcher
from nf_core.pipelines.download.utils import DownloadError
from nf_core.pipelines.download.workflow_repo import WorkflowRepo
from nf_core.utils import (
    NF_INSPECT_MIN_NF_VERSION,
    check_nextflow_version,
    pretty_nf_version,
    run_cmd,
)

log = logging.getLogger(__name__)
stderr = rich.console.Console(
    stderr=True,
    style="dim",
    highlight=False,
    force_terminal=nf_core.utils.rich_force_colors(),
)


class DownloadWorkflow:
    """Downloads a nf-core workflow from GitHub to the local file system.

    Can also download its Singularity container image if required.

    Args:
        pipeline (Optional[str]): A nf-core pipeline name.
        revision (Optional[Union[tuple[str], str]]): The workflow revision(s) to download, like `1.0` or `dev` . Defaults to None.
        outdir (Optional[Path]): Path to the local download directory. Defaults to None.
        compress_type (Optional[str]): Type of compression for the downloaded files. Defaults to None.
        force (bool): Flag to force download even if files already exist (overwrite existing files). Defaults to False.
        platform (bool): Flag to customize the download for Seqera Platform (convert to git bare repo). Defaults to False.
        download_configuration (Optional[str]): Download the configuration files from nf-core/configs. Defaults to None.
        additional_tags (Optional[Union[list[str], str]]): Specify additional tags to add to the downloaded pipeline. Defaults to None.
        container_system (str): The container system to use (e.g., "singularity"). Defaults to None.
        container_library (Optional[Union[tuple[str], str]]): The container libraries (registries) to use. Defaults to None.
        container_cache_utilisation (Optional[str]): If a local or remote cache of already existing container images should be considered. Defaults to None.
        container_cache_index (Optional[Path]): An index for the remote container cache. Defaults to None.
        parallel (int): The number of parallel downloads to use. Defaults to 4.
        hide_progress (bool): Flag to hide the progress bar. Defaults to False.
    """

    def __init__(
        self,
        pipeline: Optional[str] = None,
        revision: Optional[Union[tuple[str, ...], str]] = None,
        outdir: Optional[Path] = None,
        compress_type: Optional[str] = None,
        force: bool = False,
        platform: bool = False,
        download_configuration: Optional[str] = None,
        additional_tags: Optional[Union[tuple[str, ...], str]] = None,
        container_system: Optional[str] = None,
        container_library: Optional[Union[tuple[str, ...], str]] = None,
        container_cache_utilisation: Optional[str] = None,
        container_cache_index: Optional[Path] = None,
        parallel: int = 4,
        hide_progress: bool = False,
    ):
        # Verify that the flags provided make sense together
        if (
            container_system == "docker"
            and container_cache_utilisation != "copy"
            and container_cache_utilisation is not None
        ):
            raise DownloadError(
                "Only the 'copy' option for --container-cache-utilisation is supported for Docker images. "
            )

        self.pipeline = pipeline
        if isinstance(revision, str):
            self.revision = [revision]
        elif isinstance(revision, tuple):
            self.revision = [*revision]
        else:
            self.revision = []
        self.outdir = Path(outdir) if outdir is not None else None
        self.output_filename: Optional[Path] = None
        self.compress_type = compress_type
        self.force = force
        self.hide_progress = hide_progress
        self.platform = platform
        self.fullname: Optional[str] = None
        # downloading configs is not supported for Seqera Platform downloads.
        self.include_configs = True if download_configuration == "yes" and not bool(platform) else False
        # Additional tags to add to the downloaded pipeline. This enables to mark particular commits or revisions with
        # additional tags, e.g. "stable", "testing", "validated", "production" etc. Since this requires a git-repo, it is only
        # available for the bare / Seqera Platform download.
        self.additional_tags: Optional[list[str]]
        if isinstance(additional_tags, str) and bool(len(additional_tags)) and self.platform:
            self.additional_tags = [additional_tags]
        elif isinstance(additional_tags, tuple) and bool(len(additional_tags)) and self.platform:
            self.additional_tags = [*additional_tags]
        else:
            self.additional_tags = None

        self.container_system = container_system
        self.container_fetcher: Optional[ContainerFetcher] = None
        # Check if a cache or libraries were specfied even though singularity was not
        if self.container_system != "singularity":
            if container_cache_index:
                log.warning("The flag '--container-cache-index' is set, but not selected to fetch singularity images")
                self.prompt_use_singularity(
                    "The '--container-cache-index' flag is only applicable when fetching singularity images"
                )

            if container_library:
                log.warning("You have specified container libraries but not selected to fetch singularity image")
                self.prompt_use_singularity(
                    "The '--container-library' flag is only applicable when fetching singularity images"
                )  # Is this correct?

        # Manually specified container library (registry)
        if isinstance(container_library, str) and bool(len(container_library)):
            self.container_library = [container_library]
        elif isinstance(container_library, tuple) and bool(len(container_library)):
            self.container_library = [*container_library]
        else:
            self.container_library = ["quay.io"]
        # Create a new set and add all values from self.container_library (CLI arguments to --container-library)
        self.registry_set = set(self.container_library) if hasattr(self, "container_library") else set()
        # if a container_cache_index is given, use the file and overrule choice.
        self.container_cache_utilisation = "remote" if container_cache_index else container_cache_utilisation
        self.container_cache_index = container_cache_index
        # allows to specify a container library / registry or a respective mirror to download images from
        self.parallel = parallel

        self.wf_revisions: list[dict[str, Any]] = []
        self.wf_branches: dict[str, Any] = {}
        self.wf_sha: dict[str, str] = {}
        self.wf_download_url: dict[str, str] = {}
        self.nf_config: dict[str, str] = {}
        self.containers: list[str] = []
        self.containers_remote: list[str] = []  # stores the remote images provided in the file.

        # Fetch remote workflows
        self.wfs = nf_core.pipelines.list.Workflows()
        self.wfs.get_remote_workflows()

    def download_workflow(self):
        """Starts a nf-core workflow download."""

        # Get workflow details
        try:
            self.prompt_pipeline_name()
            self.pipeline, self.wf_revisions, self.wf_branches = nf_core.utils.get_repo_releases_branches(
                self.pipeline, self.wfs
            )
            self.prompt_revision()
            self.get_revision_hash()
            # Inclusion of configs is unnecessary for Seqera Platform.
            if not self.platform and self.include_configs is None:
                self.prompt_config_inclusion()
            # Prompt the user for whether containers should be downloaded
            if self.container_system is None:
                self.prompt_container_download()

            # Check if we have an outdated Nextflow version
            if (
                self.container_system is not None
                and self.container_system != "none"
                and not check_nextflow_version(NF_INSPECT_MIN_NF_VERSION)
            ):
                raise DownloadError(
                    f"Container download requires Nextflow version >= {pretty_nf_version(NF_INSPECT_MIN_NF_VERSION)}. "
                    f"Please upgrade your Nextflow version."
                )

            # Setup the appropriate ContainerFetcher object
            self.setup_container_fetcher()

            # Nothing meaningful to compress here.
            if not self.platform:
                self.prompt_compression_type()
        except AssertionError as e:
            raise DownloadError(e) from e

        summary_log = [
            f"Pipeline revision: '{', '.join(self.revision) if len(self.revision) < 5 else self.revision[0] + ',[' + str(len(self.revision) - 2) + ' more revisions],' + self.revision[-1]}'",
            f"Use containers: '{self.container_system}'",
        ]
        if self.container_system:
            summary_log.append(f"Container library: '{', '.join(self.container_library)}'")
        if self.container_system == "singularity" and os.environ.get(SINGULARITY_CACHE_DIR_ENV_VAR) is not None:
            summary_log.append(
                f"Using [blue]{SINGULARITY_CACHE_DIR_ENV_VAR}[/]': {os.environ[SINGULARITY_CACHE_DIR_ENV_VAR]}'"
            )
            if self.containers_remote:
                summary_log.append(
                    f"Successfully read {len(self.containers_remote)} containers from the remote '{SINGULARITY_CACHE_DIR_ENV_VAR}' contents."
                )

        # Set an output filename now that we have the outdir
        if self.platform:
            self.output_filename = self.outdir.with_suffix(".git")
            summary_log.append(f"Output file: '{self.output_filename}'")
        elif self.compress_type is not None:
            self.output_filename = self.outdir.with_suffix(self.compress_type)
            summary_log.append(f"Output file: '{self.output_filename}'")
        else:
            summary_log.append(f"Output directory: '{self.outdir}'")

        if not self.platform:
            # Only show entry, if option was prompted.
            summary_log.append(f"Include default institutional configuration: '{self.include_configs}'")
        else:
            summary_log.append(f"Enabled for Seqera Platform: '{self.platform}'")

        # Check that the outdir doesn't already exist
        if self.outdir is not None and self.outdir.exists():
            if not self.force:
                raise DownloadError(
                    f"Output directory '{self.outdir}' already exists (use [red]--force[/] to overwrite)"
                )
            log.warning(f"Deleting existing output directory: '{self.outdir}'")
            shutil.rmtree(self.outdir)

        # Check that compressed output file doesn't already exist
        if self.output_filename and self.output_filename.exists():
            if not self.force:
                raise DownloadError(
                    f"Output file '{self.output_filename}' already exists (use [red]--force[/] to overwrite)"
                )
            log.warning(f"Deleting existing output file: '{self.output_filename}'")
            self.output_filename.unlink()

        # Summary log
        indent = 2
        sep = "\n" + " " * indent
        log_lines = sep.join(summary_log)
        log.info(f"Saving '{self.pipeline}'{sep}{log_lines}")

        # Perform the actual download
        if self.platform:
            log.info("Downloading workflow for Seqera Platform")
            self.download_workflow_platform()
        else:
            log.info("Downloading workflow")
            self.download_workflow_static()

        # The container fetcher might have some clean-up code, call it
        if self.container_fetcher:
            self.container_fetcher.cleanup()

    def download_workflow_static(self):
        """Downloads a nf-core workflow from GitHub to the local file system in a self-contained manner."""

        # Download the centralised configs first
        if self.include_configs:
            log.info("Downloading centralised configs from GitHub")
            self.download_configs()

        # Download the pipeline files for each selected revision
        log.info("Downloading workflow files from GitHub")

        for revision, wf_sha, download_url in zip(self.revision, self.wf_sha.values(), self.wf_download_url.values()):
            revision_dirname = self.download_wf_files(revision=revision, wf_sha=wf_sha, download_url=download_url)

            if self.include_configs:
                try:
                    self.wf_use_local_configs(revision_dirname)
                except FileNotFoundError as e:
                    raise DownloadError("Error editing pipeline config file to use local configs!") from e

            # Collect all required container images
            if self.container_system in {"singularity", "docker"}:
                workflow_directory = self.outdir / revision_dirname
                self.find_container_images(workflow_directory, revision)

                try:
                    self.download_container_images(workflow_directory, revision)
                except OSError as e:
                    raise DownloadError(f"[red]{e}[/]") from e

        # Compress into an archive
        if self.compress_type is not None:
            log.info("Compressing output into archive")
            self.compress_download()

    def download_workflow_platform(self, location: Optional[Path] = None):
        """Create a bare-cloned git repository of the workflow, so it can be launched with `tw launch` as file:/ pipeline"""
        assert self.outdir is not None  # mypy
        assert self.output_filename is not None  # mypy

        log.info("Collecting workflow from GitHub")

        self.workflow_repo = WorkflowRepo(
            remote_url=f"https://github.com/{self.pipeline}.git",
            revision=self.revision if self.revision else None,
            commit=self.wf_sha.values() if bool(self.wf_sha) else None,
            additional_tags=self.additional_tags,
            location=location if location else None,  # manual location is required for the tests to work
            in_cache=False,
        )

        # Remove tags for those revisions that had not been selected
        self.workflow_repo.tidy_tags_and_branches()

        # create a bare clone of the modified repository needed for Seqera Platform
        self.workflow_repo.bare_clone(self.outdir / self.output_filename)

        # extract the required containers
        if self.container_system in {"singularity", "docker"}:
            for revision, commit in self.wf_sha.items():
                # Checkout the repo in the current revision
                self.workflow_repo.checkout(commit)
                # Collect all required singularity images
                workflow_directory = self.workflow_repo.access()
                self.find_container_images(workflow_directory, revision)

                try:
                    self.download_container_images(workflow_directory, revision)
                except OSError as e:
                    raise DownloadError(f"[red]{e}[/]") from e

        # Justify why compression is skipped for Seqera Platform downloads (Prompt is not shown, but CLI argument could have been set)
        if self.compress_type is not None:
            log.info(
                "Compression choice is ignored for Seqera Platform downloads since nothing can be reasonably compressed."
            )

    def prompt_pipeline_name(self):
        """Prompt for the pipeline name if not set with a flag"""

        if self.pipeline is None:
            stderr.print("Specify the name of a nf-core pipeline or a GitHub repository name (user/repo).")
            self.pipeline = nf_core.utils.prompt_remote_pipeline_name(self.wfs)

    def prompt_revision(self) -> None:
        """
        Prompt for pipeline revision / branch
        Prompt user for revision tag if '--revision' was not set
        If --platform is specified, allow to select multiple revisions
        Also the static download allows for multiple revisions, but
        we do not prompt this option interactively.
        """
        if not bool(self.revision):
            (choice, tag_set) = nf_core.utils.prompt_pipeline_release_branch(
                self.wf_revisions, self.wf_branches, multiple=self.platform
            )
            """
            The checkbox() prompt unfortunately does not support passing a Validator,
            so a user who keeps pressing Enter will flounder past the selection without choice.

            bool(choice), bool(tag_set):
            #############################
            True,  True:  A choice was made and revisions were available.
            False, True:  No selection was made, but revisions were available -> defaults to all available.
            False, False: No selection was made because no revisions were available -> raise AssertionError.
            True,  False: Congratulations, you found a bug! That combo shouldn't happen.
            """

            if bool(choice):
                # have to make sure that self.revision is a list of strings, regardless if choice is str or list of strings.
                (self.revision.append(choice) if isinstance(choice, str) else self.revision.extend(choice))
            else:
                if bool(tag_set):
                    self.revision = tag_set
                    log.info("No particular revision was selected, all available will be downloaded.")
                else:
                    raise AssertionError(f"No revisions of {self.pipeline} available for download.")

    def get_revision_hash(self):
        """Find specified revision / branch / commit hash"""

        for revision in self.revision:  # revision is a list of strings, but may be of length 1
            # Branch
            if revision in self.wf_branches.keys():
                self.wf_sha = {**self.wf_sha, revision: self.wf_branches[revision]}

            else:
                # Revision
                for r in self.wf_revisions:
                    if r["tag_name"] == revision:
                        self.wf_sha = {**self.wf_sha, revision: r["tag_sha"]}
                        break

                else:
                    # Commit - full or short hash
                    if commit_id := nf_core.utils.get_repo_commit(self.pipeline, revision):
                        self.wf_sha = {**self.wf_sha, revision: commit_id}
                        continue

                    # Can't find the revisions or branch - throw an error
                    log.info(
                        "Available {} revisions: '{}'".format(
                            self.pipeline,
                            "', '".join([r["tag_name"] for r in self.wf_revisions]),
                        )
                    )
                    log.info("Available {} branches: '{}'".format(self.pipeline, "', '".join(self.wf_branches.keys())))
                    raise AssertionError(
                        f"Not able to find revision / branch / commit '{revision}' for {self.pipeline}"
                    )

        # Set the outdir
        if not self.outdir:
            if len(self.wf_sha) > 1:
                self.outdir = Path(
                    f"{self.pipeline.replace('/', '-').lower()}_{datetime.now().strftime('%Y-%m-%d_%H-%M')}"
                )
            else:
                self.outdir = Path(f"{self.pipeline.replace('/', '-').lower()}_{self.revision[0]}")

        if not self.platform:
            for revision, wf_sha in self.wf_sha.items():
                # Set the download URL and return - only applicable for classic downloads
                self.wf_download_url = {
                    **self.wf_download_url,
                    revision: f"https://github.com/{self.pipeline}/archive/{wf_sha}.zip",
                }

    def prompt_config_inclusion(self):
        """Prompt for inclusion of institutional configurations"""
        if stderr.is_interactive:  # Use rich auto-detection of interactive shells
            self.include_configs = questionary.confirm(
                "Include the nf-core's default institutional configuration files into the download?",
                style=nf_core.utils.nfcore_question_style,
            ).ask()
        else:
            self.include_configs = False
            # do not include by default.

    def prompt_container_download(self):
        """Prompt whether to download container images or not"""

        if self.container_system is None and stderr.is_interactive and not self.platform:
            stderr.print("\nIn addition to the pipeline code, this tool can download software containers.")
            self.container_system = questionary.select(
                "Download software container images:",
                choices=["none", "singularity", "docker"],
                style=nf_core.utils.nfcore_question_style,
            ).unsafe_ask()

    def setup_container_fetcher(self) -> None:
        """
        Create the appropriate ContainerFetcher object
        """
        assert self.outdir is not None  # mypy
        if self.container_system == "singularity":
            self.container_fetcher = SingularityFetcher(
                outdir=self.outdir,
                container_library=self.container_library,
                registry_set=self.registry_set,
                container_cache_utilisation=self.container_cache_utilisation,
                container_cache_index=self.container_cache_index,
                parallel=self.parallel,
            )
        elif self.container_system == "docker":
            self.container_fetcher = DockerFetcher(
                outdir=self.outdir,
                registry_set=self.registry_set,
                container_library=self.container_library,
                parallel=self.parallel,
            )
        else:
            self.container_fetcher = None

    def prompt_use_singularity(self, fail_message) -> None:
        use_singularity = questionary.confirm(
            "Do you want to download singularity images?",
            style=nf_core.utils.nfcore_question_style,
        ).ask()
        if use_singularity:
            self.container_system = "singularity"
        else:
            raise DownloadError(fail_message)

    def prompt_compression_type(self):
        """Ask user if we should compress the downloaded files"""
        if self.compress_type is None:
            stderr.print(
                "\nIf transferring the downloaded files to another system, it can be convenient to have everything compressed in a single file."
            )
            if self.container_system == "singularity":
                stderr.print(
                    "[bold]This is [italic]not[/] recommended when downloading Singularity images, as it can take a long time and saves very little space."
                )
            self.compress_type = questionary.select(
                "Choose compression type:",
                choices=[
                    "none",
                    "tar.gz",
                    "tar.bz2",
                    "zip",
                ],
                style=nf_core.utils.nfcore_question_style,
            ).unsafe_ask()

        # Correct type for no-compression
        if self.compress_type == "none":
            self.compress_type = None

    def download_wf_files(self, revision, wf_sha, download_url):
        """Downloads workflow files from GitHub to the :attr:`self.outdir`."""
        log.debug(f"Downloading {download_url}")

        # Download GitHub zip file into memory and extract
        url = requests.get(download_url)
        with ZipFile(io.BytesIO(url.content)) as zipfile:
            zipfile.extractall(self.outdir)

        # create a filesystem-safe version of the revision name for the directory
        revision_dirname = re.sub("[^0-9a-zA-Z]+", "_", revision)
        # account for name collisions, if there is a branch / release named "configs" or container output dir
        if revision_dirname in ["configs", self.get_container_output_dir()]:
            revision_dirname = re.sub("[^0-9a-zA-Z]+", "_", self.pipeline + revision_dirname)

        # Rename the internal directory name to be more friendly
        gh_name = f"{self.pipeline}-{wf_sha if bool(wf_sha) else ''}".split("/")[-1]
        ((self.outdir / gh_name).rename(self.outdir / revision_dirname),)

        # Make downloaded files executable
        for dirpath, _, filelist in os.walk(self.outdir / revision_dirname):
            for fname in filelist:
                (Path(dirpath) / fname).chmod(0o775)

        return revision_dirname

    def download_configs(self):
        """Downloads the centralised config profiles from nf-core/configs to :attr:`self.outdir`."""
        configs_zip_url = "https://github.com/nf-core/configs/archive/master.zip"
        configs_local_dir = "configs-master"
        log.debug(f"Downloading {configs_zip_url}")

        # Download GitHub zip file into memory and extract
        url = requests.get(configs_zip_url)
        with ZipFile(io.BytesIO(url.content)) as zipfile:
            zipfile.extractall(self.outdir)

        # Rename the internal directory name to be more friendly
        (self.outdir / configs_local_dir).rename(self.outdir / "configs")

        # Make downloaded files executable

        for dirpath, _, filelist in os.walk(self.outdir / "configs"):
            for fname in filelist:
                (Path(dirpath) / fname).chmod(0o775)

    def wf_use_local_configs(self, revision_dirname: str):
        """Edit the downloaded nextflow.config file to use the local config files"""

        assert self.outdir is not None  # mypy
        nfconfig_fn = (self.outdir / revision_dirname) / "nextflow.config"
        find_str = "https://raw.githubusercontent.com/nf-core/configs/${params.custom_config_version}"
        repl_str = "${projectDir}/../configs/"
        log.debug(f"Editing 'params.custom_config_base' in '{nfconfig_fn}'")

        # Load the nextflow.config file into memory
        with open(nfconfig_fn) as nfconfig_fh:
            nfconfig = nfconfig_fh.read()

        # Replace the target string
        log.debug(f"Replacing '{find_str}' with '{repl_str}'")
        nfconfig = nfconfig.replace(find_str, repl_str)

        # Append the singularity.cacheDir to the end if we need it
        if self.container_system == "singularity" and self.container_cache_utilisation == "copy":
            nfconfig += (
                f"\n\n// Added by `nf-core pipelines download` v{nf_core.__version__} //\n"
                + 'singularity.cacheDir = "${projectDir}/../singularity-images/"'
                + "\n///////////////////////////////////////"
            )

        # Write the file out again
        log.debug(f"Updating '{nfconfig_fn}'")
        with open(nfconfig_fn, "w") as nfconfig_fh:
            nfconfig_fh.write(nfconfig)

    def find_container_images(
        self, workflow_directory: Path, revision: str, with_test_containers=True, entrypoint="main.nf"
    ) -> None:
        """
        Find container image names for workflow using the `nextflow inspect` command.

        Requires Nextflow >= 25.04.4

        Args:
            workflow_directory (Path): The directory containing the workflow files.
            entrypoint (str): The entrypoint for the `nextflow inspect` command.
        """

        log.info(
            f"Fetching container names for workflow revision {revision} using [blue bold]nextflow inspect[/]. This might take a while."
        )
        try:
            # TODO: Select container system via profile. Is this stable enough?
            # NOTE: We will likely don't need this after the switch to Seqera containers
            profile_str = f"{self.container_system}"
            if with_test_containers:
                profile_str += ",test,test_full"
            profile = f"-profile {profile_str}" if self.container_system else ""

            # Run nextflow inspect
            executable = "nextflow"
            cmd_params = f"inspect -format json {profile} {workflow_directory / entrypoint}"
            cmd_out = run_cmd(executable, cmd_params)
            if cmd_out is None:
                raise DownloadError("Failed to run `nextflow inspect`. Please check your Nextflow installation.")

            out, _ = cmd_out
            out_json = json.loads(out)
            # NOTE: Should we save the container name too to have more meta information?
            named_containers = {proc["name"]: proc["container"] for proc in out_json["processes"]}
            # We only want to process unique containers
            self.containers = list(set(named_containers.values()))

        except RuntimeError as e:
            log.warning("Running 'nextflow inspect' failed with the following error")
            raise DownloadError(e)

        except KeyError as e:
            log.warning("Failed to parse output of 'nextflow inspect' to extract containers")
            raise DownloadError(e)

    def get_container_output_dir(self) -> Path:
        assert self.outdir is not None  # mypy
        return self.outdir / f"{self.container_system}-images"

<<<<<<< HEAD
    def download_container_images(self, workflow_directory: Path, current_revision: str = "") -> None:
        """Loop through container names and download Singularity images"""
=======
    def download_container_images(self, current_revision: str = "") -> None:
        """
        Fetch the container images with the appropriate ContainerFetcher

        Args:
            current_revision (str): The current revision of the workflow.
        """
>>>>>>> 06262d68

        if len(self.containers) == 0:
            log.info("No container names found in workflow")
        else:
            log.info(
                f"Processing workflow revision {current_revision}, found {len(self.containers)} container image{'s' if len(self.containers) > 1 else ''} in total."
            )
            log.debug(f"Container names: {self.containers}")

            out_path_dir = self.get_container_output_dir().absolute()

            # Check that the directories exist
            if not out_path_dir.is_dir():
                log.debug(f"Output directory not found, creating: {out_path_dir}")
                out_path_dir.mkdir()

            if self.container_fetcher is not None:
                self.container_fetcher.fetch_containers(self.containers, self.containers_remote, workflow_directory)

    def compress_download(self):
        """Take the downloaded files and make a compressed .tar.gz archive."""
        log.debug(f"Creating archive: {self.output_filename}")

        # .tar.gz and .tar.bz2 files
        if self.compress_type in ["tar.gz", "tar.bz2"]:
            ctype = self.compress_type.split(".")[1]
            with tarfile.open(self.output_filename, f"w:{ctype}") as tar:
                tar.add(self.outdir, arcname=self.outdir.name)
            tar_flags = "xzf" if ctype == "gz" else "xjf"
            log.info(f"Command to extract files: [bright_magenta]tar -{tar_flags} {self.output_filename}[/]")

        # .zip files
        if self.compress_type == "zip":
            with ZipFile(self.output_filename, "w") as zip_file:
                # Iterate over all the files in directory
                for folder_name, _, filenames in os.walk(self.outdir):
                    for filename in filenames:
                        # create complete filepath of file in directory
                        file_path = Path(folder_name) / filename
                        # Add file to zip
                        zip_file.write(file_path)
            log.info(f"Command to extract files: [bright_magenta]unzip {self.output_filename}[/]")

        # Delete original files
        log.debug(f"Deleting uncompressed files: '{self.outdir}'")
        shutil.rmtree(self.outdir)

        # Calculate md5sum for output file
        log.info(f"MD5 checksum for '{self.output_filename}': [blue]{nf_core.utils.file_md5(self.output_filename)}[/]")<|MERGE_RESOLUTION|>--- conflicted
+++ resolved
@@ -639,18 +639,13 @@
         assert self.outdir is not None  # mypy
         return self.outdir / f"{self.container_system}-images"
 
-<<<<<<< HEAD
     def download_container_images(self, workflow_directory: Path, current_revision: str = "") -> None:
-        """Loop through container names and download Singularity images"""
-=======
-    def download_container_images(self, current_revision: str = "") -> None:
         """
         Fetch the container images with the appropriate ContainerFetcher
 
         Args:
             current_revision (str): The current revision of the workflow.
         """
->>>>>>> 06262d68
 
         if len(self.containers) == 0:
             log.info("No container names found in workflow")
