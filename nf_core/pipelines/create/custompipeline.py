--- conflicted
+++ resolved
@@ -111,12 +111,6 @@
                 "code_linters",
             ),
             PipelineFeature(
-<<<<<<< HEAD
-                markdown_multiqc,
-                "Use multiqc",
-                "The pipeline will include the MultiQC module which generates an HTML report for quality control.",
-                "multiqc",
-=======
                 markdown_citations,
                 "Include citations",
                 "Include pipeline tools citations in CITATIONS.md and a method description in the MultiQC report (if enabled).",
@@ -127,7 +121,12 @@
                 "Include a gitpod environment",
                 "Include the configuration required to use Gitpod.",
                 "gitpod",
->>>>>>> 8e7739d0
+            ),
+            PipelineFeature(
+                markdown_multiqc,
+                "Use multiqc",
+                "The pipeline will include the MultiQC module which generates an HTML report for quality control.",
+                "multiqc",
             ),
             classes="features-container",
         )
