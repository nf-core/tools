--- conflicted
+++ resolved
@@ -2,14 +2,6 @@
 from contextlib import contextmanager
 from contextvars import ContextVar
 from pathlib import Path
-<<<<<<< HEAD
-from typing import Any, Dict, Iterator, Optional, Union
-from pydantic import BaseModel, ConfigDict, ValidationError, ValidationInfo, field_validator
-from rich.logging import RichHandler
-from textual import on
-from textual.app import ComposeResult
-from textual.containers import HorizontalScroll
-=======
 from typing import Any, Dict, Iterator, Union
 
 import yaml
@@ -17,15 +9,11 @@
 from textual import on
 from textual.app import ComposeResult
 from textual.containers import Grid, HorizontalScroll
-from textual.message import Message
->>>>>>> 52dfee60
 from textual.validation import ValidationResult, Validator
 from textual.widgets import Button, Input, Static, Switch
 
-from nf_core.utils import HelpText
-
 import nf_core
-from nf_core.utils import NFCoreTemplateConfig
+from nf_core.utils import HelpText, NFCoreTemplateConfig
 
 # Use ContextVar to define a context on the model initialization
 _init_context_var: ContextVar = ContextVar("_init_context_var", default={})
@@ -203,48 +191,7 @@
         yield HelpText(markdown=self.markdown, classes="help_box")
 
 
-<<<<<<< HEAD
-## Markdown text to reuse in different screens
-markdown_genomes = """
-Nf-core pipelines are configured to use a copy of the most common reference genome files.
-
-By selecting this option, your pipeline will include a configuration file specifying the paths to these files.
-
-The required code to use these files will also be included in the template.
-When the pipeline user provides an appropriate genome key,
-the pipeline will automatically download the required reference files.
-
-For more information about reference genomes in nf-core pipelines,
-see the [nf-core docs](https://nf-co.re/docs/usage/reference_genomes).
-"""
-=======
-class LoggingConsole(RichLog):
-    file = False
-    console: Widget
-
-    def print(self, content):
-        self.write(content)
-
-
-class ShowLogs(Message):
-    """Custom message to show the logging messages."""
-
-    pass
-
-
-## Functions
-def add_hide_class(app, widget_id: str) -> None:
-    """Add class 'hide' to a widget. Not display widget."""
-    app.get_widget_by_id(widget_id).add_class("hide")
-
-
-def remove_hide_class(app, widget_id: str) -> None:
-    """Remove class 'hide' to a widget. Display widget."""
-    app.get_widget_by_id(widget_id).remove_class("hide")
-
-
 def load_features_yaml() -> Dict:
     """Load the YAML file describing template features."""
     with open(features_yml_path) as fh:
-        return yaml.safe_load(fh)
->>>>>>> 52dfee60
+        return yaml.safe_load(fh)