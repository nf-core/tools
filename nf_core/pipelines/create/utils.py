--- conflicted
+++ resolved
@@ -1,19 +1,11 @@
 import re
-<<<<<<< HEAD
-=======
 from contextlib import contextmanager
 from contextvars import ContextVar
 from logging import LogRecord
->>>>>>> 6d7e00d6
 from pathlib import Path
 from typing import Any, Dict, Iterator, Optional, Union
-
-<<<<<<< HEAD
-from pydantic import BaseModel, ConfigDict, ValidationError, field_validator
-=======
 from pydantic import BaseModel, ConfigDict, ValidationError, ValidationInfo, field_validator
 from rich.logging import RichHandler
->>>>>>> 6d7e00d6
 from textual import on
 from textual.app import ComposeResult
 from textual.containers import HorizontalScroll
