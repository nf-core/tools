#!/usr/bin/env python
"""nf-core: Helper tools for use with nf-core Nextflow pipelines."""

import logging
import os
import sys
from pathlib import Path

import rich
import rich.console
import rich.logging
import rich.traceback
import rich_click as click
from trogon import tui

from nf_core import __version__
from nf_core.commands_modules import (
    modules_bump_versions,
    modules_create,
    modules_info,
    modules_install,
    modules_lint,
    modules_list_local,
    modules_list_remote,
    modules_patch,
    modules_remove,
    modules_test,
    modules_update,
)
from nf_core.commands_pipelines import (
    pipelines_bump_version,
    pipelines_create,
    pipelines_create_logo,
    pipelines_create_params_file,
    pipelines_download,
    pipelines_launch,
    pipelines_lint,
    pipelines_list,
    pipelines_rocrate,
    pipelines_schema_build,
    pipelines_schema_docs,
    pipelines_schema_lint,
    pipelines_schema_validate,
    pipelines_sync,
)
from nf_core.commands_subworkflows import (
    subworkflows_create,
    subworkflows_info,
    subworkflows_install,
    subworkflows_lint,
    subworkflows_list_local,
    subworkflows_list_remote,
    subworkflows_remove,
    subworkflows_test,
    subworkflows_update,
)
from nf_core.commands_test_datasets import (
    test_datasets_list_branches,
    test_datasets_list_remote,
    test_datasets_search,
)
from nf_core.components.components_completion import autocomplete_modules, autocomplete_subworkflows
from nf_core.components.constants import NF_CORE_MODULES_REMOTE
from nf_core.pipelines.download import DownloadError
<<<<<<< HEAD
from nf_core.utils import (
    check_if_outdated,
    nfcore_logo,
    rich_force_colors,
    setup_nfcore_dir,
)
=======
from nf_core.pipelines.list import autocomplete_pipelines
from nf_core.utils import check_if_outdated, nfcore_logo, rich_force_colors, setup_nfcore_dir
>>>>>>> b926332e

# Set up logging as the root logger
# Submodules should all traverse back to this
log = logging.getLogger()

# Set up .nfcore directory for storing files between sessions
setup_nfcore_dir()

# Set up nicer formatting of click cli help messages
click.rich_click.MAX_WIDTH = 100
click.rich_click.USE_RICH_MARKUP = True
click.rich_click.COMMAND_GROUPS = {
    "nf-core": [
        {
            "name": "Commands",
<<<<<<< HEAD
            "commands": [
                "pipelines",
                "modules",
                "subworkflows",
                "configs",
                "interface",
                "test-datasets",
            ],
=======
            "commands": ["pipelines", "modules", "subworkflows", "test-datasets", "interface"],
>>>>>>> b926332e
        },
    ],
    "nf-core pipelines": [
        {
            "name": "For users",
            "commands": ["list", "launch", "download", "create-params-file"],
        },
        {
            "name": "For developers",
            "commands": [
                "create",
                "lint",
                "bump-version",
                "sync",
                "schema",
                "rocrate",
                "create-logo",
            ],
        },
    ],
    "nf-core modules": [
        {
            "name": "For pipelines",
            "commands": ["list", "info", "install", "update", "remove", "patch"],
        },
        {
            "name": "Developing new modules",
            "commands": ["create", "lint", "test", "bump-versions"],
        },
    ],
    "nf-core subworkflows": [
        {
            "name": "For pipelines",
            "commands": ["list", "info", "install", "update", "remove"],
        },
        {
            "name": "Developing new subworkflows",
            "commands": ["create", "lint", "test"],
        },
    ],
    "nf-core configs": [
        {
            "name": "Config commands",
            "commands": ["create"],
        },
    ],
    "nf-core pipelines schema": [{"name": "Schema commands", "commands": ["validate", "build", "lint", "docs"]}],
    "nf-core test-datasets": [{"name": "For developers", "commands": ["search", "list", "list-branches"]}],
}
click.rich_click.OPTION_GROUPS = {
    "nf-core modules list local": [{"options": ["--dir", "--json", "--help"]}],
}
# Set up rich stderr console
stderr = rich.console.Console(stderr=True, force_terminal=rich_force_colors())
stdout = rich.console.Console(force_terminal=rich_force_colors())

# Set up the rich traceback
rich.traceback.install(console=stderr, width=200, word_wrap=True, extra_lines=1)


# Define exceptions for which no traceback should be printed,
# because they are actually preliminary, but intended program terminations.
# (Custom exceptions are cleaner than `sys.exit(1)`, which we used before)
def selective_traceback_hook(exctype, value, traceback):
    if exctype in {DownloadError, UserWarning, ValueError}:  # extend set as needed
        log.error(value)
    else:
        # print the colored traceback for all other exceptions with rich as usual
        stderr.print(rich.traceback.Traceback.from_exception(exctype, value, traceback))


sys.excepthook = selective_traceback_hook


# Define callback function to normalize the case of click arguments,
# which is used to make the module/subworkflow names, provided by the
# user on the cli, case insensitive.
def normalize_case(ctx, param, component_name):
    if component_name is not None:
        return component_name.casefold()


# Define a custom click group class to sort options and commands in the help message
# TODO: Remove this class and use COMMANDS_BEFORE_OPTIONS when rich-click is updated
# See https://github.com/ewels/rich-click/issues/200 for more information
class CustomRichGroup(click.RichGroup):
    def format_options(self, ctx, formatter) -> None:
        from rich_click.rich_help_rendering import get_rich_options

        self.format_commands(ctx, formatter)
        get_rich_options(self, ctx, formatter)


def run_nf_core():
    # print nf-core header if environment variable is not set
    if os.environ.get("_NF_CORE_COMPLETE") is None:
        # Print nf-core header
        stderr.print("\n")
        for line in nfcore_logo:
            stderr.print(line, highlight=False)
        stderr.print(
            f"\n[grey39]    nf-core/tools version {__version__} - [link=https://nf-co.re]https://nf-co.re[/]",
            highlight=False,
        )
        try:
            is_outdated, _, remote_vers = check_if_outdated()
            if is_outdated:
                stderr.print(
                    f"[bold bright_yellow]    There is a new version of nf-core/tools available! ({remote_vers})",
                    highlight=False,
                )
        except Exception as e:
            log.debug(f"Could not check latest version: {e}")
        stderr.print("\n")
    # Launch the click cli
    nf_core_cli(auto_envvar_prefix="NFCORE")


@tui(
    command="interface",
    help="Launch the nf-core interface",
)
@click.group(context_settings=dict(help_option_names=["-h", "--help"]), cls=CustomRichGroup)
@click.version_option(__version__)
@click.option(
    "-v",
    "--verbose",
    is_flag=True,
    default=False,
    help="Print verbose output to the console.",
)
@click.option("--hide-progress", is_flag=True, default=False, help="Don't show progress bars.")
@click.option("-l", "--log-file", help="Save a verbose log to a file.", metavar="<filename>")
@click.pass_context
def nf_core_cli(ctx, verbose, hide_progress, log_file):
    """
    nf-core/tools provides a set of helper tools for use with nf-core Nextflow pipelines.

    It is designed for both end-users running pipelines and also developers creating new pipelines.
    """
    # Set the base logger to output DEBUG
    log.setLevel(logging.DEBUG)

    # Set up logs to the console
    log.addHandler(
        rich.logging.RichHandler(
            level=logging.DEBUG if verbose else logging.INFO,
            console=rich.console.Console(stderr=True, force_terminal=rich_force_colors()),
            show_time=False,
            show_path=verbose,  # True if verbose, false otherwise
            markup=True,
        )
    )

    # don't show rich debug logging in verbose mode
    rich_logger = logging.getLogger("rich")
    rich_logger.setLevel(logging.INFO)

    # Set up logs to a file if we asked for one
    if log_file:
        log_fh = logging.FileHandler(log_file, encoding="utf-8")
        log_fh.setLevel(logging.DEBUG)
        log_fh.setFormatter(logging.Formatter("[%(asctime)s] %(name)-20s [%(levelname)-7s]  %(message)s"))
        log.addHandler(log_fh)

    ctx.obj = {
        "verbose": verbose,
        "hide_progress": hide_progress or verbose,  # Always hide progress bar with verbose logging
    }


# nf-core pipelines subcommands
@nf_core_cli.group()
@click.pass_context
def pipelines(ctx):
    """
    Commands to manage nf-core pipelines.
    """
    # ensure that ctx.obj exists and is a dict (in case `cli()` is called
    # by means other than the `if` block below)
    ctx.ensure_object(dict)


# nf-core pipelines create
@pipelines.command("create")
@click.pass_context
@click.option(
    "-n",
    "--name",
    type=str,
    help="The name of your new pipeline",
)
@click.option("-d", "--description", type=str, help="A short description of your pipeline")
@click.option("-a", "--author", type=str, help="Name of the main author(s)")
@click.option("--version", type=str, default="1.0.0dev", help="The initial version number to use")
@click.option(
    "-f",
    "--force",
    is_flag=True,
    default=False,
    help="Overwrite output directory if it already exists",
)
@click.option("-o", "--outdir", help="Output directory for new pipeline (default: pipeline name)")
@click.option("-t", "--template-yaml", help="Pass a YAML file to customize the template")
@click.option(
    "--organisation",
    type=str,
    default="nf-core",
    help="The name of the GitHub organisation where the pipeline will be hosted (default: nf-core)",
)
def command_pipelines_create(ctx, name, description, author, version, force, outdir, template_yaml, organisation):
    """
    Create a new pipeline using the nf-core template.
    """
    pipelines_create(ctx, name, description, author, version, force, outdir, template_yaml, organisation)


# nf-core pipelines lint
@pipelines.command("lint")
@click.option(
    "-d",
    "--dir",
    "directory",
    type=click.Path(exists=True),
    default=".",
    help=r"Pipeline directory [dim]\[default: current working directory][/]",
)
@click.option(
    "--release",
    is_flag=True,
    default=Path(os.environ.get("GITHUB_REF", "").strip(" '\"")).parent.name in ["master", "main"]
    and os.environ.get("GITHUB_REPOSITORY", "").startswith("nf-core/")
    and not os.environ.get("GITHUB_REPOSITORY", "") == "nf-core/tools",
    help="Execute additional checks for release-ready workflows.",
)
@click.option(
    "-f",
    "--fix",
    type=str,
    metavar="<test>",
    multiple=True,
    help="Attempt to automatically fix specified lint test",
)
@click.option(
    "-k",
    "--key",
    type=str,
    metavar="<test>",
    multiple=True,
    help="Run only these lint tests",
)
@click.option("-p", "--show-passed", is_flag=True, help="Show passing tests on the command line")
@click.option("-i", "--fail-ignored", is_flag=True, help="Convert ignored tests to failures")
@click.option("-w", "--fail-warned", is_flag=True, help="Convert warn tests to failures")
@click.option(
    "--markdown",
    type=str,
    metavar="<filename>",
    help="File to write linting results to (Markdown)",
)
@click.option(
    "--json",
    type=str,
    metavar="<filename>",
    help="File to write linting results to (JSON)",
)
@click.option(
    "--sort-by",
    type=click.Choice(["module", "test"]),
    default="test",
    help="Sort lint output by module or test name.",
    show_default=True,
)
@click.pass_context
def command_pipelines_lint(
    ctx,
    directory,
    release,
    fix,
    key,
    show_passed,
    fail_ignored,
    fail_warned,
    markdown,
    json,
    sort_by,
):
    """
    Check pipeline code against nf-core guidelines.
    """
    pipelines_lint(ctx, directory, release, fix, key, show_passed, fail_ignored, fail_warned, markdown, json, sort_by)


# nf-core pipelines download
@pipelines.command("download")
@click.argument(
    "pipeline",
    required=False,
    metavar="<pipeline name>",
    shell_complete=autocomplete_pipelines,
)
@click.option(
    "-r",
    "--revision",
    multiple=True,
    help="Pipeline release to download. Multiple invocations are possible, e.g. `-r 1.1 -r 1.2`",
)
@click.option("-o", "--outdir", type=str, help="Output directory")
@click.option(
    "-x",
    "--compress",
    type=click.Choice(["tar.gz", "tar.bz2", "zip", "none"]),
    help="Archive compression type",
)
@click.option("-f", "--force", is_flag=True, default=False, help="Overwrite existing files")
@click.option(
    "-p",
    "--platform",
    is_flag=True,
    default=False,
    help="Download for Seqera Platform (formerly Nextflow Tower)",
)
@click.option(
    "-c",
    "--download-configuration",
    type=click.Choice(["yes", "no"]),
    default="no",
    help="Include configuration profiles in download. Not available with `--platform`",
)
@click.option(
    "--tag",
    multiple=True,
    help="Add custom alias tags to `--platform` downloads. For example, `--tag \"3.10=validated\"` adds the custom 'validated' tag to the 3.10 release.",
)
# -c changed to -s for consistency with other --container arguments, where it is always the first letter of the last word.
# Also -c might be used instead of -d for config in a later release, but reusing params for different options in two subsequent releases might be too error-prone.
@click.option(
    "-s",
    "--container-system",
    type=click.Choice(["none", "singularity"]),
    help="Download container images of required software.",
)
@click.option(
    "-l",
    "--container-library",
    multiple=True,
    help="Container registry/library or mirror to pull images from.",
)
@click.option(
    "-u",
    "--container-cache-utilisation",
    type=click.Choice(["amend", "copy", "remote"]),
    help="Utilise a `singularity.cacheDir` in the download process, if applicable.",
)
@click.option(
    "-i",
    "--container-cache-index",
    type=str,
    help="List of images already available in a remote `singularity.cacheDir`.",
)
@click.option(
    "-d",
    "--parallel-downloads",
    type=int,
    default=4,
    help="Number of parallel image downloads",
)
@click.pass_context
def command_pipelines_download(
    ctx,
    pipeline,
    revision,
    outdir,
    compress,
    force,
    platform,
    download_configuration,
    tag,
    container_system,
    container_library,
    container_cache_utilisation,
    container_cache_index,
    parallel_downloads,
):
    """
    Download a pipeline, nf-core/configs and pipeline singularity images.
    """
    pipelines_download(
        ctx,
        pipeline,
        revision,
        outdir,
        compress,
        force,
        platform,
        download_configuration,
        tag,
        container_system,
        container_library,
        container_cache_utilisation,
        container_cache_index,
        parallel_downloads,
    )


# nf-core pipelines create-params-file
@pipelines.command("create-params-file")
@click.argument(
    "pipeline",
    required=False,
    metavar="<pipeline name>",
    shell_complete=autocomplete_pipelines,
)
@click.option("-r", "--revision", help="Release/branch/SHA of the pipeline (if remote)")
@click.option(
    "-o",
    "--output",
    type=str,
    default="nf-params.yml",
    metavar="<filename>",
    help="Output filename. Defaults to `nf-params.yml`.",
)
@click.option("-f", "--force", is_flag=True, default=False, help="Overwrite existing files")
@click.option(
    "-x",
    "--show-hidden",
    is_flag=True,
    default=False,
    help="Show hidden params which don't normally need changing",
)
@click.pass_context
def command_pipelines_create_params_file(ctx, pipeline, revision, output, force, show_hidden):
    """
    Build a parameter file for a pipeline.
    """
    pipelines_create_params_file(ctx, pipeline, revision, output, force, show_hidden)


# nf-core pipelines launch
@pipelines.command("launch")
@click.argument(
    "pipeline",
    required=False,
    metavar="<pipeline name>",
    shell_complete=autocomplete_pipelines,
)
@click.option("-r", "--revision", help="Release/branch/SHA of the project to run (if remote)")
@click.option("-i", "--id", help="ID for web-gui launch parameter set")
@click.option(
    "-c",
    "--command-only",
    is_flag=True,
    default=False,
    help="Create Nextflow command with params (no params file)",
)
@click.option(
    "-o",
    "--params-out",
    type=click.Path(),
    default=os.path.join(os.getcwd(), "nf-params.json"),
    help="Path to save run parameters file",
)
@click.option(
    "-p",
    "--params-in",
    type=click.Path(exists=True),
    help="Set of input run params to use from a previous run",
)
@click.option(
    "-a",
    "--save-all",
    is_flag=True,
    default=False,
    help="Save all parameters, even if unchanged from default",
)
@click.option(
    "-x",
    "--show-hidden",
    is_flag=True,
    default=False,
    help="Show hidden params which don't normally need changing",
)
@click.option(
    "-u",
    "--url",
    type=str,
    default="https://nf-co.re/launch",
    help="Customise the builder URL (for development work)",
)
@click.pass_context
def command_pipelines_launch(
    ctx,
    pipeline,
    id,
    revision,
    command_only,
    params_in,
    params_out,
    save_all,
    show_hidden,
    url,
):
    """
    Launch a pipeline using a web GUI or command line prompts.
    """
    pipelines_launch(ctx, pipeline, id, revision, command_only, params_in, params_out, save_all, show_hidden, url)


# nf-core pipelines list
@pipelines.command("list")
@click.argument("keywords", required=False, nargs=-1, metavar="<filter keywords>")
@click.option(
    "-s",
    "--sort",
    type=click.Choice(["release", "pulled", "name", "stars"]),
    default="release",
    help="How to sort listed pipelines",
)
@click.option("--json", is_flag=True, default=False, help="Print full output as JSON")
@click.option("--show-archived", is_flag=True, default=False, help="Print archived workflows")
@click.pass_context
def command_pipelines_list(ctx, keywords, sort, json, show_archived):
    """
    List available nf-core pipelines with local info.
    """
    pipelines_list(ctx, keywords, sort, json, show_archived)


# nf-core pipelines rocrate
@pipelines.command("rocrate")
@click.argument(
    "pipeline_dir",
    type=click.Path(exists=True),
    default=Path.cwd(),
    required=True,
    metavar="<pipeline directory>",
)
@click.option(
    "-j",
    "--json_path",
    default=Path.cwd(),
    type=str,
    help="Path to save RO Crate metadata json file to",
)
@click.option("-z", "--zip_path", type=str, help="Path to save RO Crate zip file to")
@click.option(
    "-pv",
    "--pipeline_version",
    type=str,
    help="Version of pipeline to use for RO Crate",
    default="",
)
@click.pass_context
def rocrate(
    ctx,
    pipeline_dir: str,
    json_path: str,
    zip_path: str,
    pipeline_version: str,
):
    """
    Make an Research Object Crate
    """
    pipelines_rocrate(ctx, pipeline_dir, json_path, zip_path, pipeline_version)


# nf-core pipelines sync
@pipelines.command("sync")
@click.pass_context
@click.option(
    "-d",
    "--dir",
    "directory",
    type=click.Path(exists=True),
    default=".",
    help=r"Pipeline directory. [dim]\[default: current working directory][/]",
)
@click.option(
    "-b",
    "--from-branch",
    type=str,
    help="The git branch to use to fetch workflow variables.",
)
@click.option(
    "-p",
    "--pull-request",
    is_flag=True,
    default=False,
    help="Make a GitHub pull-request with the changes.",
)
@click.option(
    "--force_pr",
    is_flag=True,
    default=False,
    help="Force the creation of a pull-request, even if there are no changes.",
)
@click.option("-g", "--github-repository", type=str, help="GitHub PR: target repository.")
@click.option("-u", "--username", type=str, help="GitHub PR: auth username.")
@click.option("-t", "--template-yaml", help="Pass a YAML file to customize the template")
def command_pipelines_sync(
    ctx, directory, from_branch, pull_request, github_repository, username, template_yaml, force_pr
):
    """
    Sync a pipeline [cyan i]TEMPLATE[/] branch with the nf-core template.
    """
    pipelines_sync(ctx, directory, from_branch, pull_request, github_repository, username, template_yaml, force_pr)


# nf-core pipelines bump-version
@pipelines.command("bump-version")
@click.pass_context
@click.argument("new_version", required=True, metavar="<new version>")
@click.option(
    "-d",
    "--dir",
    "directory",
    type=click.Path(exists=True),
    default=".",
    help=r"Pipeline directory. [dim]\[default: current working directory][/]",
)
@click.option(
    "-n",
    "--nextflow",
    is_flag=True,
    default=False,
    help="Bump required nextflow version instead of pipeline version",
)
def command_pipelines_bump_version(ctx, new_version, directory, nextflow):
    """
    Update nf-core pipeline version number with `nf-core pipelines bump-version`.
    """
    pipelines_bump_version(ctx, new_version, directory, nextflow)


# nf-core pipelines create-logo
@pipelines.command("create-logo")
@click.argument("logo-text", metavar="<logo_text>")
@click.option("-d", "--dir", "directory", type=click.Path(), default=".", help="Directory to save the logo in.")
@click.option(
    "-n",
    "--name",
    type=str,
    help="Name of the output file (with or without '.png' suffix).",
)
@click.option(
    "--theme",
    type=click.Choice(["light", "dark"]),
    default="light",
    help="Theme for the logo.",
    show_default=True,
)
@click.option(
    "--width",
    type=int,
    default=2300,
    help="Width of the logo in pixels.",
    show_default=True,
)
@click.option(
    "--format",
    type=click.Choice(["png", "svg"]),
    default="png",
    help="Image format of the logo, either PNG or SVG.",
    show_default=True,
)
@click.option(
    "-f",
    "--force",
    is_flag=True,
    default=False,
    help="Overwrite any files if they already exist",
)
def command_pipelines_create_logo(logo_text, directory, name, theme, width, format, force):
    """
    Generate a logo with the nf-core logo template.
    """
    pipelines_create_logo(logo_text, directory, name, theme, width, format, force)


# nf-core pipelines schema subcommands
@pipelines.group("schema")
def pipeline_schema():
    """
    Suite of tools for developers to manage pipeline schema.

    All nf-core pipelines should have a nextflow_schema.json file in their
    root directory that describes the different pipeline parameters.
    """
    pass


# nf-core pipelines schema validate
@pipeline_schema.command("validate")
@click.option(
    "-d",
    "--dir",
    "directory",
    type=click.Path(exists=True),
    default=".",
    help=r"Pipeline directory. [dim]\[default: current working directory][/]",
)
@click.argument(
    "pipeline",
    required=False,
    metavar="<pipeline name>",
    shell_complete=autocomplete_pipelines,
)
@click.argument("params", type=click.Path(exists=True), required=True, metavar="<JSON params file>")
def command_pipelines_schema_validate(directory, pipeline, params):
    """
    Validate a set of parameters against a pipeline schema.
    """
    if Path(directory, pipeline).exists():
        # this is a local pipeline
        pipeline = Path(directory, pipeline)

    pipelines_schema_validate(pipeline, params)


# nf-core pipelines schema build
@pipeline_schema.command("build")
@click.option(
    "-d",
    "--dir",
    "directory",
    type=click.Path(exists=True),
    default=".",
    help=r"Pipeline directory. [dim]\[default: current working directory][/]",
)
@click.option(
    "--no-prompts",
    is_flag=True,
    help="Do not confirm changes, just update parameters and exit",
)
@click.option(
    "--web-only",
    is_flag=True,
    help="Skip building using Nextflow config, just launch the web tool",
)
@click.option(
    "--url",
    type=str,
    default="https://nf-co.re/pipeline_schema_builder",
    help="Customise the builder URL (for development work)",
)
def command_pipelines_schema_build(directory, no_prompts, web_only, url):
    """
    Interactively build a pipeline schema from Nextflow params.
    """
    pipelines_schema_build(directory, no_prompts, web_only, url)


# nf-core pipelines schema lint
@pipeline_schema.command("lint")
@click.option(
    "-d",
    "--dir",
    "directory",
    type=click.Path(exists=True),
    default=".",
    help=r"Pipeline directory. [dim]\[default: current working directory][/]",
)
@click.argument(
    "schema_file",
    type=click.Path(exists=True),
    default="nextflow_schema.json",
    metavar="<pipeline schema>",
)
def command_pipelines_schema_lint(directory, schema_file):
    """
    Check that a given pipeline schema is valid.
    """
    pipelines_schema_lint(Path(directory, schema_file))


# nf-core pipelines schema docs
@pipeline_schema.command("docs")
@click.option(
    "-d",
    "--dir",
    "directory",
    type=click.Path(exists=True),
    default=".",
    help=r"Pipeline directory. [dim]\[default: current working directory][/]",
)
@click.argument(
    "schema_file",
    type=click.Path(exists=True),
    default="nextflow_schema.json",
    required=False,
    metavar="<pipeline schema>",
)
@click.option(
    "-o",
    "--output",
    type=str,
    metavar="<filename>",
    help="Output filename. Defaults to standard out.",
)
@click.option(
    "-x",
    "--format",
    type=click.Choice(["markdown", "html"]),
    default="markdown",
    help="Format to output docs in.",
)
@click.option("-f", "--force", is_flag=True, default=False, help="Overwrite existing files")
@click.option(
    "-c",
    "--columns",
    type=str,
    metavar="<columns_list>",
    help="CSV list of columns to include in the parameter tables (parameter,description,type,default,required,hidden)",
    default="parameter,description,type,default,required,hidden",
)
def command_pipelines_schema_docs(directory, schema_file, output, format, force, columns):
    """
    Outputs parameter documentation for a pipeline schema.
    """
    pipelines_schema_docs(Path(directory, schema_file), output, format, force, columns)


# nf-core modules subcommands
@nf_core_cli.group()
@click.option(
    "-g",
    "--git-remote",
    type=str,
    default=NF_CORE_MODULES_REMOTE,
    help="Remote git repo to fetch files from",
)
@click.option(
    "-b",
    "--branch",
    type=str,
    default=None,
    help="Branch of git repository hosting modules.",
)
@click.option(
    "-N",
    "--no-pull",
    is_flag=True,
    default=False,
    help="Do not pull in latest changes to local clone of modules repository.",
)
@click.pass_context
def modules(ctx, git_remote, branch, no_pull):
    """
    Commands to manage Nextflow DSL2 modules (tool wrappers).
    """
    # ensure that ctx.obj exists and is a dict (in case `cli()` is called
    # by means other than the `if` block below)
    ctx.ensure_object(dict)

    # Place the arguments in a context object
    ctx.obj["modules_repo_url"] = git_remote
    ctx.obj["modules_repo_branch"] = branch
    ctx.obj["modules_repo_no_pull"] = no_pull


# nf-core modules list subcommands
@modules.group("list")
@click.pass_context
def modules_list(ctx):
    """
    List modules in a local pipeline or remote repository.
    """
    pass


# nf-core modules list remote
@modules_list.command("remote")
@click.pass_context
@click.argument("keywords", required=False, nargs=-1, metavar="<filter keywords>")
@click.option("-j", "--json", is_flag=True, help="Print as JSON to stdout")
def command_modules_list_remote(ctx, keywords, json):
    """
    List modules in a remote GitHub repo [dim i](e.g [link=https://github.com/nf-core/modules]nf-core/modules[/])[/].
    """
    modules_list_remote(ctx, keywords, json)


# nf-core modules list local
@modules_list.command("local")
@click.pass_context
@click.argument("keywords", required=False, nargs=-1, metavar="<filter keywords>")
@click.option("-j", "--json", is_flag=True, help="Print as JSON to stdout")
@click.option(
    "-d",
    "--dir",
    "directory",
    type=click.Path(exists=True),
    default=".",
    help=r"Pipeline directory. [dim]\[default: Current working directory][/]",
)
def command_modules_list_local(ctx, keywords, json, directory):  # pylint: disable=redefined-builtin
    """
    List modules installed locally in a pipeline
    """
    modules_list_local(ctx, keywords, json, directory)


# nf-core modules install
@modules.command("install")
@click.pass_context
@click.argument(
    "tool",
    type=str,
    callback=normalize_case,
    required=False,
    metavar="<tool> or <tool/subtool>",
<<<<<<< HEAD
=======
    shell_complete=autocomplete_modules,
>>>>>>> b926332e
)
@click.option(
    "-d",
    "--dir",
    "directory",
    type=click.Path(exists=True),
    default=".",
    help=r"Pipeline directory. [dim]\[default: current working directory][/]",
)
@click.option(
    "-p",
    "--prompt",
    is_flag=True,
    default=False,
    help="Prompt for the version of the module",
)
@click.option(
    "-f",
    "--force",
    is_flag=True,
    default=False,
    help="Force reinstallation of module if it already exists",
)
@click.option("-s", "--sha", type=str, metavar="<commit sha>", help="Install module at commit SHA")
def command_modules_install(ctx, tool, directory, prompt, force, sha):
    """
    Install DSL2 modules within a pipeline.
    """
    modules_install(ctx, tool, directory, prompt, force, sha)


# nf-core modules update
@modules.command("update")
@click.pass_context
@click.argument(
    "tool",
    type=str,
    callback=normalize_case,
    required=False,
    metavar="<tool> or <tool/subtool>",
<<<<<<< HEAD
=======
    shell_complete=autocomplete_modules,
>>>>>>> b926332e
)
@click.option(
    "-d",
    "--dir",
    "directory",
    type=click.Path(exists=True),
    default=".",
    help=r"Pipeline directory. [dim]\[default: current working directory][/]",
)
@click.option("-f", "--force", is_flag=True, default=False, help="Force update of module")
@click.option(
    "-p",
    "--prompt",
    is_flag=True,
    default=False,
    help="Prompt for the version of the module",
)
@click.option(
    "--limit-output",
    "limit_output",
    is_flag=True,
    default=False,
    help="Limit output to only the difference in main.nf",
)
@click.option("-s", "--sha", type=str, metavar="<commit sha>", help="Install module at commit SHA")
@click.option(
    "-a",
    "--all",
    "install_all",
    is_flag=True,
    default=False,
    help="Update all modules installed in pipeline",
)
@click.option(
    "-x/-y",
    "--preview/--no-preview",
    is_flag=True,
    default=None,
    help="Preview / no preview of changes before applying",
)
@click.option(
    "-D",
    "--save-diff",
    type=str,
    metavar="<filename>",
    default=None,
    help="Save diffs to a file instead of updating in place",
)
@click.option(
    "-u",
    "--update-deps",
    is_flag=True,
    default=False,
    help="Automatically update all linked modules and subworkflows without asking for confirmation",
)
def command_modules_update(
    ctx,
    tool,
    directory,
    force,
    prompt,
    sha,
    install_all,
    preview,
    save_diff,
    update_deps,
    limit_output,
):
    """
    Update DSL2 modules within a pipeline.
    """
    modules_update(ctx, tool, directory, force, prompt, sha, install_all, preview, save_diff, update_deps, limit_output)


# nf-core modules patch
@modules.command("patch")
@click.pass_context
@click.argument(
    "tool",
    type=str,
    callback=normalize_case,
    required=False,
    metavar="<tool> or <tool/subtool>",
<<<<<<< HEAD
=======
    shell_complete=autocomplete_modules,
>>>>>>> b926332e
)
@click.option(
    "-d",
    "--dir",
    "directory",
    type=click.Path(exists=True),
    default=".",
    help=r"Pipeline directory. [dim]\[default: current working directory][/]",
)
@click.option("-r", "--remove", is_flag=True, default=False, help="Remove an existent patch file and regenerate it.")
def command_modules_patch(ctx, tool, directory, remove):
    """
    Create a patch file for minor changes in a module
    """
    modules_patch(ctx, tool, directory, remove)


# nf-core modules remove
@modules.command("remove")
@click.pass_context
@click.argument(
    "tool",
    type=str,
    callback=normalize_case,
    required=False,
    metavar="<tool> or <tool/subtool>",
<<<<<<< HEAD
=======
    shell_complete=autocomplete_modules,
>>>>>>> b926332e
)
@click.option(
    "-d",
    "--dir",
    "directory",
    type=click.Path(exists=True),
    default=".",
    help=r"Pipeline directory. [dim]\[default: current working directory][/]",
)
def command_modules_remove(ctx, directory, tool):
    """
    Remove a module from a pipeline.
    """
    modules_remove(ctx, directory, tool)


# nf-core modules create
@modules.command("create")
@click.pass_context
@click.argument("tool", type=str, required=False, metavar="<tool> or <tool/subtool>")
@click.option("-d", "--dir", "directory", type=click.Path(exists=True), default=".", metavar="<directory>")
@click.option(
    "-a",
    "--author",
    type=str,
    metavar="<author>",
    help="Module author's GitHub username prefixed with '@'",
)
@click.option(
    "-l",
    "--label",
    type=str,
    metavar="<process label>",
    help="Standard resource label for process",
)
@click.option(
    "-m",
    "--meta",
    is_flag=True,
    default=False,
    help="Use Groovy meta map for sample information",
)
@click.option(
    "-n",
    "--no-meta",
    is_flag=True,
    default=False,
    help="Don't use meta map for sample information",
)
@click.option(
    "-f",
    "--force",
    is_flag=True,
    default=False,
    help="Overwrite any files if they already exist",
)
@click.option(
    "-c",
    "--conda-name",
    type=str,
    default=None,
    help="Name of the conda package to use",
)
@click.option(
    "-p",
    "--conda-package-version",
    type=str,
    default=None,
    help="Version of conda package to use",
)
@click.option(
    "-i",
    "--empty-template",
    is_flag=True,
    default=False,
    help="Create a module from the template without TODOs or examples",
)
@click.option(
    "--migrate-pytest",
    is_flag=True,
    default=False,
    help="Migrate a module with pytest tests to nf-test",
)
def command_modules_create(
    ctx,
    tool,
    directory,
    author,
    label,
    meta,
    no_meta,
    force,
    conda_name,
    conda_package_version,
    empty_template,
    migrate_pytest,
):
    """
    Create a new DSL2 module from the nf-core template.
    """
    modules_create(
        ctx,
        tool,
        directory,
        author,
        label,
        meta,
        no_meta,
        force,
        conda_name,
        conda_package_version,
        empty_template,
        migrate_pytest,
    )


# nf-core modules test
@modules.command("test")
@click.pass_context
@click.argument(
    "tool",
    type=str,
    callback=normalize_case,
    required=False,
    metavar="<tool> or <tool/subtool>",
    shell_complete=autocomplete_modules,
)
@click.option(
    "-v",
    "--verbose",
    is_flag=True,
    default=False,
    help="Print verbose output to the console. Sets `--debug` inside the nf-test command.",
)
@click.option(
    "-d",
    "--dir",
    "directory",
    type=click.Path(exists=True),
    default=".",
    metavar="<nf-core/modules directory>",
)
@click.option(
    "-p",
    "--no-prompts",
    is_flag=True,
    default=False,
    help="Use defaults without prompting",
)
@click.option("-u", "--update", is_flag=True, default=False, help="Update existing snapshots")
@click.option(
    "-o",
    "--once",
    is_flag=True,
    default=False,
    help="Run tests only once. Don't check snapshot stability",
)
@click.option(
    "--profile",
    type=click.Choice(["docker", "singularity", "conda"]),
    default=None,
    help="Run tests with a specific profile",
)
@click.option(
    "--migrate-pytest",
    is_flag=True,
    default=False,
    help="Migrate a module with pytest tests to nf-test",
)
def command_modules_test(ctx, tool, directory, no_prompts, update, once, profile, migrate_pytest, verbose):
    """
    Run nf-test for a module.
    """
    if verbose:
        ctx.obj["verbose"] = verbose
    modules_test(ctx, tool, directory, no_prompts, update, once, profile, migrate_pytest)


# nf-core modules lint
@modules.command("lint")
@click.pass_context
@click.argument(
    "tool",
    type=str,
    callback=normalize_case,
    required=False,
    metavar="<tool> or <tool/subtool>",
<<<<<<< HEAD
=======
    shell_complete=autocomplete_modules,
>>>>>>> b926332e
)
@click.option(
    "-d",
    "--dir",
    "directory",
    type=click.Path(exists=True),
    default=".",
    metavar="<pipeline/modules directory>",
)
@click.option(
    "-r",
    "--registry",
    type=str,
    metavar="<registry>",
    default=None,
    help="Registry to use for containers. If not specified it will use docker.registry value in the nextflow.config file",
)
@click.option(
    "-k",
    "--key",
    type=str,
    metavar="<test>",
    multiple=True,
    help="Run only these lint tests",
)
@click.option("-a", "--all", is_flag=True, help="Run on all modules")
@click.option("-w", "--fail-warned", is_flag=True, help="Convert warn tests to failures")
@click.option("--local", is_flag=True, help="Run additional lint tests for local modules")
@click.option("--passed", is_flag=True, help="Show passed tests")
@click.option(
    "--sort-by",
    type=click.Choice(["module", "test"]),
    default="test",
    help="Sort lint output by module or test name.",
    show_default=True,
)
@click.option(
    "--fix-version",
    is_flag=True,
    help="Fix the module version if a newer version is available",
)
@click.option("--fix", is_flag=True, help="Fix all linting tests if possible.")
def command_modules_lint(
    ctx, tool, directory, registry, key, all, fail_warned, local, passed, sort_by, fix_version, fix
):
    """
    Lint one or more modules in a directory.
    """
    modules_lint(ctx, tool, directory, registry, key, all, fail_warned, local, passed, sort_by, fix_version, fix)


# nf-core modules info
@modules.command("info")
@click.pass_context
@click.argument(
    "tool",
    type=str,
    callback=normalize_case,
    required=False,
    metavar="<tool> or <tool/subtool>",
<<<<<<< HEAD
=======
    shell_complete=autocomplete_modules,
>>>>>>> b926332e
)
@click.option(
    "-d",
    "--dir",
    "directory",
    type=click.Path(exists=True),
    default=".",
    help=r"Pipeline directory. [dim]\[default: Current working directory][/]",
)
def command_modules_info(ctx, tool, directory):
    """
    Show developer usage information about a given module.
    """
    modules_info(ctx, tool, directory)


# nf-core modules bump-versions
@modules.command("bump-versions")
@click.pass_context
@click.argument(
    "tool",
    type=str,
    callback=normalize_case,
    required=False,
<<<<<<< HEAD
    metavar="<tool> or <tool/subtool>",
=======
    metavar="<tool> or <tool/subtool>. Module to bump versions for. If <tool> is provided and <tool/subtool> exists, all subtools will be bumped.",
    shell_complete=autocomplete_modules,
>>>>>>> b926332e
)
@click.option(
    "-d",
    "--dir",
    "directory",
    type=click.Path(exists=True),
    default=".",
    metavar="<nf-core/modules directory>",
)
@click.option("-a", "--all", is_flag=True, help="Run on all modules")
@click.option("-s", "--show-all", is_flag=True, help="Show up-to-date modules in results too")
@click.option("-r", "--dry-run", is_flag=True, help="Dry run the command")
def command_modules_bump_versions(ctx, tool, directory, all, show_all, dry_run):
    """
    Bump versions for one or more modules in a clone of
    the nf-core/modules repo.
    """
    modules_bump_versions(ctx, tool, directory, all, show_all, dry_run)


# nf-core subworkflows click command
@nf_core_cli.group()
@click.option(
    "-g",
    "--git-remote",
    type=str,
    default=NF_CORE_MODULES_REMOTE,
    help="Remote git repo to fetch files from",
)
@click.option(
    "-b",
    "--branch",
    type=str,
    default=None,
    help="Branch of git repository hosting modules.",
)
@click.option(
    "-N",
    "--no-pull",
    is_flag=True,
    default=False,
    help="Do not pull in latest changes to local clone of modules repository.",
)
@click.pass_context
def subworkflows(ctx, git_remote, branch, no_pull):
    """
    Commands to manage Nextflow DSL2 subworkflows (tool wrappers).
    """
    # ensure that ctx.obj exists and is a dict (in case `cli()` is called
    # by means other than the `if` block below)
    ctx.ensure_object(dict)

    # Place the arguments in a context object
    ctx.obj["modules_repo_url"] = git_remote
    ctx.obj["modules_repo_branch"] = branch
    ctx.obj["modules_repo_no_pull"] = no_pull


# nf-core subworkflows create
@subworkflows.command("create")
@click.pass_context
@click.argument("subworkflow", type=str, required=False, metavar="subworkflow name")
@click.option("-d", "--dir", "directory", type=click.Path(exists=True), default=".", metavar="<directory>")
@click.option(
    "-a",
    "--author",
    type=str,
    metavar="<author>",
    help="Module author's GitHub username prefixed with '@'",
)
@click.option(
    "-f",
    "--force",
    is_flag=True,
    default=False,
    help="Overwrite any files if they already exist",
)
@click.option(
    "--migrate-pytest",
    is_flag=True,
    default=False,
    help="Migrate a module with pytest tests to nf-test",
)
def command_subworkflows_create(ctx, subworkflow, directory, author, force, migrate_pytest):
    """
    Create a new subworkflow from the nf-core template.
    """
    subworkflows_create(ctx, subworkflow, directory, author, force, migrate_pytest)


# nf-core subworkflows test
@subworkflows.command("test")
@click.pass_context
@click.argument(
    "subworkflow",
    type=str,
    callback=normalize_case,
    required=False,
    metavar="subworkflow name",
<<<<<<< HEAD
=======
    shell_complete=autocomplete_subworkflows,
>>>>>>> b926332e
)
@click.option(
    "-d",
    "--dir",
    "directory",
    type=click.Path(exists=True),
    default=".",
    metavar="<nf-core/modules directory>",
)
@click.option(
    "-p",
    "--no-prompts",
    is_flag=True,
    default=False,
    help="Use defaults without prompting",
)
@click.option("-u", "--update", is_flag=True, default=False, help="Update existing snapshots")
@click.option(
    "-o",
    "--once",
    is_flag=True,
    default=False,
    help="Run tests only once. Don't check snapshot stability",
)
@click.option(
    "--profile",
    type=click.Choice(["docker", "singularity", "conda"]),
    default=None,
    help="Run tests with a specific profile",
)
@click.option(
    "--migrate-pytest",
    is_flag=True,
    default=False,
    help="Migrate a subworkflow with pytest tests to nf-test",
)
def command_subworkflows_test(ctx, subworkflow, directory, no_prompts, update, once, profile, migrate_pytest):
    """
    Run nf-test for a subworkflow.
    """
    subworkflows_test(ctx, subworkflow, directory, no_prompts, update, once, profile, migrate_pytest)


# nf-core subworkflows list subcommands
@subworkflows.group("list")
@click.pass_context
def subworkflows_list(ctx):
    """
    List subworkflows in a local pipeline or remote repository.
    """
    pass


# nf-core subworkflows list remote
@subworkflows_list.command("remote")
@click.pass_context
@click.argument("keywords", required=False, nargs=-1, metavar="<filter keywords>")
@click.option("-j", "--json", is_flag=True, help="Print as JSON to stdout")
def command_subworkflows_list_remote(ctx, keywords, json):
    """
    List subworkflows in a remote GitHub repo [dim i](e.g [link=https://github.com/nf-core/modules]nf-core/modules[/])[/].
    """
    subworkflows_list_remote(ctx, keywords, json)


# nf-core subworkflows list local
@subworkflows_list.command("local")
@click.pass_context
@click.argument("keywords", required=False, nargs=-1, metavar="<filter keywords>")
@click.option("-j", "--json", is_flag=True, help="Print as JSON to stdout")
@click.option(
    "-d",
    "--dir",
    "directory",
    type=click.Path(exists=True),
    default=".",
    help=r"Pipeline directory. [dim]\[default: Current working directory][/]",
)
def command_subworkflows_list_local(ctx, keywords, json, directory):  # pylint: disable=redefined-builtin
    """
    List subworkflows installed locally in a pipeline
    """
    subworkflows_list_local(ctx, keywords, json, directory)


# nf-core subworkflows lint
@subworkflows.command("lint")
@click.pass_context
@click.argument(
    "subworkflow",
    type=str,
    callback=normalize_case,
    required=False,
    metavar="subworkflow name",
<<<<<<< HEAD
=======
    shell_complete=autocomplete_subworkflows,
>>>>>>> b926332e
)
@click.option(
    "-d",
    "--dir",
    "directory",
    type=click.Path(exists=True),
    default=".",
    metavar="<pipeline/modules directory>",
)
@click.option(
    "-r",
    "--registry",
    type=str,
    metavar="<registry>",
    default=None,
    help="Registry to use for containers. If not specified it will use docker.registry value in the nextflow.config file",
)
@click.option(
    "-k",
    "--key",
    type=str,
    metavar="<test>",
    multiple=True,
    help="Run only these lint tests",
)
@click.option("-a", "--all", is_flag=True, help="Run on all subworkflows")
@click.option("-w", "--fail-warned", is_flag=True, help="Convert warn tests to failures")
@click.option("--local", is_flag=True, help="Run additional lint tests for local subworkflows")
@click.option("--passed", is_flag=True, help="Show passed tests")
@click.option(
    "--sort-by",
    type=click.Choice(["subworkflow", "test"]),
    default="test",
    help="Sort lint output by subworkflow or test name.",
    show_default=True,
)
@click.option("--fix", is_flag=True, help="Fix all linting tests if possible.")
def command_subworkflows_lint(
    ctx, subworkflow, directory, registry, key, all, fail_warned, local, passed, sort_by, fix
):
    """
    Lint one or more subworkflows in a directory.
    """
    subworkflows_lint(ctx, subworkflow, directory, registry, key, all, fail_warned, local, passed, sort_by, fix)


# nf-core subworkflows info
@subworkflows.command("info")
@click.pass_context
@click.argument(
    "subworkflow",
    type=str,
    callback=normalize_case,
    required=False,
    metavar="subworkflow name",
<<<<<<< HEAD
=======
    shell_complete=autocomplete_subworkflows,
>>>>>>> b926332e
)
@click.option(
    "-d",
    "--dir",
    "directory",
    type=click.Path(exists=True),
    default=".",
    help=r"Pipeline directory. [dim]\[default: Current working directory][/]",
)
def command_subworkflows_info(ctx, subworkflow, directory):
    """
    Show developer usage information about a given subworkflow.
    """
    subworkflows_info(ctx, subworkflow, directory)


# nf-core subworkflows install
@subworkflows.command("install")
@click.pass_context
@click.argument(
    "subworkflow",
    type=str,
    callback=normalize_case,
    required=False,
    metavar="subworkflow name",
<<<<<<< HEAD
=======
    shell_complete=autocomplete_subworkflows,
>>>>>>> b926332e
)
@click.option(
    "-d",
    "--dir",
    "directory",
    type=click.Path(exists=True),
    default=".",
    help=r"Pipeline directory. [dim]\[default: current working directory][/]",
)
@click.option(
    "-p",
    "--prompt",
    is_flag=True,
    default=False,
    help="Prompt for the version of the subworkflow",
)
@click.option(
    "-f",
    "--force",
    is_flag=True,
    default=False,
    help="Force reinstallation of subworkflow if it already exists",
)
@click.option(
    "-s",
    "--sha",
    type=str,
    metavar="<commit sha>",
    help="Install subworkflow at commit SHA",
)
def command_subworkflows_install(ctx, subworkflow, directory, prompt, force, sha):
    """
    Install DSL2 subworkflow within a pipeline.
    """
    subworkflows_install(ctx, subworkflow, directory, prompt, force, sha)


# nf-core subworkflows patch
@subworkflows.command("patch")
@click.pass_context
@click.argument(
    "subworkflow",
    type=str,
    callback=normalize_case,
    required=False,
    metavar="subworkflow name",
    shell_complete=autocomplete_subworkflows,
)
@click.option(
    "-d",
    "--dir",
    type=click.Path(exists=True),
    default=".",
    help=r"Pipeline directory. [dim]\[default: current working directory][/]",
)
@click.option("-r", "--remove", is_flag=True, default=False, help="Remove an existent patch file and regenerate it.")
def subworkflows_patch(ctx, subworkflow, dir, remove):
    """
    Create a patch file for minor changes in a subworkflow

    Checks if a subworkflow has been modified locally and creates a patch file
    describing how the module has changed from the remote version
    """
    from nf_core.subworkflows import SubworkflowPatch

    try:
        subworkflow_patch = SubworkflowPatch(
            dir,
            ctx.obj["modules_repo_url"],
            ctx.obj["modules_repo_branch"],
            ctx.obj["modules_repo_no_pull"],
        )
        if remove:
            subworkflow_patch.remove(subworkflow)
        else:
            subworkflow_patch.patch(subworkflow)
    except (UserWarning, LookupError) as e:
        log.error(e)
        sys.exit(1)


# nf-core subworkflows remove
@subworkflows.command("remove")
@click.pass_context
@click.argument(
    "subworkflow",
    type=str,
    callback=normalize_case,
    required=False,
    metavar="subworkflow name",
<<<<<<< HEAD
=======
    shell_complete=autocomplete_subworkflows,
>>>>>>> b926332e
)
@click.option(
    "-d",
    "--dir",
    "directory",
    type=click.Path(exists=True),
    default=".",
    help=r"Pipeline directory. [dim]\[default: current working directory][/]",
)
def command_subworkflows_remove(ctx, directory, subworkflow):
    """
    Remove a subworkflow from a pipeline.
    """
    subworkflows_remove(ctx, directory, subworkflow)


# nf-core subworkflows update
@subworkflows.command("update")
@click.pass_context
@click.argument(
    "subworkflow",
    type=str,
    callback=normalize_case,
    required=False,
    metavar="subworkflow name",
<<<<<<< HEAD
=======
    shell_complete=autocomplete_subworkflows,
>>>>>>> b926332e
)
@click.option(
    "-d",
    "--dir",
    "directory",
    type=click.Path(exists=True),
    default=".",
    help=r"Pipeline directory. [dim]\[default: current working directory][/]",
)
@click.option("-f", "--force", is_flag=True, default=False, help="Force update of subworkflow")
@click.option(
    "-p",
    "--prompt",
    is_flag=True,
    default=False,
    help="Prompt for the version of the subworkflow",
)
@click.option(
    "-s",
    "--sha",
    type=str,
    metavar="<commit sha>",
    help="Install subworkflow at commit SHA",
)
@click.option(
    "-l",
    "--limit-output",
    "limit_output",
    is_flag=True,
    default=False,
    help="Limit output to only the difference in main.nf",
)
@click.option(
    "-a",
    "--all",
    "install_all",
    is_flag=True,
    default=False,
    help="Update all subworkflow installed in pipeline",
)
@click.option(
    "-x/-y",
    "--preview/--no-preview",
    is_flag=True,
    default=None,
    help="Preview / no preview of changes before applying",
)
@click.option(
    "-D",
    "--save-diff",
    type=str,
    metavar="<filename>",
    default=None,
    help="Save diffs to a file instead of updating in place",
)
@click.option(
    "-u",
    "--update-deps",
    is_flag=True,
    default=False,
    help="Automatically update all linked modules and subworkflows without asking for confirmation",
)
def command_subworkflows_update(
    ctx,
    subworkflow,
    directory,
    force,
    prompt,
    sha,
    install_all,
    preview,
    save_diff,
    update_deps,
    limit_output,
):
    """
    Update DSL2 subworkflow within a pipeline.
    """
    subworkflows_update(
        ctx, subworkflow, directory, force, prompt, sha, install_all, preview, save_diff, update_deps, limit_output
    )


# nf-core configs subcommands
@nf_core_cli.group()
@click.pass_context
def configs(ctx):
    """
    Commands to manage nf-core configs.
    """
    # ensure that ctx.obj exists and is a dict (in case `cli()` is called
    # by means other than the `if` block below)
    ctx.ensure_object(dict)

# nf-core test-dataset subcommands
@nf_core_cli.group()
@click.pass_context
def test_datasets(ctx):
    """
    Commands to manage nf-core test datasets.
    """
    # ensure that ctx.obj exists and is a dict (in case `cli()` is called
    # by means other than the `if` block below)
    ctx.ensure_object(dict)


# nf-core configs create
@configs.command("create")
@click.pass_context
def create_configs(ctx):
    """
    Command to interactively create a nextflow or nf-core config
    """
    from nf_core.configs.create import ConfigsCreateApp

    try:
        log.info("Launching interactive nf-core configs creation tool.")
        app = ConfigsCreateApp()
        app.run()
        sys.exit(app.return_code or 0)
    except UserWarning as e:
        log.error(e)
        sys.exit(1)

# nf-core test-dataset search
@test_datasets.command("search", short_help="Search files in the nf-core/test-datasets repository")
@click.pass_context
@click.option("-b", "--branch", type=str, help="Branch in the test-datasets repository to reduce search to")
@click.option(
    "-p",
    "--generate-nf-path",
    is_flag=True,
    default=False,
    help="Auto-generate a file path for use in nextflow code based on the branch and query result",
)
@click.option(
    "-u",
    "--generate-dl-url",
    is_flag=True,
    default=False,
    help="Auto-generate a github url for downloading the test data file based on the branch and query result",
)
@click.argument("query", required=False)
def command_test_dataset_search(ctx, branch, generate_nf_path, generate_dl_url, query):
    """
    Search files filtered by QUERY on a specified branch in the nf-core/test-datasets repository.
    If no QUERY is given or QUERY is ambiguous, an auto-completion form is shown.
    """
    test_datasets_search(ctx, branch, generate_nf_path, generate_dl_url, query)


# nf-core test-dataset search
@test_datasets.command("list")
@click.pass_context
@click.option("-b", "--branch", type=str, help="Branch in the test-datasets repository to reduce search to")
@click.option(
    "-p",
    "--generate-nf-path",
    is_flag=True,
    default=False,
    help="Auto-generate a file path for use in nextflow code based on the branch and query result",
)
@click.option(
    "-u",
    "--generate-dl-url",
    is_flag=True,
    default=False,
    help="Auto-generate a github url for downloading the test data file based on the branch and query result",
)
def command_test_dataset_list_remote(ctx, branch, generate_nf_path, generate_dl_url):
    """
    List files on a specified branch in the nf-core/test-datasets repository.
    """
    test_datasets_list_remote(ctx, branch, generate_nf_path, generate_dl_url)


# nf-core test-datasets list-branches
@test_datasets.command("list-branches")
@click.pass_context
def command_test_datasets_list_branches(ctx):
    """
    List remote branches with test data in the nf-core/test-dataset repository.
    """
    test_datasets_list_branches(ctx)


## DEPRECATED commands since v3.0.0


# nf-core schema subcommands (deprecated)
@nf_core_cli.group(deprecated=True, hidden=True)
def schema():
    """
    Use `nf-core pipelines schema <command>` instead.
    """
    pass


# nf-core schema validate (deprecated)
@schema.command("validate", deprecated=True)
@click.argument("pipeline", required=True, metavar="<pipeline name>")
@click.argument("params", type=click.Path(exists=True), required=True, metavar="<JSON params file>")
def command_schema_validate(pipeline, params):
    """
    Use `nf-core pipelines schema validate` instead.
    """
    log.warning(
        "The `[magenta]nf-core schema validate[/]` command is deprecated. Use `[magenta]nf-core pipelines schema validate[/]` instead."
    )
    pipelines_schema_validate(pipeline, params)


# nf-core schema build (deprecated)
@schema.command("build", deprecated=True)
@click.option(
    "-d",
    "--dir",
    "directory",
    type=click.Path(exists=True),
    default=".",
    help=r"Pipeline directory. [dim]\[default: current working directory][/]",
)
@click.option(
    "--no-prompts",
    is_flag=True,
    help="Do not confirm changes, just update parameters and exit",
)
@click.option(
    "--web-only",
    is_flag=True,
    help="Skip building using Nextflow config, just launch the web tool",
)
@click.option(
    "--url",
    type=str,
    default="https://oldsite.nf-co.re/pipeline_schema_builder",
    help="Customise the builder URL (for development work)",
)
def command_schema_build(directory, no_prompts, web_only, url):
    """
    Use `nf-core pipelines schema build` instead.
    """
    log.warning(
        "The `[magenta]nf-core schema build[/]` command is deprecated. Use `[magenta]nf-core pipelines schema build[/]` instead."
    )
    pipelines_schema_build(directory, no_prompts, web_only, url)


# nf-core schema lint (deprecated)
@schema.command("lint", deprecated=True)
@click.argument(
    "schema_path",
    type=click.Path(exists=True),
    default="nextflow_schema.json",
    metavar="<pipeline schema>",
)
def command_schema_lint(schema_path):
    """
    Use `nf-core pipelines schema lint` instead.
    """
    log.warning(
        "The `[magenta]nf-core schema lint[/]` command is deprecated. Use `[magenta]nf-core pipelines schema lint[/]` instead."
    )
    pipelines_schema_lint(schema_path)


# nf-core schema docs (deprecated)
@schema.command("docs", deprecated=True)
@click.argument(
    "schema_path",
    type=click.Path(exists=True),
    default="nextflow_schema.json",
    required=False,
    metavar="<pipeline schema>",
)
@click.option(
    "-o",
    "--output",
    type=str,
    metavar="<filename>",
    help="Output filename. Defaults to standard out.",
)
@click.option(
    "-x",
    "--format",
    type=click.Choice(["markdown", "html"]),
    default="markdown",
    help="Format to output docs in.",
)
@click.option("-f", "--force", is_flag=True, default=False, help="Overwrite existing files")
@click.option(
    "-c",
    "--columns",
    type=str,
    metavar="<columns_list>",
    help="CSV list of columns to include in the parameter tables (parameter,description,type,default,required,hidden)",
    default="parameter,description,type,default,required,hidden",
)
def command_schema_docs(schema_path, output, format, force, columns):
    """
    Use `nf-core pipelines schema docs` instead.
    """
    log.warning(
        "The `[magenta]nf-core schema docs[/]` command is deprecated. Use `[magenta]nf-core pipelines schema docs[/]` instead."
    )
    pipelines_schema_docs(schema_path, output, format, force, columns)


# nf-core create-logo (deprecated)
@nf_core_cli.command("create-logo", deprecated=True, hidden=True)
@click.argument("logo-text", metavar="<logo_text>")
@click.option("-d", "--dir", "directory", type=click.Path(), default=".", help="Directory to save the logo in.")
@click.option(
    "-n",
    "--name",
    type=str,
    help="Name of the output file (with or without '.png' suffix).",
)
@click.option(
    "--theme",
    type=click.Choice(["light", "dark"]),
    default="light",
    help="Theme for the logo.",
    show_default=True,
)
@click.option(
    "--width",
    type=int,
    default=2300,
    help="Width of the logo in pixels.",
    show_default=True,
)
@click.option(
    "--format",
    type=click.Choice(["png", "svg"]),
    default="png",
    help="Image format of the logo, either PNG or SVG.",
    show_default=True,
)
@click.option(
    "-f",
    "--force",
    is_flag=True,
    default=False,
    help="Overwrite any files if they already exist",
)
def command_create_logo(logo_text, directory, name, theme, width, format, force):
    """
    Use `nf-core pipelines create-logo` instead.
    """
    log.warning(
        "The `[magenta]nf-core create-logo[/]` command is deprecated. Use `[magenta]nf-core pipeliness create-logo[/]` instead."
    )
    pipelines_create_logo(logo_text, directory, name, theme, width, format, force)


# nf-core sync (deprecated)
@nf_core_cli.command("sync", hidden=True, deprecated=True)
@click.pass_context
@click.option(
    "-d",
    "--dir",
    "directory",
    type=click.Path(exists=True),
    default=".",
    help=r"Pipeline directory. [dim]\[default: current working directory][/]",
)
@click.option(
    "-b",
    "--from-branch",
    type=str,
    help="The git branch to use to fetch workflow variables.",
)
@click.option(
    "-p",
    "--pull-request",
    is_flag=True,
    default=False,
    help="Make a GitHub pull-request with the changes.",
)
@click.option(
    "--force_pr",
    is_flag=True,
    default=False,
    help="Force the creation of a pull-request, even if there are no changes.",
)
@click.option("-g", "--github-repository", type=str, help="GitHub PR: target repository.")
@click.option("-u", "--username", type=str, help="GitHub PR: auth username.")
@click.option("-t", "--template-yaml", help="Pass a YAML file to customize the template")
def command_sync(ctx, directory, from_branch, pull_request, github_repository, username, template_yaml, force_pr):
    """
    Use `nf-core pipelines sync` instead.
    """
    log.warning(
        "The `[magenta]nf-core sync[/]` command is deprecated. Use `[magenta]nf-core pipelines sync[/]` instead."
    )
    pipelines_sync(ctx, directory, from_branch, pull_request, github_repository, username, template_yaml, force_pr)


# nf-core bump-version (deprecated)
@nf_core_cli.command("bump-version", hidden=True, deprecated=True)
@click.pass_context
@click.argument("new_version", default="")
@click.option(
    "-d",
    "--dir",
    "directory",
    type=click.Path(exists=True),
    default=".",
    help=r"Pipeline directory. [dim]\[default: current working directory][/]",
)
@click.option(
    "-n",
    "--nextflow",
    is_flag=True,
    default=False,
    help="Bump required nextflow version instead of pipeline version",
)
def command_bump_version(ctx, new_version, directory, nextflow):
    """
    Use `nf-core pipelines bump-version` instead.
    """
    log.warning(
        "The `[magenta]nf-core bump-version[/]` command is deprecated. Use `[magenta]nf-core pipelines bump-version[/]` instead."
    )
    pipelines_bump_version(ctx, new_version, directory, nextflow)


# nf-core list (deprecated)
@nf_core_cli.command("list", deprecated=True, hidden=True)
@click.argument("keywords", required=False, nargs=-1, metavar="<filter keywords>")
@click.option(
    "-s",
    "--sort",
    type=click.Choice(["release", "pulled", "name", "stars"]),
    default="release",
    help="How to sort listed pipelines",
)
@click.option("--json", is_flag=True, default=False, help="Print full output as JSON")
@click.option("--show-archived", is_flag=True, default=False, help="Print archived workflows")
@click.pass_context
def command_list(ctx, keywords, sort, json, show_archived):
    """
    Use `nf-core pipelines list` instead.
    """
    log.warning(
        "The `[magenta]nf-core list[/]` command is deprecated. Use `[magenta]nf-core pipelines list[/]` instead."
    )
    pipelines_list(ctx, keywords, sort, json, show_archived)


# nf-core launch (deprecated)
@nf_core_cli.command("launch", deprecated=True, hidden=True)
@click.argument("pipeline", required=False, metavar="<pipeline name>")
@click.option("-r", "--revision", help="Release/branch/SHA of the project to run (if remote)")
@click.option("-i", "--id", help="ID for web-gui launch parameter set")
@click.option(
    "-c",
    "--command-only",
    is_flag=True,
    default=False,
    help="Create Nextflow command with params (no params file)",
)
@click.option(
    "-o",
    "--params-out",
    type=click.Path(),
    default=os.path.join(os.getcwd(), "nf-params.json"),
    help="Path to save run parameters file",
)
@click.option(
    "-p",
    "--params-in",
    type=click.Path(exists=True),
    help="Set of input run params to use from a previous run",
)
@click.option(
    "-a",
    "--save-all",
    is_flag=True,
    default=False,
    help="Save all parameters, even if unchanged from default",
)
@click.option(
    "-x",
    "--show-hidden",
    is_flag=True,
    default=False,
    help="Show hidden params which don't normally need changing",
)
@click.option(
    "-u",
    "--url",
    type=str,
    default="https://nf-co.re/launch",
    help="Customise the builder URL (for development work)",
)
@click.pass_context
def command_launch(
    ctx,
    pipeline,
    id,
    revision,
    command_only,
    params_in,
    params_out,
    save_all,
    show_hidden,
    url,
):
    """
    Use `nf-core pipelines launch` instead.
    """
    log.warning(
        "The `[magenta]nf-core launch[/]` command is deprecated. Use `[magenta]nf-core pipelines launch[/]` instead."
    )
    pipelines_launch(ctx, pipeline, id, revision, command_only, params_in, params_out, save_all, show_hidden, url)


# nf-core create-params-file (deprecated)
@nf_core_cli.command("create-params-file", deprecated=True, hidden=True)
@click.argument("pipeline", required=False, metavar="<pipeline name>")
@click.option("-r", "--revision", help="Release/branch/SHA of the pipeline (if remote)")
@click.option(
    "-o",
    "--output",
    type=str,
    default="nf-params.yml",
    metavar="<filename>",
    help="Output filename. Defaults to `nf-params.yml`.",
)
@click.option("-f", "--force", is_flag=True, default=False, help="Overwrite existing files")
@click.option(
    "-x",
    "--show-hidden",
    is_flag=True,
    default=False,
    help="Show hidden params which don't normally need changing",
)
def command_create_params_file(pipeline, revision, output, force, show_hidden):
    """
    Use `nf-core pipelines create-params-file` instead.
    """
    log.warning(
        "The `[magenta]nf-core create-params-file[/]` command is deprecated. Use `[magenta]nf-core pipelines create-params-file[/]` instead."
    )
    pipelines_create_params_file(pipeline, revision, output, force, show_hidden)


# nf-core download (deprecated)
@nf_core_cli.command("download", deprecated=True, hidden=True)
@click.argument("pipeline", required=False, metavar="<pipeline name>")
@click.option(
    "-r",
    "--revision",
    multiple=True,
    help="Pipeline release to download. Multiple invocations are possible, e.g. `-r 1.1 -r 1.2`",
)
@click.option("-o", "--outdir", type=str, help="Output directory")
@click.option(
    "-x",
    "--compress",
    type=click.Choice(["tar.gz", "tar.bz2", "zip", "none"]),
    help="Archive compression type",
)
@click.option("-f", "--force", is_flag=True, default=False, help="Overwrite existing files")
@click.option(
    "-t",
    "--tower",
    is_flag=True,
    default=False,
    hidden=True,
    help="Download for Seqera Platform. DEPRECATED: Please use `--platform` instead.",
)
@click.option(
    "--platform",
    is_flag=True,
    default=False,
    help="Download for Seqera Platform (formerly Nextflow Tower)",
)
@click.option(
    "-d",
    "--download-configuration",
    is_flag=True,
    default=False,
    help="Include configuration profiles in download. Not available with `--platform`",
)
@click.option(
    "--tag",
    multiple=True,
    help="Add custom alias tags to `--platform` downloads. For example, `--tag \"3.10=validated\"` adds the custom 'validated' tag to the 3.10 release.",
)
@click.option(
    "-s",
    "--container-system",
    type=click.Choice(["none", "singularity"]),
    help="Download container images of required software.",
)
@click.option(
    "-l",
    "--container-library",
    multiple=True,
    help="Container registry/library or mirror to pull images from.",
)
@click.option(
    "-u",
    "--container-cache-utilisation",
    type=click.Choice(["amend", "copy", "remote"]),
    help="Utilise a `singularity.cacheDir` in the download process, if applicable.",
)
@click.option(
    "-i",
    "--container-cache-index",
    type=str,
    help="List of images already available in a remote `singularity.cacheDir`.",
)
@click.option(
    "-p",
    "--parallel-downloads",
    type=int,
    default=4,
    help="Number of parallel image downloads",
)
@click.pass_context
def command_download(
    ctx,
    pipeline,
    revision,
    outdir,
    compress,
    force,
    tower,
    platform,
    download_configuration,
    tag,
    container_system,
    container_library,
    container_cache_utilisation,
    container_cache_index,
    parallel_downloads,
):
    """
    Use `nf-core pipelines download` instead.
    """
    log.warning(
        "The `[magenta]nf-core download[/]` command is deprecated. Use `[magenta]nf-core pipelines download[/]` instead."
    )
    pipelines_download(
        ctx,
        pipeline,
        revision,
        outdir,
        compress,
        force,
        platform or tower,
        download_configuration,
        tag,
        container_system,
        container_library,
        container_cache_utilisation,
        container_cache_index,
        parallel_downloads,
    )


# nf-core lint (deprecated)
@nf_core_cli.command("lint", hidden=True, deprecated=True)
@click.option(
    "-d",
    "--dir",
    "directory",
    type=click.Path(exists=True),
    default=".",
    help=r"Pipeline directory [dim]\[default: current working directory][/]",
)
@click.option(
    "--release",
    is_flag=True,
    default=Path(os.environ.get("GITHUB_REF", "").strip(" '\"")).parent.name in ["master", "main"]
    and os.environ.get("GITHUB_REPOSITORY", "").startswith("nf-core/")
    and not os.environ.get("GITHUB_REPOSITORY", "") == "nf-core/tools",
    help="Execute additional checks for release-ready workflows.",
)
@click.option(
    "-f",
    "--fix",
    type=str,
    metavar="<test>",
    multiple=True,
    help="Attempt to automatically fix specified lint test",
)
@click.option(
    "-k",
    "--key",
    type=str,
    metavar="<test>",
    multiple=True,
    help="Run only these lint tests",
)
@click.option("-p", "--show-passed", is_flag=True, help="Show passing tests on the command line")
@click.option("-i", "--fail-ignored", is_flag=True, help="Convert ignored tests to failures")
@click.option("-w", "--fail-warned", is_flag=True, help="Convert warn tests to failures")
@click.option(
    "--markdown",
    type=str,
    metavar="<filename>",
    help="File to write linting results to (Markdown)",
)
@click.option(
    "--json",
    type=str,
    metavar="<filename>",
    help="File to write linting results to (JSON)",
)
@click.option(
    "--sort-by",
    type=click.Choice(["module", "test"]),
    default="test",
    help="Sort lint output by module or test name.",
    show_default=True,
)
@click.pass_context
def command_lint(
    ctx,
    directory,
    release,
    fix,
    key,
    show_passed,
    fail_ignored,
    fail_warned,
    markdown,
    json,
    sort_by,
):
    """
    Use `nf-core pipelines lint` instead.
    """
    log.warning(
        "The `[magenta]nf-core lint[/]` command is deprecated. Use `[magenta]nf-core pipelines lint[/]` instead."
    )
    pipelines_lint(ctx, directory, release, fix, key, show_passed, fail_ignored, fail_warned, markdown, json, sort_by)


# nf-core create (deprecated)
@nf_core_cli.command("create", hidden=True, deprecated=True)
@click.option(
    "-n",
    "--name",
    type=str,
    help="The name of your new pipeline",
)
@click.option("-d", "--description", type=str, help="A short description of your pipeline")
@click.option("-a", "--author", type=str, help="Name of the main author(s)")
@click.option("--version", type=str, default="1.0.0dev", help="The initial version number to use")
@click.option("-f", "--force", is_flag=True, default=False, help="Overwrite output directory if it already exists")
@click.option("-o", "--outdir", help="Output directory for new pipeline (default: pipeline name)")
@click.option("-t", "--template-yaml", help="Pass a YAML file to customize the template")
@click.option("--plain", is_flag=True, help="Use the standard nf-core template")
@click.option(
    "--organisation",
    type=str,
    default="nf-core",
    help="The name of the GitHub organisation where the pipeline will be hosted (default: nf-core)",
)
@click.pass_context
def command_create(ctx, name, description, author, version, force, outdir, template_yaml, plain, organisation):
    """
    Use `nf-core pipelines create` instead.
    """
    log.warning(
        "The `[magenta]nf-core create[/]` command is deprecated. Use `[magenta]nf-core pipelines create[/]` instead."
    )
    pipelines_create(ctx, name, description, author, version, force, outdir, template_yaml, organisation)


# Main script is being run - launch the CLI
if __name__ == "__main__":
    run_nf_core()<|MERGE_RESOLUTION|>--- conflicted
+++ resolved
@@ -62,17 +62,13 @@
 from nf_core.components.components_completion import autocomplete_modules, autocomplete_subworkflows
 from nf_core.components.constants import NF_CORE_MODULES_REMOTE
 from nf_core.pipelines.download import DownloadError
-<<<<<<< HEAD
+from nf_core.pipelines.list import autocomplete_pipelines
 from nf_core.utils import (
     check_if_outdated,
     nfcore_logo,
     rich_force_colors,
     setup_nfcore_dir,
 )
-=======
-from nf_core.pipelines.list import autocomplete_pipelines
-from nf_core.utils import check_if_outdated, nfcore_logo, rich_force_colors, setup_nfcore_dir
->>>>>>> b926332e
 
 # Set up logging as the root logger
 # Submodules should all traverse back to this
@@ -88,18 +84,7 @@
     "nf-core": [
         {
             "name": "Commands",
-<<<<<<< HEAD
-            "commands": [
-                "pipelines",
-                "modules",
-                "subworkflows",
-                "configs",
-                "interface",
-                "test-datasets",
-            ],
-=======
-            "commands": ["pipelines", "modules", "subworkflows", "test-datasets", "interface"],
->>>>>>> b926332e
+            "commands": ["pipelines", "modules", "subworkflows", "configs", "test-datasets", "interface"],
         },
     ],
     "nf-core pipelines": [
@@ -1011,10 +996,7 @@
     callback=normalize_case,
     required=False,
     metavar="<tool> or <tool/subtool>",
-<<<<<<< HEAD
-=======
     shell_complete=autocomplete_modules,
->>>>>>> b926332e
 )
 @click.option(
     "-d",
@@ -1055,10 +1037,7 @@
     callback=normalize_case,
     required=False,
     metavar="<tool> or <tool/subtool>",
-<<<<<<< HEAD
-=======
     shell_complete=autocomplete_modules,
->>>>>>> b926332e
 )
 @click.option(
     "-d",
@@ -1142,10 +1121,7 @@
     callback=normalize_case,
     required=False,
     metavar="<tool> or <tool/subtool>",
-<<<<<<< HEAD
-=======
     shell_complete=autocomplete_modules,
->>>>>>> b926332e
 )
 @click.option(
     "-d",
@@ -1172,10 +1148,7 @@
     callback=normalize_case,
     required=False,
     metavar="<tool> or <tool/subtool>",
-<<<<<<< HEAD
-=======
     shell_complete=autocomplete_modules,
->>>>>>> b926332e
 )
 @click.option(
     "-d",
@@ -1363,10 +1336,7 @@
     callback=normalize_case,
     required=False,
     metavar="<tool> or <tool/subtool>",
-<<<<<<< HEAD
-=======
     shell_complete=autocomplete_modules,
->>>>>>> b926332e
 )
 @click.option(
     "-d",
@@ -1427,10 +1397,7 @@
     callback=normalize_case,
     required=False,
     metavar="<tool> or <tool/subtool>",
-<<<<<<< HEAD
-=======
     shell_complete=autocomplete_modules,
->>>>>>> b926332e
 )
 @click.option(
     "-d",
@@ -1455,12 +1422,8 @@
     type=str,
     callback=normalize_case,
     required=False,
-<<<<<<< HEAD
-    metavar="<tool> or <tool/subtool>",
-=======
     metavar="<tool> or <tool/subtool>. Module to bump versions for. If <tool> is provided and <tool/subtool> exists, all subtools will be bumped.",
     shell_complete=autocomplete_modules,
->>>>>>> b926332e
 )
 @click.option(
     "-d",
@@ -1560,10 +1523,7 @@
     callback=normalize_case,
     required=False,
     metavar="subworkflow name",
-<<<<<<< HEAD
-=======
     shell_complete=autocomplete_subworkflows,
->>>>>>> b926332e
 )
 @click.option(
     "-d",
@@ -1658,10 +1618,7 @@
     callback=normalize_case,
     required=False,
     metavar="subworkflow name",
-<<<<<<< HEAD
-=======
     shell_complete=autocomplete_subworkflows,
->>>>>>> b926332e
 )
 @click.option(
     "-d",
@@ -1717,10 +1674,7 @@
     callback=normalize_case,
     required=False,
     metavar="subworkflow name",
-<<<<<<< HEAD
-=======
     shell_complete=autocomplete_subworkflows,
->>>>>>> b926332e
 )
 @click.option(
     "-d",
@@ -1746,10 +1700,7 @@
     callback=normalize_case,
     required=False,
     metavar="subworkflow name",
-<<<<<<< HEAD
-=======
     shell_complete=autocomplete_subworkflows,
->>>>>>> b926332e
 )
 @click.option(
     "-d",
@@ -1840,10 +1791,7 @@
     callback=normalize_case,
     required=False,
     metavar="subworkflow name",
-<<<<<<< HEAD
-=======
     shell_complete=autocomplete_subworkflows,
->>>>>>> b926332e
 )
 @click.option(
     "-d",
@@ -1869,10 +1817,7 @@
     callback=normalize_case,
     required=False,
     metavar="subworkflow name",
-<<<<<<< HEAD
-=======
     shell_complete=autocomplete_subworkflows,
->>>>>>> b926332e
 )
 @click.option(
     "-d",
@@ -1967,6 +1912,7 @@
     # by means other than the `if` block below)
     ctx.ensure_object(dict)
 
+
 # nf-core test-dataset subcommands
 @nf_core_cli.group()
 @click.pass_context
@@ -1996,6 +1942,7 @@
     except UserWarning as e:
         log.error(e)
         sys.exit(1)
+
 
 # nf-core test-dataset search
 @test_datasets.command("search", short_help="Search files in the nf-core/test-datasets repository")
