--- conflicted
+++ resolved
@@ -1398,12 +1398,8 @@
     type=str,
     callback=normalize_case,
     required=False,
-<<<<<<< HEAD
     metavar="<tool> or <tool/subtool>. Module to bump versions for. If <tool> is provided and <tool/subtool> exists, all subtools will be bumped.",
-=======
-    metavar="<tool> or <tool/subtool>",
     shell_complete=autocomplete_modules,
->>>>>>> 2dfcb1e2
 )
 @click.option(
     "-d",
