#!/usr/bin/env python
"""nf-core: Helper tools for use with nf-core Nextflow pipelines."""

import logging
import os
import sys
from pathlib import Path

import rich
import rich.console
import rich.logging
import rich.traceback
import rich_click as click
from trogon import tui

from nf_core import __version__
from nf_core.commands_modules import (
    modules_bump_versions,
    modules_create,
    modules_info,
    modules_install,
    modules_lint,
    modules_list_local,
    modules_list_remote,
    modules_patch,
    modules_remove,
    modules_test,
    modules_update,
)
from nf_core.commands_pipelines import (
    pipelines_bump_version,
    pipelines_create,
    pipelines_create_logo,
    pipelines_create_params_file,
    pipelines_download,
    pipelines_launch,
    pipelines_lint,
    pipelines_list,
    pipelines_rocrate,
    pipelines_schema_build,
    pipelines_schema_docs,
    pipelines_schema_lint,
    pipelines_schema_validate,
    pipelines_sync,
)
from nf_core.commands_subworkflows import (
    subworkflows_create,
    subworkflows_info,
    subworkflows_install,
    subworkflows_lint,
    subworkflows_list_local,
    subworkflows_list_remote,
    subworkflows_remove,
    subworkflows_test,
    subworkflows_update,
)
from nf_core.commands_test_datasets import (
    test_datasets_list_branches,
    test_datasets_list_remote,
    test_datasets_search,
)
from nf_core.components.constants import NF_CORE_MODULES_REMOTE
from nf_core.pipelines.download import DownloadError
from nf_core.utils import (
    check_if_outdated,
    nfcore_logo,
    rich_force_colors,
    setup_nfcore_dir,
)

# Set up logging as the root logger
# Submodules should all traverse back to this
log = logging.getLogger()

# Set up .nfcore directory for storing files between sessions
setup_nfcore_dir()

# Set up nicer formatting of click cli help messages
click.rich_click.MAX_WIDTH = 100
click.rich_click.USE_RICH_MARKUP = True
click.rich_click.COMMAND_GROUPS = {
    "nf-core": [
        {
            "name": "Commands",
<<<<<<< HEAD
            "commands": [
                "pipelines",
                "modules",
                "subworkflows",
                "configs",
                "interface",
            ],
=======
            "commands": ["pipelines", "modules", "subworkflows", "interface", "test-datasets"],
>>>>>>> 8bc43051
        },
    ],
    "nf-core pipelines": [
        {
            "name": "For users",
            "commands": ["list", "launch", "download", "create-params-file"],
        },
        {
            "name": "For developers",
            "commands": [
                "create",
                "lint",
                "bump-version",
                "sync",
                "schema",
                "rocrate",
                "create-logo",
            ],
        },
    ],
    "nf-core modules": [
        {
            "name": "For pipelines",
            "commands": ["list", "info", "install", "update", "remove", "patch"],
        },
        {
            "name": "Developing new modules",
            "commands": ["create", "lint", "test", "bump-versions"],
        },
    ],
    "nf-core subworkflows": [
        {
            "name": "For pipelines",
            "commands": ["list", "info", "install", "update", "remove"],
        },
        {
            "name": "Developing new subworkflows",
            "commands": ["create", "lint", "test"],
        },
    ],
<<<<<<< HEAD
    "nf-core configs": [
        {
            "name": "Config commands",
            "commands": ["create"],
        },
    ],
=======
    "nf-core pipelines schema": [{"name": "Schema commands", "commands": ["validate", "build", "lint", "docs"]}],
    "nf-core test-datasets": [{"name": "For developers", "commands": ["search", "list", "list-branches"]}],
}
click.rich_click.OPTION_GROUPS = {
    "nf-core modules list local": [{"options": ["--dir", "--json", "--help"]}],
>>>>>>> 8bc43051
}
# Set up rich stderr console
stderr = rich.console.Console(stderr=True, force_terminal=rich_force_colors())
stdout = rich.console.Console(force_terminal=rich_force_colors())

# Set up the rich traceback
rich.traceback.install(console=stderr, width=200, word_wrap=True, extra_lines=1)


# Define exceptions for which no traceback should be printed,
# because they are actually preliminary, but intended program terminations.
# (Custom exceptions are cleaner than `sys.exit(1)`, which we used before)
def selective_traceback_hook(exctype, value, traceback):
    if exctype in {DownloadError, UserWarning, ValueError}:  # extend set as needed
        log.error(value)
    else:
        # print the colored traceback for all other exceptions with rich as usual
        stderr.print(rich.traceback.Traceback.from_exception(exctype, value, traceback))


sys.excepthook = selective_traceback_hook


# Define callback function to normalize the case of click arguments,
# which is used to make the module/subworkflow names, provided by the
# user on the cli, case insensitive.
def normalize_case(ctx, param, component_name):
    if component_name is not None:
        return component_name.casefold()


# Define a custom click group class to sort options and commands in the help message
# TODO: Remove this class and use COMMANDS_BEFORE_OPTIONS when rich-click is updated
# See https://github.com/ewels/rich-click/issues/200 for more information
class CustomRichGroup(click.RichGroup):
    def format_options(self, ctx, formatter) -> None:
        from rich_click.rich_help_rendering import get_rich_options

        self.format_commands(ctx, formatter)
        get_rich_options(self, ctx, formatter)


def run_nf_core():
    # print nf-core header if environment variable is not set
    if os.environ.get("_NF_CORE_COMPLETE") is None:
        # Print nf-core header
        stderr.print("\n")
        for line in nfcore_logo:
            stderr.print(line, highlight=False)
        stderr.print(
            f"\n[grey39]    nf-core/tools version {__version__} - [link=https://nf-co.re]https://nf-co.re[/]",
            highlight=False,
        )
        try:
            is_outdated, _, remote_vers = check_if_outdated()
            if is_outdated:
                stderr.print(
                    f"[bold bright_yellow]    There is a new version of nf-core/tools available! ({remote_vers})",
                    highlight=False,
                )
        except Exception as e:
            log.debug(f"Could not check latest version: {e}")
        stderr.print("\n")
    # Launch the click cli
    nf_core_cli(auto_envvar_prefix="NFCORE")


@tui(
    command="interface",
    help="Launch the nf-core interface",
)
@click.group(context_settings=dict(help_option_names=["-h", "--help"]), cls=CustomRichGroup)
@click.version_option(__version__)
@click.option(
    "-v",
    "--verbose",
    is_flag=True,
    default=False,
    help="Print verbose output to the console.",
)
@click.option("--hide-progress", is_flag=True, default=False, help="Don't show progress bars.")
@click.option("-l", "--log-file", help="Save a verbose log to a file.", metavar="<filename>")
@click.pass_context
def nf_core_cli(ctx, verbose, hide_progress, log_file):
    """
    nf-core/tools provides a set of helper tools for use with nf-core Nextflow pipelines.

    It is designed for both end-users running pipelines and also developers creating new pipelines.
    """
    # Set the base logger to output DEBUG
    log.setLevel(logging.DEBUG)

    # Set up logs to the console
    log.addHandler(
        rich.logging.RichHandler(
            level=logging.DEBUG if verbose else logging.INFO,
            console=rich.console.Console(stderr=True, force_terminal=rich_force_colors()),
            show_time=False,
            show_path=verbose,  # True if verbose, false otherwise
            markup=True,
        )
    )

    # don't show rich debug logging in verbose mode
    rich_logger = logging.getLogger("rich")
    rich_logger.setLevel(logging.INFO)

    # Set up logs to a file if we asked for one
    if log_file:
        log_fh = logging.FileHandler(log_file, encoding="utf-8")
        log_fh.setLevel(logging.DEBUG)
        log_fh.setFormatter(logging.Formatter("[%(asctime)s] %(name)-20s [%(levelname)-7s]  %(message)s"))
        log.addHandler(log_fh)

    ctx.obj = {
        "verbose": verbose,
        "hide_progress": hide_progress or verbose,  # Always hide progress bar with verbose logging
    }


# nf-core pipelines subcommands
@nf_core_cli.group()
@click.pass_context
def pipelines(ctx):
    """
    Commands to manage nf-core pipelines.
    """
    # ensure that ctx.obj exists and is a dict (in case `cli()` is called
    # by means other than the `if` block below)
    ctx.ensure_object(dict)


# nf-core pipelines create
@pipelines.command("create")
@click.pass_context
@click.option(
    "-n",
    "--name",
    type=str,
    help="The name of your new pipeline",
)
@click.option("-d", "--description", type=str, help="A short description of your pipeline")
@click.option("-a", "--author", type=str, help="Name of the main author(s)")
@click.option("--version", type=str, default="1.0.0dev", help="The initial version number to use")
@click.option(
    "-f",
    "--force",
    is_flag=True,
    default=False,
    help="Overwrite output directory if it already exists",
)
@click.option("-o", "--outdir", help="Output directory for new pipeline (default: pipeline name)")
@click.option("-t", "--template-yaml", help="Pass a YAML file to customize the template")
@click.option(
    "--organisation",
    type=str,
    default="nf-core",
    help="The name of the GitHub organisation where the pipeline will be hosted (default: nf-core)",
)
def command_pipelines_create(ctx, name, description, author, version, force, outdir, template_yaml, organisation):
    """
    Create a new pipeline using the nf-core template.
    """
    pipelines_create(ctx, name, description, author, version, force, outdir, template_yaml, organisation)


# nf-core pipelines lint
@pipelines.command("lint")
@click.option(
    "-d",
    "--dir",
    "directory",
    type=click.Path(exists=True),
    default=".",
    help=r"Pipeline directory [dim]\[default: current working directory][/]",
)
@click.option(
    "--release",
    is_flag=True,
    default=Path(os.environ.get("GITHUB_REF", "").strip(" '\"")).parent.name in ["master", "main"]
    and os.environ.get("GITHUB_REPOSITORY", "").startswith("nf-core/")
    and not os.environ.get("GITHUB_REPOSITORY", "") == "nf-core/tools",
    help="Execute additional checks for release-ready workflows.",
)
@click.option(
    "-f",
    "--fix",
    type=str,
    metavar="<test>",
    multiple=True,
    help="Attempt to automatically fix specified lint test",
)
@click.option(
    "-k",
    "--key",
    type=str,
    metavar="<test>",
    multiple=True,
    help="Run only these lint tests",
)
@click.option("-p", "--show-passed", is_flag=True, help="Show passing tests on the command line")
@click.option("-i", "--fail-ignored", is_flag=True, help="Convert ignored tests to failures")
@click.option("-w", "--fail-warned", is_flag=True, help="Convert warn tests to failures")
@click.option(
    "--markdown",
    type=str,
    metavar="<filename>",
    help="File to write linting results to (Markdown)",
)
@click.option(
    "--json",
    type=str,
    metavar="<filename>",
    help="File to write linting results to (JSON)",
)
@click.option(
    "--sort-by",
    type=click.Choice(["module", "test"]),
    default="test",
    help="Sort lint output by module or test name.",
    show_default=True,
)
@click.pass_context
def command_pipelines_lint(
    ctx,
    directory,
    release,
    fix,
    key,
    show_passed,
    fail_ignored,
    fail_warned,
    markdown,
    json,
    sort_by,
):
    """
    Check pipeline code against nf-core guidelines.
    """
    pipelines_lint(ctx, directory, release, fix, key, show_passed, fail_ignored, fail_warned, markdown, json, sort_by)


# nf-core pipelines download
@pipelines.command("download")
@click.argument("pipeline", required=False, metavar="<pipeline name>")
@click.option(
    "-r",
    "--revision",
    multiple=True,
    help="Pipeline release to download. Multiple invocations are possible, e.g. `-r 1.1 -r 1.2`",
)
@click.option("-o", "--outdir", type=str, help="Output directory")
@click.option(
    "-x",
    "--compress",
    type=click.Choice(["tar.gz", "tar.bz2", "zip", "none"]),
    help="Archive compression type",
)
@click.option("-f", "--force", is_flag=True, default=False, help="Overwrite existing files")
@click.option(
    "-p",
    "--platform",
    is_flag=True,
    default=False,
    help="Download for Seqera Platform (formerly Nextflow Tower)",
)
@click.option(
    "-c",
    "--download-configuration",
    type=click.Choice(["yes", "no"]),
    default="no",
    help="Include configuration profiles in download. Not available with `--platform`",
)
@click.option(
    "--tag",
    multiple=True,
    help="Add custom alias tags to `--platform` downloads. For example, `--tag \"3.10=validated\"` adds the custom 'validated' tag to the 3.10 release.",
)
# -c changed to -s for consistency with other --container arguments, where it is always the first letter of the last word.
# Also -c might be used instead of -d for config in a later release, but reusing params for different options in two subsequent releases might be too error-prone.
@click.option(
    "-s",
    "--container-system",
    type=click.Choice(["none", "singularity"]),
    help="Download container images of required software.",
)
@click.option(
    "-l",
    "--container-library",
    multiple=True,
    help="Container registry/library or mirror to pull images from.",
)
@click.option(
    "-u",
    "--container-cache-utilisation",
    type=click.Choice(["amend", "copy", "remote"]),
    help="Utilise a `singularity.cacheDir` in the download process, if applicable.",
)
@click.option(
    "-i",
    "--container-cache-index",
    type=str,
    help="List of images already available in a remote `singularity.cacheDir`.",
)
@click.option(
    "-d",
    "--parallel-downloads",
    type=int,
    default=4,
    help="Number of parallel image downloads",
)
@click.pass_context
def command_pipelines_download(
    ctx,
    pipeline,
    revision,
    outdir,
    compress,
    force,
    platform,
    download_configuration,
    tag,
    container_system,
    container_library,
    container_cache_utilisation,
    container_cache_index,
    parallel_downloads,
):
    """
    Download a pipeline, nf-core/configs and pipeline singularity images.
    """
    pipelines_download(
        ctx,
        pipeline,
        revision,
        outdir,
        compress,
        force,
        platform,
        download_configuration,
        tag,
        container_system,
        container_library,
        container_cache_utilisation,
        container_cache_index,
        parallel_downloads,
    )


# nf-core pipelines create-params-file
@pipelines.command("create-params-file")
@click.argument("pipeline", required=False, metavar="<pipeline name>")
@click.option("-r", "--revision", help="Release/branch/SHA of the pipeline (if remote)")
@click.option(
    "-o",
    "--output",
    type=str,
    default="nf-params.yml",
    metavar="<filename>",
    help="Output filename. Defaults to `nf-params.yml`.",
)
@click.option("-f", "--force", is_flag=True, default=False, help="Overwrite existing files")
@click.option(
    "-x",
    "--show-hidden",
    is_flag=True,
    default=False,
    help="Show hidden params which don't normally need changing",
)
@click.pass_context
def command_pipelines_create_params_file(ctx, pipeline, revision, output, force, show_hidden):
    """
    Build a parameter file for a pipeline.
    """
    pipelines_create_params_file(ctx, pipeline, revision, output, force, show_hidden)


# nf-core pipelines launch
@pipelines.command("launch")
@click.argument("pipeline", required=False, metavar="<pipeline name>")
@click.option("-r", "--revision", help="Release/branch/SHA of the project to run (if remote)")
@click.option("-i", "--id", help="ID for web-gui launch parameter set")
@click.option(
    "-c",
    "--command-only",
    is_flag=True,
    default=False,
    help="Create Nextflow command with params (no params file)",
)
@click.option(
    "-o",
    "--params-out",
    type=click.Path(),
    default=os.path.join(os.getcwd(), "nf-params.json"),
    help="Path to save run parameters file",
)
@click.option(
    "-p",
    "--params-in",
    type=click.Path(exists=True),
    help="Set of input run params to use from a previous run",
)
@click.option(
    "-a",
    "--save-all",
    is_flag=True,
    default=False,
    help="Save all parameters, even if unchanged from default",
)
@click.option(
    "-x",
    "--show-hidden",
    is_flag=True,
    default=False,
    help="Show hidden params which don't normally need changing",
)
@click.option(
    "-u",
    "--url",
    type=str,
    default="https://nf-co.re/launch",
    help="Customise the builder URL (for development work)",
)
@click.pass_context
def command_pipelines_launch(
    ctx,
    pipeline,
    id,
    revision,
    command_only,
    params_in,
    params_out,
    save_all,
    show_hidden,
    url,
):
    """
    Launch a pipeline using a web GUI or command line prompts.
    """
    pipelines_launch(ctx, pipeline, id, revision, command_only, params_in, params_out, save_all, show_hidden, url)


# nf-core pipelines list
@pipelines.command("list")
@click.argument("keywords", required=False, nargs=-1, metavar="<filter keywords>")
@click.option(
    "-s",
    "--sort",
    type=click.Choice(["release", "pulled", "name", "stars"]),
    default="release",
    help="How to sort listed pipelines",
)
@click.option("--json", is_flag=True, default=False, help="Print full output as JSON")
@click.option("--show-archived", is_flag=True, default=False, help="Print archived workflows")
@click.pass_context
def command_pipelines_list(ctx, keywords, sort, json, show_archived):
    """
    List available nf-core pipelines with local info.
    """
    pipelines_list(ctx, keywords, sort, json, show_archived)


# nf-core pipelines rocrate
@pipelines.command("rocrate")
@click.argument(
    "pipeline_dir",
    type=click.Path(exists=True),
    default=Path.cwd(),
    required=True,
    metavar="<pipeline directory>",
)
@click.option(
    "-j",
    "--json_path",
    default=Path.cwd(),
    type=str,
    help="Path to save RO Crate metadata json file to",
)
@click.option("-z", "--zip_path", type=str, help="Path to save RO Crate zip file to")
@click.option(
    "-pv",
    "--pipeline_version",
    type=str,
    help="Version of pipeline to use for RO Crate",
    default="",
)
@click.pass_context
def rocrate(
    ctx,
    pipeline_dir: str,
    json_path: str,
    zip_path: str,
    pipeline_version: str,
):
    """
    Make an Research Object Crate
    """
    pipelines_rocrate(ctx, pipeline_dir, json_path, zip_path, pipeline_version)


# nf-core pipelines sync
@pipelines.command("sync")
@click.pass_context
@click.option(
    "-d",
    "--dir",
    "directory",
    type=click.Path(exists=True),
    default=".",
    help=r"Pipeline directory. [dim]\[default: current working directory][/]",
)
@click.option(
    "-b",
    "--from-branch",
    type=str,
    help="The git branch to use to fetch workflow variables.",
)
@click.option(
    "-p",
    "--pull-request",
    is_flag=True,
    default=False,
    help="Make a GitHub pull-request with the changes.",
)
@click.option(
    "--force_pr",
    is_flag=True,
    default=False,
    help="Force the creation of a pull-request, even if there are no changes.",
)
@click.option("-g", "--github-repository", type=str, help="GitHub PR: target repository.")
@click.option("-u", "--username", type=str, help="GitHub PR: auth username.")
@click.option("-t", "--template-yaml", help="Pass a YAML file to customize the template")
def command_pipelines_sync(
    ctx, directory, from_branch, pull_request, github_repository, username, template_yaml, force_pr
):
    """
    Sync a pipeline [cyan i]TEMPLATE[/] branch with the nf-core template.
    """
    pipelines_sync(ctx, directory, from_branch, pull_request, github_repository, username, template_yaml, force_pr)


# nf-core pipelines bump-version
@pipelines.command("bump-version")
@click.pass_context
@click.argument("new_version", required=True, metavar="<new version>")
@click.option(
    "-d",
    "--dir",
    "directory",
    type=click.Path(exists=True),
    default=".",
    help=r"Pipeline directory. [dim]\[default: current working directory][/]",
)
@click.option(
    "-n",
    "--nextflow",
    is_flag=True,
    default=False,
    help="Bump required nextflow version instead of pipeline version",
)
def command_pipelines_bump_version(ctx, new_version, directory, nextflow):
    """
    Update nf-core pipeline version number with `nf-core pipelines bump-version`.
    """
    pipelines_bump_version(ctx, new_version, directory, nextflow)


# nf-core pipelines create-logo
@pipelines.command("create-logo")
@click.argument("logo-text", metavar="<logo_text>")
@click.option("-d", "--dir", "directory", type=click.Path(), default=".", help="Directory to save the logo in.")
@click.option(
    "-n",
    "--name",
    type=str,
    help="Name of the output file (with or without '.png' suffix).",
)
@click.option(
    "--theme",
    type=click.Choice(["light", "dark"]),
    default="light",
    help="Theme for the logo.",
    show_default=True,
)
@click.option(
    "--width",
    type=int,
    default=2300,
    help="Width of the logo in pixels.",
    show_default=True,
)
@click.option(
    "--format",
    type=click.Choice(["png", "svg"]),
    default="png",
    help="Image format of the logo, either PNG or SVG.",
    show_default=True,
)
@click.option(
    "-f",
    "--force",
    is_flag=True,
    default=False,
    help="Overwrite any files if they already exist",
)
def command_pipelines_create_logo(logo_text, directory, name, theme, width, format, force):
    """
    Generate a logo with the nf-core logo template.
    """
    pipelines_create_logo(logo_text, directory, name, theme, width, format, force)


# nf-core pipelines schema subcommands
@pipelines.group("schema")
def pipeline_schema():
    """
    Suite of tools for developers to manage pipeline schema.

    All nf-core pipelines should have a nextflow_schema.json file in their
    root directory that describes the different pipeline parameters.
    """
    pass


# nf-core pipelines schema validate
@pipeline_schema.command("validate")
@click.option(
    "-d",
    "--dir",
    "directory",
    type=click.Path(exists=True),
    default=".",
    help=r"Pipeline directory. [dim]\[default: current working directory][/]",
)
@click.argument("pipeline", required=True, metavar="<pipeline name>")
@click.argument("params", type=click.Path(exists=True), required=True, metavar="<JSON params file>")
def command_pipelines_schema_validate(directory, pipeline, params):
    """
    Validate a set of parameters against a pipeline schema.
    """
    if Path(directory, pipeline).exists():
        # this is a local pipeline
        pipeline = Path(directory, pipeline)

    pipelines_schema_validate(pipeline, params)


# nf-core pipelines schema build
@pipeline_schema.command("build")
@click.option(
    "-d",
    "--dir",
    "directory",
    type=click.Path(exists=True),
    default=".",
    help=r"Pipeline directory. [dim]\[default: current working directory][/]",
)
@click.option(
    "--no-prompts",
    is_flag=True,
    help="Do not confirm changes, just update parameters and exit",
)
@click.option(
    "--web-only",
    is_flag=True,
    help="Skip building using Nextflow config, just launch the web tool",
)
@click.option(
    "--url",
    type=str,
    default="https://nf-co.re/pipeline_schema_builder",
    help="Customise the builder URL (for development work)",
)
def command_pipelines_schema_build(directory, no_prompts, web_only, url):
    """
    Interactively build a pipeline schema from Nextflow params.
    """
    pipelines_schema_build(directory, no_prompts, web_only, url)


# nf-core pipelines schema lint
@pipeline_schema.command("lint")
@click.option(
    "-d",
    "--dir",
    "directory",
    type=click.Path(exists=True),
    default=".",
    help=r"Pipeline directory. [dim]\[default: current working directory][/]",
)
@click.argument(
    "schema_file",
    type=click.Path(exists=True),
    default="nextflow_schema.json",
    metavar="<pipeline schema>",
)
def command_pipelines_schema_lint(directory, schema_file):
    """
    Check that a given pipeline schema is valid.
    """
    pipelines_schema_lint(Path(directory, schema_file))


# nf-core pipelines schema docs
@pipeline_schema.command("docs")
@click.option(
    "-d",
    "--dir",
    "directory",
    type=click.Path(exists=True),
    default=".",
    help=r"Pipeline directory. [dim]\[default: current working directory][/]",
)
@click.argument(
    "schema_file",
    type=click.Path(exists=True),
    default="nextflow_schema.json",
    required=False,
    metavar="<pipeline schema>",
)
@click.option(
    "-o",
    "--output",
    type=str,
    metavar="<filename>",
    help="Output filename. Defaults to standard out.",
)
@click.option(
    "-x",
    "--format",
    type=click.Choice(["markdown", "html"]),
    default="markdown",
    help="Format to output docs in.",
)
@click.option("-f", "--force", is_flag=True, default=False, help="Overwrite existing files")
@click.option(
    "-c",
    "--columns",
    type=str,
    metavar="<columns_list>",
    help="CSV list of columns to include in the parameter tables (parameter,description,type,default,required,hidden)",
    default="parameter,description,type,default,required,hidden",
)
def command_pipelines_schema_docs(directory, schema_file, output, format, force, columns):
    """
    Outputs parameter documentation for a pipeline schema.
    """
    pipelines_schema_docs(Path(directory, schema_file), output, format, force, columns)


# nf-core modules subcommands
@nf_core_cli.group()
@click.option(
    "-g",
    "--git-remote",
    type=str,
    default=NF_CORE_MODULES_REMOTE,
    help="Remote git repo to fetch files from",
)
@click.option(
    "-b",
    "--branch",
    type=str,
    default=None,
    help="Branch of git repository hosting modules.",
)
@click.option(
    "-N",
    "--no-pull",
    is_flag=True,
    default=False,
    help="Do not pull in latest changes to local clone of modules repository.",
)
@click.pass_context
def modules(ctx, git_remote, branch, no_pull):
    """
    Commands to manage Nextflow DSL2 modules (tool wrappers).
    """
    # ensure that ctx.obj exists and is a dict (in case `cli()` is called
    # by means other than the `if` block below)
    ctx.ensure_object(dict)

    # Place the arguments in a context object
    ctx.obj["modules_repo_url"] = git_remote
    ctx.obj["modules_repo_branch"] = branch
    ctx.obj["modules_repo_no_pull"] = no_pull


# nf-core modules list subcommands
@modules.group("list")
@click.pass_context
def modules_list(ctx):
    """
    List modules in a local pipeline or remote repository.
    """
    pass


# nf-core modules list remote
@modules_list.command("remote")
@click.pass_context
@click.argument("keywords", required=False, nargs=-1, metavar="<filter keywords>")
@click.option("-j", "--json", is_flag=True, help="Print as JSON to stdout")
def command_modules_list_remote(ctx, keywords, json):
    """
    List modules in a remote GitHub repo [dim i](e.g [link=https://github.com/nf-core/modules]nf-core/modules[/])[/].
    """
    modules_list_remote(ctx, keywords, json)


# nf-core modules list local
@modules_list.command("local")
@click.pass_context
@click.argument("keywords", required=False, nargs=-1, metavar="<filter keywords>")
@click.option("-j", "--json", is_flag=True, help="Print as JSON to stdout")
@click.option(
    "-d",
    "--dir",
    "directory",
    type=click.Path(exists=True),
    default=".",
    help=r"Pipeline directory. [dim]\[default: Current working directory][/]",
)
def command_modules_list_local(ctx, keywords, json, directory):  # pylint: disable=redefined-builtin
    """
    List modules installed locally in a pipeline
    """
    modules_list_local(ctx, keywords, json, directory)


# nf-core modules install
@modules.command("install")
@click.pass_context
@click.argument(
    "tool",
    type=str,
    callback=normalize_case,
    required=False,
    metavar="<tool> or <tool/subtool>",
)
@click.option(
    "-d",
    "--dir",
    "directory",
    type=click.Path(exists=True),
    default=".",
    help=r"Pipeline directory. [dim]\[default: current working directory][/]",
)
@click.option(
    "-p",
    "--prompt",
    is_flag=True,
    default=False,
    help="Prompt for the version of the module",
)
@click.option(
    "-f",
    "--force",
    is_flag=True,
    default=False,
    help="Force reinstallation of module if it already exists",
)
@click.option("-s", "--sha", type=str, metavar="<commit sha>", help="Install module at commit SHA")
def command_modules_install(ctx, tool, directory, prompt, force, sha):
    """
    Install DSL2 modules within a pipeline.
    """
    modules_install(ctx, tool, directory, prompt, force, sha)


# nf-core modules update
@modules.command("update")
@click.pass_context
@click.argument(
    "tool",
    type=str,
    callback=normalize_case,
    required=False,
    metavar="<tool> or <tool/subtool>",
)
@click.option(
    "-d",
    "--dir",
    "directory",
    type=click.Path(exists=True),
    default=".",
    help=r"Pipeline directory. [dim]\[default: current working directory][/]",
)
@click.option("-f", "--force", is_flag=True, default=False, help="Force update of module")
@click.option(
    "-p",
    "--prompt",
    is_flag=True,
    default=False,
    help="Prompt for the version of the module",
)
@click.option(
    "--limit-output",
    "limit_output",
    is_flag=True,
    default=False,
    help="Limit output to only the difference in main.nf",
)
@click.option("-s", "--sha", type=str, metavar="<commit sha>", help="Install module at commit SHA")
@click.option(
    "-a",
    "--all",
    "install_all",
    is_flag=True,
    default=False,
    help="Update all modules installed in pipeline",
)
@click.option(
    "-x/-y",
    "--preview/--no-preview",
    is_flag=True,
    default=None,
    help="Preview / no preview of changes before applying",
)
@click.option(
    "-D",
    "--save-diff",
    type=str,
    metavar="<filename>",
    default=None,
    help="Save diffs to a file instead of updating in place",
)
@click.option(
    "-u",
    "--update-deps",
    is_flag=True,
    default=False,
    help="Automatically update all linked modules and subworkflows without asking for confirmation",
)
def command_modules_update(
    ctx,
    tool,
    directory,
    force,
    prompt,
    sha,
    install_all,
    preview,
    save_diff,
    update_deps,
    limit_output,
):
    """
    Update DSL2 modules within a pipeline.
    """
    modules_update(ctx, tool, directory, force, prompt, sha, install_all, preview, save_diff, update_deps, limit_output)


# nf-core modules patch
@modules.command("patch")
@click.pass_context
@click.argument(
    "tool",
    type=str,
    callback=normalize_case,
    required=False,
    metavar="<tool> or <tool/subtool>",
)
@click.option(
    "-d",
    "--dir",
    "directory",
    type=click.Path(exists=True),
    default=".",
    help=r"Pipeline directory. [dim]\[default: current working directory][/]",
)
@click.option("-r", "--remove", is_flag=True, default=False, help="Remove an existent patch file and regenerate it.")
def command_modules_patch(ctx, tool, directory, remove):
    """
    Create a patch file for minor changes in a module
    """
    modules_patch(ctx, tool, directory, remove)


# nf-core modules remove
@modules.command("remove")
@click.pass_context
@click.argument(
    "tool",
    type=str,
    callback=normalize_case,
    required=False,
    metavar="<tool> or <tool/subtool>",
)
@click.option(
    "-d",
    "--dir",
    "directory",
    type=click.Path(exists=True),
    default=".",
    help=r"Pipeline directory. [dim]\[default: current working directory][/]",
)
def command_modules_remove(ctx, directory, tool):
    """
    Remove a module from a pipeline.
    """
    modules_remove(ctx, directory, tool)


# nf-core modules create
@modules.command("create")
@click.pass_context
@click.argument("tool", type=str, required=False, metavar="<tool> or <tool/subtool>")
@click.option("-d", "--dir", "directory", type=click.Path(exists=True), default=".", metavar="<directory>")
@click.option(
    "-a",
    "--author",
    type=str,
    metavar="<author>",
    help="Module author's GitHub username prefixed with '@'",
)
@click.option(
    "-l",
    "--label",
    type=str,
    metavar="<process label>",
    help="Standard resource label for process",
)
@click.option(
    "-m",
    "--meta",
    is_flag=True,
    default=False,
    help="Use Groovy meta map for sample information",
)
@click.option(
    "-n",
    "--no-meta",
    is_flag=True,
    default=False,
    help="Don't use meta map for sample information",
)
@click.option(
    "-f",
    "--force",
    is_flag=True,
    default=False,
    help="Overwrite any files if they already exist",
)
@click.option(
    "-c",
    "--conda-name",
    type=str,
    default=None,
    help="Name of the conda package to use",
)
@click.option(
    "-p",
    "--conda-package-version",
    type=str,
    default=None,
    help="Version of conda package to use",
)
@click.option(
    "-i",
    "--empty-template",
    is_flag=True,
    default=False,
    help="Create a module from the template without TODOs or examples",
)
@click.option(
    "--migrate-pytest",
    is_flag=True,
    default=False,
    help="Migrate a module with pytest tests to nf-test",
)
def command_modules_create(
    ctx,
    tool,
    directory,
    author,
    label,
    meta,
    no_meta,
    force,
    conda_name,
    conda_package_version,
    empty_template,
    migrate_pytest,
):
    """
    Create a new DSL2 module from the nf-core template.
    """
    modules_create(
        ctx,
        tool,
        directory,
        author,
        label,
        meta,
        no_meta,
        force,
        conda_name,
        conda_package_version,
        empty_template,
        migrate_pytest,
    )


# nf-core modules test
@modules.command("test")
@click.pass_context
@click.argument("tool", type=str, callback=normalize_case, required=False, metavar="<tool> or <tool/subtool>")
@click.option(
    "-v",
    "--verbose",
    is_flag=True,
    default=False,
    help="Print verbose output to the console. Sets `--debug` inside the nf-test command.",
)
@click.option(
    "-d",
    "--dir",
    "directory",
    type=click.Path(exists=True),
    default=".",
    metavar="<nf-core/modules directory>",
)
@click.option(
    "-p",
    "--no-prompts",
    is_flag=True,
    default=False,
    help="Use defaults without prompting",
)
@click.option("-u", "--update", is_flag=True, default=False, help="Update existing snapshots")
@click.option(
    "-o",
    "--once",
    is_flag=True,
    default=False,
    help="Run tests only once. Don't check snapshot stability",
)
@click.option(
    "--profile",
    type=click.Choice(["docker", "singularity", "conda"]),
    default=None,
    help="Run tests with a specific profile",
)
@click.option(
    "--migrate-pytest",
    is_flag=True,
    default=False,
    help="Migrate a module with pytest tests to nf-test",
)
def command_modules_test(ctx, tool, directory, no_prompts, update, once, profile, migrate_pytest, verbose):
    """
    Run nf-test for a module.
    """
    if verbose:
        ctx.obj["verbose"] = verbose
    modules_test(ctx, tool, directory, no_prompts, update, once, profile, migrate_pytest)


# nf-core modules lint
@modules.command("lint")
@click.pass_context
@click.argument(
    "tool",
    type=str,
    callback=normalize_case,
    required=False,
    metavar="<tool> or <tool/subtool>",
)
@click.option(
    "-d",
    "--dir",
    "directory",
    type=click.Path(exists=True),
    default=".",
    metavar="<pipeline/modules directory>",
)
@click.option(
    "-r",
    "--registry",
    type=str,
    metavar="<registry>",
    default=None,
    help="Registry to use for containers. If not specified it will use docker.registry value in the nextflow.config file",
)
@click.option(
    "-k",
    "--key",
    type=str,
    metavar="<test>",
    multiple=True,
    help="Run only these lint tests",
)
@click.option("-a", "--all", is_flag=True, help="Run on all modules")
@click.option("-w", "--fail-warned", is_flag=True, help="Convert warn tests to failures")
@click.option("--local", is_flag=True, help="Run additional lint tests for local modules")
@click.option("--passed", is_flag=True, help="Show passed tests")
@click.option(
    "--sort-by",
    type=click.Choice(["module", "test"]),
    default="test",
    help="Sort lint output by module or test name.",
    show_default=True,
)
@click.option(
    "--fix-version",
    is_flag=True,
    help="Fix the module version if a newer version is available",
)
@click.option("--fix", is_flag=True, help="Fix all linting tests if possible.")
def command_modules_lint(
    ctx, tool, directory, registry, key, all, fail_warned, local, passed, sort_by, fix_version, fix
):
    """
    Lint one or more modules in a directory.
    """
    modules_lint(ctx, tool, directory, registry, key, all, fail_warned, local, passed, sort_by, fix_version, fix)


# nf-core modules info
@modules.command("info")
@click.pass_context
@click.argument(
    "tool",
    type=str,
    callback=normalize_case,
    required=False,
    metavar="<tool> or <tool/subtool>",
)
@click.option(
    "-d",
    "--dir",
    "directory",
    type=click.Path(exists=True),
    default=".",
    help=r"Pipeline directory. [dim]\[default: Current working directory][/]",
)
def command_modules_info(ctx, tool, directory):
    """
    Show developer usage information about a given module.
    """
    modules_info(ctx, tool, directory)


# nf-core modules bump-versions
@modules.command("bump-versions")
@click.pass_context
@click.argument(
    "tool",
    type=str,
    callback=normalize_case,
    required=False,
    metavar="<tool> or <tool/subtool>",
)
@click.option(
    "-d",
    "--dir",
    "directory",
    type=click.Path(exists=True),
    default=".",
    metavar="<nf-core/modules directory>",
)
@click.option("-a", "--all", is_flag=True, help="Run on all modules")
@click.option("-s", "--show-all", is_flag=True, help="Show up-to-date modules in results too")
def command_modules_bump_versions(ctx, tool, directory, all, show_all):
    """
    Bump versions for one or more modules in a clone of
    the nf-core/modules repo.
    """
    modules_bump_versions(ctx, tool, directory, all, show_all)


# nf-core subworkflows click command
@nf_core_cli.group()
@click.option(
    "-g",
    "--git-remote",
    type=str,
    default=NF_CORE_MODULES_REMOTE,
    help="Remote git repo to fetch files from",
)
@click.option(
    "-b",
    "--branch",
    type=str,
    default=None,
    help="Branch of git repository hosting modules.",
)
@click.option(
    "-N",
    "--no-pull",
    is_flag=True,
    default=False,
    help="Do not pull in latest changes to local clone of modules repository.",
)
@click.pass_context
def subworkflows(ctx, git_remote, branch, no_pull):
    """
    Commands to manage Nextflow DSL2 subworkflows (tool wrappers).
    """
    # ensure that ctx.obj exists and is a dict (in case `cli()` is called
    # by means other than the `if` block below)
    ctx.ensure_object(dict)

    # Place the arguments in a context object
    ctx.obj["modules_repo_url"] = git_remote
    ctx.obj["modules_repo_branch"] = branch
    ctx.obj["modules_repo_no_pull"] = no_pull


# nf-core subworkflows create
@subworkflows.command("create")
@click.pass_context
@click.argument("subworkflow", type=str, required=False, metavar="subworkflow name")
@click.option("-d", "--dir", "directory", type=click.Path(exists=True), default=".", metavar="<directory>")
@click.option(
    "-a",
    "--author",
    type=str,
    metavar="<author>",
    help="Module author's GitHub username prefixed with '@'",
)
@click.option(
    "-f",
    "--force",
    is_flag=True,
    default=False,
    help="Overwrite any files if they already exist",
)
@click.option(
    "--migrate-pytest",
    is_flag=True,
    default=False,
    help="Migrate a module with pytest tests to nf-test",
)
def command_subworkflows_create(ctx, subworkflow, directory, author, force, migrate_pytest):
    """
    Create a new subworkflow from the nf-core template.
    """
    subworkflows_create(ctx, subworkflow, directory, author, force, migrate_pytest)


# nf-core subworkflows test
@subworkflows.command("test")
@click.pass_context
@click.argument(
    "subworkflow",
    type=str,
    callback=normalize_case,
    required=False,
    metavar="subworkflow name",
)
@click.option(
    "-d",
    "--dir",
    "directory",
    type=click.Path(exists=True),
    default=".",
    metavar="<nf-core/modules directory>",
)
@click.option(
    "-p",
    "--no-prompts",
    is_flag=True,
    default=False,
    help="Use defaults without prompting",
)
@click.option("-u", "--update", is_flag=True, default=False, help="Update existing snapshots")
@click.option(
    "-o",
    "--once",
    is_flag=True,
    default=False,
    help="Run tests only once. Don't check snapshot stability",
)
@click.option(
    "--profile",
    type=click.Choice(["docker", "singularity", "conda"]),
    default=None,
    help="Run tests with a specific profile",
)
@click.option(
    "--migrate-pytest",
    is_flag=True,
    default=False,
    help="Migrate a subworkflow with pytest tests to nf-test",
)
def command_subworkflows_test(ctx, subworkflow, directory, no_prompts, update, once, profile, migrate_pytest):
    """
    Run nf-test for a subworkflow.
    """
    subworkflows_test(ctx, subworkflow, directory, no_prompts, update, once, profile, migrate_pytest)


# nf-core subworkflows list subcommands
@subworkflows.group("list")
@click.pass_context
def subworkflows_list(ctx):
    """
    List subworkflows in a local pipeline or remote repository.
    """
    pass


# nf-core subworkflows list remote
@subworkflows_list.command("remote")
@click.pass_context
@click.argument("keywords", required=False, nargs=-1, metavar="<filter keywords>")
@click.option("-j", "--json", is_flag=True, help="Print as JSON to stdout")
def command_subworkflows_list_remote(ctx, keywords, json):
    """
    List subworkflows in a remote GitHub repo [dim i](e.g [link=https://github.com/nf-core/modules]nf-core/modules[/])[/].
    """
    subworkflows_list_remote(ctx, keywords, json)


# nf-core subworkflows list local
@subworkflows_list.command("local")
@click.pass_context
@click.argument("keywords", required=False, nargs=-1, metavar="<filter keywords>")
@click.option("-j", "--json", is_flag=True, help="Print as JSON to stdout")
@click.option(
    "-d",
    "--dir",
    "directory",
    type=click.Path(exists=True),
    default=".",
    help=r"Pipeline directory. [dim]\[default: Current working directory][/]",
)
def command_subworkflows_list_local(ctx, keywords, json, directory):  # pylint: disable=redefined-builtin
    """
    List subworkflows installed locally in a pipeline
    """
    subworkflows_list_local(ctx, keywords, json, directory)


# nf-core subworkflows lint
@subworkflows.command("lint")
@click.pass_context
@click.argument(
    "subworkflow",
    type=str,
    callback=normalize_case,
    required=False,
    metavar="subworkflow name",
)
@click.option(
    "-d",
    "--dir",
    "directory",
    type=click.Path(exists=True),
    default=".",
    metavar="<pipeline/modules directory>",
)
@click.option(
    "-r",
    "--registry",
    type=str,
    metavar="<registry>",
    default=None,
    help="Registry to use for containers. If not specified it will use docker.registry value in the nextflow.config file",
)
@click.option(
    "-k",
    "--key",
    type=str,
    metavar="<test>",
    multiple=True,
    help="Run only these lint tests",
)
@click.option("-a", "--all", is_flag=True, help="Run on all subworkflows")
@click.option("-w", "--fail-warned", is_flag=True, help="Convert warn tests to failures")
@click.option("--local", is_flag=True, help="Run additional lint tests for local subworkflows")
@click.option("--passed", is_flag=True, help="Show passed tests")
@click.option(
    "--sort-by",
    type=click.Choice(["subworkflow", "test"]),
    default="test",
    help="Sort lint output by subworkflow or test name.",
    show_default=True,
)
@click.option("--fix", is_flag=True, help="Fix all linting tests if possible.")
def command_subworkflows_lint(
    ctx, subworkflow, directory, registry, key, all, fail_warned, local, passed, sort_by, fix
):
    """
    Lint one or more subworkflows in a directory.
    """
    subworkflows_lint(ctx, subworkflow, directory, registry, key, all, fail_warned, local, passed, sort_by, fix)


# nf-core subworkflows info
@subworkflows.command("info")
@click.pass_context
@click.argument(
    "subworkflow",
    type=str,
    callback=normalize_case,
    required=False,
    metavar="subworkflow name",
)
@click.option(
    "-d",
    "--dir",
    "directory",
    type=click.Path(exists=True),
    default=".",
    help=r"Pipeline directory. [dim]\[default: Current working directory][/]",
)
def command_subworkflows_info(ctx, subworkflow, directory):
    """
    Show developer usage information about a given subworkflow.
    """
    subworkflows_info(ctx, subworkflow, directory)


# nf-core subworkflows install
@subworkflows.command("install")
@click.pass_context
@click.argument(
    "subworkflow",
    type=str,
    callback=normalize_case,
    required=False,
    metavar="subworkflow name",
)
@click.option(
    "-d",
    "--dir",
    "directory",
    type=click.Path(exists=True),
    default=".",
    help=r"Pipeline directory. [dim]\[default: current working directory][/]",
)
@click.option(
    "-p",
    "--prompt",
    is_flag=True,
    default=False,
    help="Prompt for the version of the subworkflow",
)
@click.option(
    "-f",
    "--force",
    is_flag=True,
    default=False,
    help="Force reinstallation of subworkflow if it already exists",
)
@click.option(
    "-s",
    "--sha",
    type=str,
    metavar="<commit sha>",
    help="Install subworkflow at commit SHA",
)
def command_subworkflows_install(ctx, subworkflow, directory, prompt, force, sha):
    """
    Install DSL2 subworkflow within a pipeline.
    """
    subworkflows_install(ctx, subworkflow, directory, prompt, force, sha)


# nf-core subworkflows patch
@subworkflows.command("patch")
@click.pass_context
@click.argument("tool", type=str, required=False, metavar="<tool> or <tool/subtool>")
@click.option(
    "-d",
    "--dir",
    type=click.Path(exists=True),
    default=".",
    help=r"Pipeline directory. [dim]\[default: current working directory][/]",
)
@click.option("-r", "--remove", is_flag=True, default=False, help="Remove an existent patch file and regenerate it.")
def subworkflows_patch(ctx, tool, dir, remove):
    """
    Create a patch file for minor changes in a subworkflow

    Checks if a subworkflow has been modified locally and creates a patch file
    describing how the module has changed from the remote version
    """
    from nf_core.subworkflows import SubworkflowPatch

    try:
        subworkflow_patch = SubworkflowPatch(
            dir,
            ctx.obj["modules_repo_url"],
            ctx.obj["modules_repo_branch"],
            ctx.obj["modules_repo_no_pull"],
        )
        if remove:
            subworkflow_patch.remove(tool)
        else:
            subworkflow_patch.patch(tool)
    except (UserWarning, LookupError) as e:
        log.error(e)
        sys.exit(1)


# nf-core subworkflows remove
@subworkflows.command("remove")
@click.pass_context
@click.argument(
    "subworkflow",
    type=str,
    callback=normalize_case,
    required=False,
    metavar="subworkflow name",
)
@click.option(
    "-d",
    "--dir",
    "directory",
    type=click.Path(exists=True),
    default=".",
    help=r"Pipeline directory. [dim]\[default: current working directory][/]",
)
def command_subworkflows_remove(ctx, directory, subworkflow):
    """
    Remove a subworkflow from a pipeline.
    """
    subworkflows_remove(ctx, directory, subworkflow)


# nf-core subworkflows update
@subworkflows.command("update")
@click.pass_context
@click.argument(
    "subworkflow",
    type=str,
    callback=normalize_case,
    required=False,
    metavar="subworkflow name",
)
@click.option(
    "-d",
    "--dir",
    "directory",
    type=click.Path(exists=True),
    default=".",
    help=r"Pipeline directory. [dim]\[default: current working directory][/]",
)
@click.option("-f", "--force", is_flag=True, default=False, help="Force update of subworkflow")
@click.option(
    "-p",
    "--prompt",
    is_flag=True,
    default=False,
    help="Prompt for the version of the subworkflow",
)
@click.option(
    "-s",
    "--sha",
    type=str,
    metavar="<commit sha>",
    help="Install subworkflow at commit SHA",
)
@click.option(
    "-l",
    "--limit-output",
    "limit_output",
    is_flag=True,
    default=False,
    help="Limit output to only the difference in main.nf",
)
@click.option(
    "-a",
    "--all",
    "install_all",
    is_flag=True,
    default=False,
    help="Update all subworkflow installed in pipeline",
)
@click.option(
    "-x/-y",
    "--preview/--no-preview",
    is_flag=True,
    default=None,
    help="Preview / no preview of changes before applying",
)
@click.option(
    "-D",
    "--save-diff",
    type=str,
    metavar="<filename>",
    default=None,
    help="Save diffs to a file instead of updating in place",
)
@click.option(
    "-u",
    "--update-deps",
    is_flag=True,
    default=False,
    help="Automatically update all linked modules and subworkflows without asking for confirmation",
)
def command_subworkflows_update(
    ctx,
    subworkflow,
    directory,
    force,
    prompt,
    sha,
    install_all,
    preview,
    save_diff,
    update_deps,
    limit_output,
):
    """
    Update DSL2 subworkflow within a pipeline.
    """
    subworkflows_update(
        ctx, subworkflow, directory, force, prompt, sha, install_all, preview, save_diff, update_deps, limit_output
    )


<<<<<<< HEAD
# nf-core configs subcommands
@nf_core_cli.group()
@click.pass_context
def configs(ctx):
    """
    Commands to manage nf-core configs.
=======
# nf-core test-dataset subcommands
@nf_core_cli.group()
@click.pass_context
def test_datasets(ctx):
    """
    Commands to manage nf-core test datasets.
>>>>>>> 8bc43051
    """
    # ensure that ctx.obj exists and is a dict (in case `cli()` is called
    # by means other than the `if` block below)
    ctx.ensure_object(dict)


<<<<<<< HEAD
# nf-core configs create
@configs.command("create")
@click.pass_context
def create_configs(ctx):
    """
    Command to interactively create a nextflow or nf-core config
    """
    from nf_core.configs.create import ConfigsCreateApp

    try:
        log.info("Launching interactive nf-core configs creation tool.")
        app = ConfigsCreateApp()
        app.run()
        sys.exit(app.return_code or 0)
    except UserWarning as e:
        log.error(e)
        sys.exit(1)
=======
# nf-core test-dataset search
@test_datasets.command("search")
@click.pass_context
@click.option("-b", "--branch", type=str, help="Branch in the test-datasets repository to reduce search to")
@click.option(
    "-p",
    "--generate-nf-path",
    is_flag=True,
    default=False,
    help="Auto-generate a file path for use in nextflow code based on the branch and query result",
)
@click.option(
    "-u",
    "--generate-dl-url",
    is_flag=True,
    default=False,
    help="Auto-generate a github url for downloading the test data file based on the branch and query result",
)
def command_test_dataset_search(ctx, branch, generate_nf_path, generate_dl_url):
    """
    Interactively search for files on a specified branch in the nf-core/test-datasets repository on github.
    """
    test_datasets_search(ctx, branch, generate_nf_path, generate_dl_url)


# nf-core test-dataset search
@test_datasets.command("list")
@click.pass_context
@click.option("-b", "--branch", type=str, help="Branch in the test-datasets repository to reduce search to")
@click.option(
    "-p",
    "--generate-nf-path",
    is_flag=True,
    default=False,
    help="Auto-generate a file path for use in nextflow code based on the branch and query result",
)
@click.option(
    "-u",
    "--generate-dl-url",
    is_flag=True,
    default=False,
    help="Auto-generate a github url for downloading the test data file based on the branch and query result",
)
def command_test_dataset_list_remote(ctx, branch, generate_nf_path, generate_dl_url):
    """
    List all data files for a specified branch in the nf-core/test-datasets repository on github.
    """
    test_datasets_list_remote(ctx, branch, generate_nf_path, generate_dl_url)


# nf-core test-datasets list-branches
@test_datasets.command("list-branches")
@click.pass_context
def command_test_datasets_list_branches(ctx):
    """
    List all remote branches with pipeline or module data in the nf-core/test-dataset repository on github
    """
    test_datasets_list_branches(ctx)
>>>>>>> 8bc43051


## DEPRECATED commands since v3.0.0


# nf-core schema subcommands (deprecated)
@nf_core_cli.group(deprecated=True, hidden=True)
def schema():
    """
    Use `nf-core pipelines schema <command>` instead.
    """
    pass


# nf-core schema validate (deprecated)
@schema.command("validate", deprecated=True)
@click.argument("pipeline", required=True, metavar="<pipeline name>")
@click.argument("params", type=click.Path(exists=True), required=True, metavar="<JSON params file>")
def command_schema_validate(pipeline, params):
    """
    Use `nf-core pipelines schema validate` instead.
    """
    log.warning(
        "The `[magenta]nf-core schema validate[/]` command is deprecated. Use `[magenta]nf-core pipelines schema validate[/]` instead."
    )
    pipelines_schema_validate(pipeline, params)


# nf-core schema build (deprecated)
@schema.command("build", deprecated=True)
@click.option(
    "-d",
    "--dir",
    "directory",
    type=click.Path(exists=True),
    default=".",
    help=r"Pipeline directory. [dim]\[default: current working directory][/]",
)
@click.option(
    "--no-prompts",
    is_flag=True,
    help="Do not confirm changes, just update parameters and exit",
)
@click.option(
    "--web-only",
    is_flag=True,
    help="Skip building using Nextflow config, just launch the web tool",
)
@click.option(
    "--url",
    type=str,
    default="https://oldsite.nf-co.re/pipeline_schema_builder",
    help="Customise the builder URL (for development work)",
)
def command_schema_build(directory, no_prompts, web_only, url):
    """
    Use `nf-core pipelines schema build` instead.
    """
    log.warning(
        "The `[magenta]nf-core schema build[/]` command is deprecated. Use `[magenta]nf-core pipelines schema build[/]` instead."
    )
    pipelines_schema_build(directory, no_prompts, web_only, url)


# nf-core schema lint (deprecated)
@schema.command("lint", deprecated=True)
@click.argument(
    "schema_path",
    type=click.Path(exists=True),
    default="nextflow_schema.json",
    metavar="<pipeline schema>",
)
def command_schema_lint(schema_path):
    """
    Use `nf-core pipelines schema lint` instead.
    """
    log.warning(
        "The `[magenta]nf-core schema lint[/]` command is deprecated. Use `[magenta]nf-core pipelines schema lint[/]` instead."
    )
    pipelines_schema_lint(schema_path)


# nf-core schema docs (deprecated)
@schema.command("docs", deprecated=True)
@click.argument(
    "schema_path",
    type=click.Path(exists=True),
    default="nextflow_schema.json",
    required=False,
    metavar="<pipeline schema>",
)
@click.option(
    "-o",
    "--output",
    type=str,
    metavar="<filename>",
    help="Output filename. Defaults to standard out.",
)
@click.option(
    "-x",
    "--format",
    type=click.Choice(["markdown", "html"]),
    default="markdown",
    help="Format to output docs in.",
)
@click.option("-f", "--force", is_flag=True, default=False, help="Overwrite existing files")
@click.option(
    "-c",
    "--columns",
    type=str,
    metavar="<columns_list>",
    help="CSV list of columns to include in the parameter tables (parameter,description,type,default,required,hidden)",
    default="parameter,description,type,default,required,hidden",
)
def command_schema_docs(schema_path, output, format, force, columns):
    """
    Use `nf-core pipelines schema docs` instead.
    """
    log.warning(
        "The `[magenta]nf-core schema docs[/]` command is deprecated. Use `[magenta]nf-core pipelines schema docs[/]` instead."
    )
    pipelines_schema_docs(schema_path, output, format, force, columns)


# nf-core create-logo (deprecated)
@nf_core_cli.command("create-logo", deprecated=True, hidden=True)
@click.argument("logo-text", metavar="<logo_text>")
@click.option("-d", "--dir", "directory", type=click.Path(), default=".", help="Directory to save the logo in.")
@click.option(
    "-n",
    "--name",
    type=str,
    help="Name of the output file (with or without '.png' suffix).",
)
@click.option(
    "--theme",
    type=click.Choice(["light", "dark"]),
    default="light",
    help="Theme for the logo.",
    show_default=True,
)
@click.option(
    "--width",
    type=int,
    default=2300,
    help="Width of the logo in pixels.",
    show_default=True,
)
@click.option(
    "--format",
    type=click.Choice(["png", "svg"]),
    default="png",
    help="Image format of the logo, either PNG or SVG.",
    show_default=True,
)
@click.option(
    "-f",
    "--force",
    is_flag=True,
    default=False,
    help="Overwrite any files if they already exist",
)
def command_create_logo(logo_text, directory, name, theme, width, format, force):
    """
    Use `nf-core pipelines create-logo` instead.
    """
    log.warning(
        "The `[magenta]nf-core create-logo[/]` command is deprecated. Use `[magenta]nf-core pipeliness create-logo[/]` instead."
    )
    pipelines_create_logo(logo_text, directory, name, theme, width, format, force)


# nf-core sync (deprecated)
@nf_core_cli.command("sync", hidden=True, deprecated=True)
@click.pass_context
@click.option(
    "-d",
    "--dir",
    "directory",
    type=click.Path(exists=True),
    default=".",
    help=r"Pipeline directory. [dim]\[default: current working directory][/]",
)
@click.option(
    "-b",
    "--from-branch",
    type=str,
    help="The git branch to use to fetch workflow variables.",
)
@click.option(
    "-p",
    "--pull-request",
    is_flag=True,
    default=False,
    help="Make a GitHub pull-request with the changes.",
)
@click.option(
    "--force_pr",
    is_flag=True,
    default=False,
    help="Force the creation of a pull-request, even if there are no changes.",
)
@click.option("-g", "--github-repository", type=str, help="GitHub PR: target repository.")
@click.option("-u", "--username", type=str, help="GitHub PR: auth username.")
@click.option("-t", "--template-yaml", help="Pass a YAML file to customize the template")
def command_sync(ctx, directory, from_branch, pull_request, github_repository, username, template_yaml, force_pr):
    """
    Use `nf-core pipelines sync` instead.
    """
    log.warning(
        "The `[magenta]nf-core sync[/]` command is deprecated. Use `[magenta]nf-core pipelines sync[/]` instead."
    )
    pipelines_sync(ctx, directory, from_branch, pull_request, github_repository, username, template_yaml, force_pr)


# nf-core bump-version (deprecated)
@nf_core_cli.command("bump-version", hidden=True, deprecated=True)
@click.pass_context
@click.argument("new_version", default="")
@click.option(
    "-d",
    "--dir",
    "directory",
    type=click.Path(exists=True),
    default=".",
    help=r"Pipeline directory. [dim]\[default: current working directory][/]",
)
@click.option(
    "-n",
    "--nextflow",
    is_flag=True,
    default=False,
    help="Bump required nextflow version instead of pipeline version",
)
def command_bump_version(ctx, new_version, directory, nextflow):
    """
    Use `nf-core pipelines bump-version` instead.
    """
    log.warning(
        "The `[magenta]nf-core bump-version[/]` command is deprecated. Use `[magenta]nf-core pipelines bump-version[/]` instead."
    )
    pipelines_bump_version(ctx, new_version, directory, nextflow)


# nf-core list (deprecated)
@nf_core_cli.command("list", deprecated=True, hidden=True)
@click.argument("keywords", required=False, nargs=-1, metavar="<filter keywords>")
@click.option(
    "-s",
    "--sort",
    type=click.Choice(["release", "pulled", "name", "stars"]),
    default="release",
    help="How to sort listed pipelines",
)
@click.option("--json", is_flag=True, default=False, help="Print full output as JSON")
@click.option("--show-archived", is_flag=True, default=False, help="Print archived workflows")
@click.pass_context
def command_list(ctx, keywords, sort, json, show_archived):
    """
    DEPREUse `nf-core pipelines list` instead.CATED
    """
    log.warning(
        "The `[magenta]nf-core list[/]` command is deprecated. Use `[magenta]nf-core pipelines list[/]` instead."
    )
    pipelines_list(ctx, keywords, sort, json, show_archived)


# nf-core launch (deprecated)
@nf_core_cli.command("launch", deprecated=True, hidden=True)
@click.argument("pipeline", required=False, metavar="<pipeline name>")
@click.option("-r", "--revision", help="Release/branch/SHA of the project to run (if remote)")
@click.option("-i", "--id", help="ID for web-gui launch parameter set")
@click.option(
    "-c",
    "--command-only",
    is_flag=True,
    default=False,
    help="Create Nextflow command with params (no params file)",
)
@click.option(
    "-o",
    "--params-out",
    type=click.Path(),
    default=os.path.join(os.getcwd(), "nf-params.json"),
    help="Path to save run parameters file",
)
@click.option(
    "-p",
    "--params-in",
    type=click.Path(exists=True),
    help="Set of input run params to use from a previous run",
)
@click.option(
    "-a",
    "--save-all",
    is_flag=True,
    default=False,
    help="Save all parameters, even if unchanged from default",
)
@click.option(
    "-x",
    "--show-hidden",
    is_flag=True,
    default=False,
    help="Show hidden params which don't normally need changing",
)
@click.option(
    "-u",
    "--url",
    type=str,
    default="https://nf-co.re/launch",
    help="Customise the builder URL (for development work)",
)
@click.pass_context
def command_launch(
    ctx,
    pipeline,
    id,
    revision,
    command_only,
    params_in,
    params_out,
    save_all,
    show_hidden,
    url,
):
    """
    Use `nf-core pipelines launch` instead.
    """
    log.warning(
        "The `[magenta]nf-core launch[/]` command is deprecated. Use `[magenta]nf-core pipelines launch[/]` instead."
    )
    pipelines_launch(ctx, pipeline, id, revision, command_only, params_in, params_out, save_all, show_hidden, url)


# nf-core create-params-file (deprecated)
@nf_core_cli.command("create-params-file", deprecated=True, hidden=True)
@click.argument("pipeline", required=False, metavar="<pipeline name>")
@click.option("-r", "--revision", help="Release/branch/SHA of the pipeline (if remote)")
@click.option(
    "-o",
    "--output",
    type=str,
    default="nf-params.yml",
    metavar="<filename>",
    help="Output filename. Defaults to `nf-params.yml`.",
)
@click.option("-f", "--force", is_flag=True, default=False, help="Overwrite existing files")
@click.option(
    "-x",
    "--show-hidden",
    is_flag=True,
    default=False,
    help="Show hidden params which don't normally need changing",
)
def command_create_params_file(pipeline, revision, output, force, show_hidden):
    """
    Use `nf-core pipelines create-params-file` instead.
    """
    log.warning(
        "The `[magenta]nf-core create-params-file[/]` command is deprecated. Use `[magenta]nf-core pipelines create-params-file[/]` instead."
    )
    pipelines_create_params_file(pipeline, revision, output, force, show_hidden)


# nf-core download (deprecated)
@nf_core_cli.command("download", deprecated=True, hidden=True)
@click.argument("pipeline", required=False, metavar="<pipeline name>")
@click.option(
    "-r",
    "--revision",
    multiple=True,
    help="Pipeline release to download. Multiple invocations are possible, e.g. `-r 1.1 -r 1.2`",
)
@click.option("-o", "--outdir", type=str, help="Output directory")
@click.option(
    "-x",
    "--compress",
    type=click.Choice(["tar.gz", "tar.bz2", "zip", "none"]),
    help="Archive compression type",
)
@click.option("-f", "--force", is_flag=True, default=False, help="Overwrite existing files")
@click.option(
    "-t",
    "--tower",
    is_flag=True,
    default=False,
    hidden=True,
    help="Download for Seqera Platform. DEPRECATED: Please use `--platform` instead.",
)
@click.option(
    "--platform",
    is_flag=True,
    default=False,
    help="Download for Seqera Platform (formerly Nextflow Tower)",
)
@click.option(
    "-d",
    "--download-configuration",
    is_flag=True,
    default=False,
    help="Include configuration profiles in download. Not available with `--platform`",
)
@click.option(
    "--tag",
    multiple=True,
    help="Add custom alias tags to `--platform` downloads. For example, `--tag \"3.10=validated\"` adds the custom 'validated' tag to the 3.10 release.",
)
@click.option(
    "-s",
    "--container-system",
    type=click.Choice(["none", "singularity"]),
    help="Download container images of required software.",
)
@click.option(
    "-l",
    "--container-library",
    multiple=True,
    help="Container registry/library or mirror to pull images from.",
)
@click.option(
    "-u",
    "--container-cache-utilisation",
    type=click.Choice(["amend", "copy", "remote"]),
    help="Utilise a `singularity.cacheDir` in the download process, if applicable.",
)
@click.option(
    "-i",
    "--container-cache-index",
    type=str,
    help="List of images already available in a remote `singularity.cacheDir`.",
)
@click.option(
    "-p",
    "--parallel-downloads",
    type=int,
    default=4,
    help="Number of parallel image downloads",
)
@click.pass_context
def command_download(
    ctx,
    pipeline,
    revision,
    outdir,
    compress,
    force,
    tower,
    platform,
    download_configuration,
    tag,
    container_system,
    container_library,
    container_cache_utilisation,
    container_cache_index,
    parallel_downloads,
):
    """
    Use `nf-core pipelines download` instead.
    """
    log.warning(
        "The `[magenta]nf-core download[/]` command is deprecated. Use `[magenta]nf-core pipelines download[/]` instead."
    )
    pipelines_download(
        ctx,
        pipeline,
        revision,
        outdir,
        compress,
        force,
        platform or tower,
        download_configuration,
        tag,
        container_system,
        container_library,
        container_cache_utilisation,
        container_cache_index,
        parallel_downloads,
    )


# nf-core lint (deprecated)
@nf_core_cli.command("lint", hidden=True, deprecated=True)
@click.option(
    "-d",
    "--dir",
    "directory",
    type=click.Path(exists=True),
    default=".",
    help=r"Pipeline directory [dim]\[default: current working directory][/]",
)
@click.option(
    "--release",
    is_flag=True,
    default=Path(os.environ.get("GITHUB_REF", "").strip(" '\"")).parent.name in ["master", "main"]
    and os.environ.get("GITHUB_REPOSITORY", "").startswith("nf-core/")
    and not os.environ.get("GITHUB_REPOSITORY", "") == "nf-core/tools",
    help="Execute additional checks for release-ready workflows.",
)
@click.option(
    "-f",
    "--fix",
    type=str,
    metavar="<test>",
    multiple=True,
    help="Attempt to automatically fix specified lint test",
)
@click.option(
    "-k",
    "--key",
    type=str,
    metavar="<test>",
    multiple=True,
    help="Run only these lint tests",
)
@click.option("-p", "--show-passed", is_flag=True, help="Show passing tests on the command line")
@click.option("-i", "--fail-ignored", is_flag=True, help="Convert ignored tests to failures")
@click.option("-w", "--fail-warned", is_flag=True, help="Convert warn tests to failures")
@click.option(
    "--markdown",
    type=str,
    metavar="<filename>",
    help="File to write linting results to (Markdown)",
)
@click.option(
    "--json",
    type=str,
    metavar="<filename>",
    help="File to write linting results to (JSON)",
)
@click.option(
    "--sort-by",
    type=click.Choice(["module", "test"]),
    default="test",
    help="Sort lint output by module or test name.",
    show_default=True,
)
@click.pass_context
def command_lint(
    ctx,
    directory,
    release,
    fix,
    key,
    show_passed,
    fail_ignored,
    fail_warned,
    markdown,
    json,
    sort_by,
):
    """
    Use `nf-core pipelines lint` instead.
    """
    log.warning(
        "The `[magenta]nf-core lint[/]` command is deprecated. Use `[magenta]nf-core pipelines lint[/]` instead."
    )
    pipelines_lint(ctx, directory, release, fix, key, show_passed, fail_ignored, fail_warned, markdown, json, sort_by)


# nf-core create (deprecated)
@nf_core_cli.command("create", hidden=True, deprecated=True)
@click.option(
    "-n",
    "--name",
    type=str,
    help="The name of your new pipeline",
)
@click.option("-d", "--description", type=str, help="A short description of your pipeline")
@click.option("-a", "--author", type=str, help="Name of the main author(s)")
@click.option("--version", type=str, default="1.0.0dev", help="The initial version number to use")
@click.option("-f", "--force", is_flag=True, default=False, help="Overwrite output directory if it already exists")
@click.option("-o", "--outdir", help="Output directory for new pipeline (default: pipeline name)")
@click.option("-t", "--template-yaml", help="Pass a YAML file to customize the template")
@click.option("--plain", is_flag=True, help="Use the standard nf-core template")
@click.option(
    "--organisation",
    type=str,
    default="nf-core",
    help="The name of the GitHub organisation where the pipeline will be hosted (default: nf-core)",
)
@click.pass_context
def command_create(ctx, name, description, author, version, force, outdir, template_yaml, plain, organisation):
    """
    Use `nf-core pipelines create` instead.
    """
    log.warning(
        "The `[magenta]nf-core create[/]` command is deprecated. Use `[magenta]nf-core pipelines create[/]` instead."
    )
    pipelines_create(ctx, name, description, author, version, force, outdir, template_yaml, organisation)


# Main script is being run - launch the CLI
if __name__ == "__main__":
    run_nf_core()<|MERGE_RESOLUTION|>--- conflicted
+++ resolved
@@ -82,17 +82,14 @@
     "nf-core": [
         {
             "name": "Commands",
-<<<<<<< HEAD
             "commands": [
                 "pipelines",
                 "modules",
                 "subworkflows",
                 "configs",
                 "interface",
+                "test-datasets",
             ],
-=======
-            "commands": ["pipelines", "modules", "subworkflows", "interface", "test-datasets"],
->>>>>>> 8bc43051
         },
     ],
     "nf-core pipelines": [
@@ -133,20 +130,17 @@
             "commands": ["create", "lint", "test"],
         },
     ],
-<<<<<<< HEAD
     "nf-core configs": [
         {
             "name": "Config commands",
             "commands": ["create"],
         },
     ],
-=======
     "nf-core pipelines schema": [{"name": "Schema commands", "commands": ["validate", "build", "lint", "docs"]}],
     "nf-core test-datasets": [{"name": "For developers", "commands": ["search", "list", "list-branches"]}],
 }
 click.rich_click.OPTION_GROUPS = {
     "nf-core modules list local": [{"options": ["--dir", "--json", "--help"]}],
->>>>>>> 8bc43051
 }
 # Set up rich stderr console
 stderr = rich.console.Console(stderr=True, force_terminal=rich_force_colors())
@@ -1864,28 +1858,29 @@
     )
 
 
-<<<<<<< HEAD
 # nf-core configs subcommands
 @nf_core_cli.group()
 @click.pass_context
 def configs(ctx):
     """
     Commands to manage nf-core configs.
-=======
-# nf-core test-dataset subcommands
-@nf_core_cli.group()
-@click.pass_context
-def test_datasets(ctx):
-    """
-    Commands to manage nf-core test datasets.
->>>>>>> 8bc43051
     """
     # ensure that ctx.obj exists and is a dict (in case `cli()` is called
     # by means other than the `if` block below)
     ctx.ensure_object(dict)
 
-
-<<<<<<< HEAD
+# nf-core test-dataset subcommands
+@nf_core_cli.group()
+@click.pass_context
+def test_datasets(ctx):
+    """
+    Commands to manage nf-core test datasets.
+    """
+    # ensure that ctx.obj exists and is a dict (in case `cli()` is called
+    # by means other than the `if` block below)
+    ctx.ensure_object(dict)
+
+
 # nf-core configs create
 @configs.command("create")
 @click.pass_context
@@ -1903,7 +1898,7 @@
     except UserWarning as e:
         log.error(e)
         sys.exit(1)
-=======
+
 # nf-core test-dataset search
 @test_datasets.command("search")
 @click.pass_context
@@ -1962,7 +1957,6 @@
     List all remote branches with pipeline or module data in the nf-core/test-dataset repository on github
     """
     test_datasets_list_branches(ctx)
->>>>>>> 8bc43051
 
 
 ## DEPRECATED commands since v3.0.0
