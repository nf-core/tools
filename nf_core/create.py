"""Creates a nf-core pipeline matching the current
organization's specification based on a template.
"""
import configparser
import logging
import os
import random
import re
import shutil
import sys
import time
from pathlib import Path

import filetype
import git
import jinja2
import questionary
import requests
import yaml

import nf_core
import nf_core.schema
import nf_core.utils
from nf_core.lint_utils import run_prettier_on_file

log = logging.getLogger(__name__)


class PipelineCreate:
    """Creates a nf-core pipeline a la carte from the nf-core best-practice template.

    Args:
        name (str): Name for the pipeline.
        description (str): Description for the pipeline.
        author (str): Authors name of the pipeline.
        version (str): Version flag. Semantic versioning only. Defaults to `1.0dev`.
        no_git (bool): Prevents the creation of a local Git repository for the pipeline. Defaults to False.
        force (bool): Overwrites a given workflow directory with the same name. Defaults to False.
            May the force be with you.
        outdir (str): Path to the local output directory.
        template_yaml_path (str): Path to template.yml file for pipeline creation settings.
        plain (bool): If true the Git repository will be initialized plain.
        default_branch (str): Specifies the --initial-branch name.
    """

    def __init__(
        self,
        name,
        description,
        author,
        version="1.0dev",
        no_git=False,
        force=False,
        outdir=None,
        template_yaml_path=None,
        plain=False,
        default_branch=None,
    ):
        self.template_params, skip_paths_keys = self.create_param_dict(
            name, description, author, version, template_yaml_path, plain
        )

        skippable_paths = {
            "github": [
                ".github/",
                ".gitignore",
            ],
            "ci": [".github/workflows/"],
            "igenomes": ["conf/igenomes.config"],
            "branded": [
                ".github/ISSUE_TEMPLATE/config",
                "CODE_OF_CONDUCT.md",
                ".github/workflows/awsfulltest.yml",
                ".github/workflows/awstest.yml",
            ],
        }
        # Get list of files we're skipping with the supplied skip keys
        self.skip_paths = set(sp for k in skip_paths_keys for sp in skippable_paths[k])

        # Set convenience variables
        self.name = self.template_params["name"]

        # Set fields used by the class methods
        self.no_git = (
            no_git if self.template_params["github"] else True
        )  # Set to True if template was configured without github hosting
        self.default_branch = default_branch
        self.force = force
        if outdir is None:
            outdir = os.path.join(os.getcwd(), self.template_params["name_noslash"])
        self.outdir = Path(outdir)

    def create_param_dict(self, name, description, author, version, template_yaml_path, plain):
        """Creates a dictionary of parameters for the new pipeline.

        Args:
            template_yaml_path (str): Path to YAML file containing template parameters.
        """
        try:
            if template_yaml_path is not None:
                with open(template_yaml_path, "r") as f:
                    template_yaml = yaml.safe_load(f)
            else:
                template_yaml = {}
        except FileNotFoundError as exc:
            raise UserWarning(f"Template YAML file '{template_yaml_path}' not found.") from exc

        param_dict = {}
        # Get the necessary parameters either from the template or command line arguments
        param_dict["name"] = self.get_param("name", name, template_yaml, template_yaml_path)
        param_dict["description"] = self.get_param("description", description, template_yaml, template_yaml_path)
        param_dict["author"] = self.get_param("author", author, template_yaml, template_yaml_path)

        if "version" in template_yaml:
            if version is not None:
                log.info(f"Overriding --version with version found in {template_yaml_path}")
            version = template_yaml["version"]
        param_dict["version"] = version

        # Define the different template areas, and what actions to take for each
        # if they are skipped
        template_areas = {
            "github": {"name": "GitHub hosting", "file": True, "content": False},
            "ci": {"name": "GitHub CI", "file": True, "content": False},
            "github_badges": {"name": "GitHub badges", "file": False, "content": True},
            "igenomes": {"name": "iGenomes config", "file": True, "content": True},
            "nf_core_configs": {"name": "nf-core/configs", "file": False, "content": True},
        }

        # Once all necessary parameters are set, check if the user wants to customize the template more
        if template_yaml_path is None and not plain:
            customize_template = questionary.confirm(
                "Do you want to customize which parts of the template are used?",
                style=nf_core.utils.nfcore_question_style,
                default=False,
            ).unsafe_ask()
            if customize_template:
                template_yaml.update(self.customize_template(template_areas))

        # Now look in the template for more options, otherwise default to nf-core defaults
        param_dict["prefix"] = template_yaml.get("prefix", "nf-core")
        param_dict["branded"] = param_dict["prefix"] == "nf-core"

        skip_paths = [] if param_dict["branded"] else ["branded"]

        for t_area in template_areas:
            if t_area in template_yaml.get("skip", []):
                if template_areas[t_area]["file"]:
                    skip_paths.append(t_area)
                param_dict[t_area] = False
            else:
                param_dict[t_area] = True
        # If github is selected, exclude also github_badges
        if not param_dict["github"]:
            param_dict["github_badges"] = False

        # Set the last parameters based on the ones provided
        param_dict["short_name"] = (
            param_dict["name"].lower().replace(r"/\s+/", "-").replace(f"{param_dict['prefix']}/", "").replace("/", "-")
        )
        param_dict["name"] = f"{param_dict['prefix']}/{param_dict['short_name']}"
        param_dict["name_noslash"] = param_dict["name"].replace("/", "-")
        param_dict["prefix_nodash"] = param_dict["prefix"].replace("-", "")
        param_dict["name_docker"] = param_dict["name"].replace(param_dict["prefix"], param_dict["prefix_nodash"])
        param_dict["logo_light"] = f"{param_dict['name_noslash']}_logo_light.png"
        param_dict["logo_dark"] = f"{param_dict['name_noslash']}_logo_dark.png"
        param_dict["version"] = version

        _, config_yml = nf_core.utils.load_tools_config()
        if (
            "lint" in config_yml
            and "nextflow_config" in config_yml["lint"]
            and "manifest.name" in config_yml["lint"]["nextflow_config"]
        ):
            return param_dict, skip_paths
        if param_dict["prefix"] == "nf-core":
            # Check that the pipeline name matches the requirements
            if not re.match(r"^[a-z]+$", param_dict["short_name"]):
                raise UserWarning("[red]Invalid workflow name: must be lowercase without punctuation.")

        return param_dict, skip_paths

    def customize_template(self, template_areas):
        """Customizes the template parameters.

        Args:
            name (str): Name for the pipeline.
            description (str): Description for the pipeline.
            author (str): Authors name of the pipeline.
        """
        template_yaml = {}
        prefix = questionary.text("Pipeline prefix", style=nf_core.utils.nfcore_question_style).unsafe_ask()
        while not re.match(r"^[a-zA-Z_][a-zA-Z0-9-_]*$", prefix):
            log.error("[red]Pipeline prefix cannot start with digit or hyphen and cannot contain punctuation.[/red]")
            prefix = questionary.text(
                "Please provide a new pipeline prefix", style=nf_core.utils.nfcore_question_style
            ).unsafe_ask()
        template_yaml["prefix"] = prefix

        choices = [{"name": template_areas[area]["name"], "value": area} for area in template_areas]
        template_yaml["skip"] = questionary.checkbox(
            "Skip template areas?", choices=choices, style=nf_core.utils.nfcore_question_style
        ).unsafe_ask()
        return template_yaml

    def get_param(self, param_name, passed_value, template_yaml, template_yaml_path):
        if param_name in template_yaml:
            if passed_value is not None:
                log.info(f"overriding --{param_name} with name found in {template_yaml_path}")
            passed_value = template_yaml[param_name]
        if passed_value is None:
            passed_value = getattr(self, f"prompt_wf_{param_name}")()
        return passed_value

    def prompt_wf_name(self):
        wf_name = questionary.text("Workflow name", style=nf_core.utils.nfcore_question_style).unsafe_ask()
        while not re.match(r"^[a-z]+$", wf_name):
            log.error("[red]Invalid workflow name: must be lowercase without punctuation.")
            wf_name = questionary.text(
                "Please provide a new workflow name", style=nf_core.utils.nfcore_question_style
            ).unsafe_ask()
        return wf_name

    def prompt_wf_description(self):
        wf_description = questionary.text("Description", style=nf_core.utils.nfcore_question_style).unsafe_ask()
        return wf_description

    def prompt_wf_author(self):
        wf_author = questionary.text("Author", style=nf_core.utils.nfcore_question_style).unsafe_ask()
        return wf_author

    def init_pipeline(self):
        """Creates the nf-core pipeline."""

        # Make the new pipeline
        self.render_template()

        # Init the git repository and make the first commit
        if not self.no_git:
            self.git_init_pipeline()

        if self.template_params["branded"]:
            log.info(
                "[green bold]!!!!!! IMPORTANT !!!!!!\n\n"
                "[green not bold]If you are interested in adding your pipeline to the nf-core community,\n"
                "PLEASE COME AND TALK TO US IN THE NF-CORE SLACK BEFORE WRITING ANY CODE!\n\n"
                "[default]Please read: [link=https://nf-co.re/developers/adding_pipelines#join-the-community]"
                "https://nf-co.re/developers/adding_pipelines#join-the-community[/link]"
            )

    def render_template(self):
        """Runs Jinja to create a new nf-core pipeline."""
        log.info(f"Creating new nf-core pipeline: '{self.name}'")

        # Check if the output directory exists
        if self.outdir.exists():
            if self.force:
                log.warning(f"Output directory '{self.outdir}' exists - continuing as --force specified")
            else:
                log.error(f"Output directory '{self.outdir}' exists!")
                log.info("Use -f / --force to overwrite existing files")
                sys.exit(1)
        else:
            os.makedirs(self.outdir)

        # Run jinja2 for each file in the template folder
        env = jinja2.Environment(
            loader=jinja2.PackageLoader("nf_core", "pipeline-template"), keep_trailing_newline=True
        )
        template_dir = os.path.join(os.path.dirname(__file__), "pipeline-template")
        object_attrs = self.template_params
        object_attrs["nf_core_version"] = nf_core.__version__

        # Can't use glob.glob() as need recursive hidden dotfiles - https://stackoverflow.com/a/58126417/713980
        template_files = list(Path(template_dir).glob("**/*"))
        template_files += list(Path(template_dir).glob("*"))
        ignore_strs = [".pyc", "__pycache__", ".pyo", ".pyd", ".DS_Store", ".egg"]
        short_name = self.template_params["short_name"]
<<<<<<< HEAD
        short_name_capitalized = f"{short_name[0].upper()}{short_name[1:]}"
        rename_files = {
            "workflows/pipeline.nf": f"workflows/{short_name}.nf",
            "lib/WorkflowPipeline.groovy": f"lib/Workflow{short_name_capitalized}.groovy",
=======
        rename_files = {
            "workflows/pipeline.nf": f"workflows/{short_name}.nf",
            "lib/WorkflowPipeline.groovy": f"lib/Workflow{short_name[0].upper()}{short_name[1:]}.groovy",
>>>>>>> 39c6bcd7
        }

        # Set the paths to skip according to customization
        for template_fn_path_obj in template_files:

            template_fn_path = str(template_fn_path_obj)

            # Skip files that are in the self.skip_paths list
            for skip_path in self.skip_paths:
                if os.path.relpath(template_fn_path, template_dir).startswith(skip_path):
                    break
            else:
                if os.path.isdir(template_fn_path):
                    continue
                if any(s in template_fn_path for s in ignore_strs):
                    log.debug(f"Ignoring '{template_fn_path}' in jinja2 template creation")
                    continue

                # Set up vars and directories
                template_fn = os.path.relpath(template_fn_path, template_dir)
                output_path = self.outdir / template_fn
                if template_fn in rename_files:
                    output_path = self.outdir / rename_files[template_fn]
                os.makedirs(os.path.dirname(output_path), exist_ok=True)

                try:
                    # Just copy binary files
                    if nf_core.utils.is_file_binary(template_fn_path):
                        raise AttributeError(f"Binary file: {template_fn_path}")

                    # Got this far - render the template
                    log.debug(f"Rendering template file: '{template_fn}'")
                    j_template = env.get_template(template_fn)
                    rendered_output = j_template.render(object_attrs)

                    # Write to the pipeline output file
                    with open(output_path, "w") as fh:
                        log.debug(f"Writing to output file: '{output_path}'")
                        fh.write(rendered_output)

                # Copy the file directly instead of using Jinja
                except (AttributeError, UnicodeDecodeError) as e:
                    log.debug(f"Copying file without Jinja: '{output_path}' - {e}")
                    shutil.copy(template_fn_path, output_path)

                # Something else went wrong
                except Exception as e:
                    log.error(f"Copying raw file as error rendering with Jinja: '{output_path}' - {e}")
                    shutil.copy(template_fn_path, output_path)

                # Mirror file permissions
                template_stat = os.stat(template_fn_path)
                os.chmod(output_path, template_stat.st_mode)

        # Remove all unused parameters in the nextflow schema
        if not self.template_params["igenomes"] or not self.template_params["nf_core_configs"]:
            self.update_nextflow_schema()

        if self.template_params["branded"]:
            # Make a logo and save it, if it is a nf-core pipeline
            self.make_pipeline_logo()
        else:
            if self.template_params["github"]:
                # Remove field mentioning nf-core docs
                # in the github bug report template
                self.remove_nf_core_in_bug_report_template()

            # Update the .nf-core.yml with linting configurations
            self.fix_linting()

    def update_nextflow_schema(self):
        """
        Removes unused parameters from the nextflow schema.
        """
        schema_path = self.outdir / "nextflow_schema.json"

        schema = nf_core.schema.PipelineSchema()
        schema.schema_filename = schema_path
        schema.no_prompts = True
        schema.load_schema()
        schema.get_wf_params()
        schema.remove_schema_notfound_configs()
        schema.save_schema(suppress_logging=True)
        run_prettier_on_file(schema_path)

    def remove_nf_core_in_bug_report_template(self):
        """
        Remove the field mentioning nf-core documentation
        in the github bug report template
        """
        bug_report_path = self.outdir / ".github" / "ISSUE_TEMPLATE" / "bug_report.yml"

        with open(bug_report_path, "r") as fh:
            contents = yaml.load(fh, Loader=yaml.FullLoader)

        # Remove the first item in the body, which is the information about the docs
        contents["body"].pop(0)

        with open(bug_report_path, "w") as fh:
            yaml.dump(contents, fh, default_flow_style=False, sort_keys=False)

        run_prettier_on_file(bug_report_path)

    def fix_linting(self):
        """
        Updates the .nf-core.yml with linting configurations
        for a customized pipeline.
        """
        # Create a lint config
        short_name = self.template_params["short_name"]
        lint_config = {
            "files_exist": [
                "CODE_OF_CONDUCT.md",
                f"assets/nf-core-{short_name}_logo_light.png",
                f"docs/images/nf-core-{short_name}_logo_light.png",
                f"docs/images/nf-core-{short_name}_logo_dark.png",
                ".github/ISSUE_TEMPLATE/config.yml",
                ".github/workflows/awstest.yml",
                ".github/workflows/awsfulltest.yml",
            ],
            "nextflow_config": [
                "manifest.name",
                "manifest.homePage",
            ],
            "multiqc_config": ["report_comment"],
        }

        # Add GitHub hosting specific configurations
        if not self.template_params["github"]:
            lint_config["files_exist"].extend(
                [
                    ".github/ISSUE_TEMPLATE/bug_report.yml",
                ]
            )
            lint_config["files_unchanged"] = [".github/ISSUE_TEMPLATE/bug_report.yml"]

        # Add CI specific configurations
        if not self.template_params["ci"]:
            lint_config["files_exist"].extend(
                [
                    ".github/workflows/branch.yml",
                    ".github/workflows/ci.yml",
                    ".github/workflows/linting_comment.yml",
                    ".github/workflows/linting.yml",
                ]
            )

        # Add custom config specific configurations
        if not self.template_params["nf_core_configs"]:
            lint_config["files_exist"].extend(["conf/igenomes.config"])
            lint_config["nextflow_config"].extend(
                [
                    "process.cpus",
                    "process.memory",
                    "process.time",
                    "custom_config",
                ]
            )

        # Add github badges specific configurations
        if not self.template_params["github_badges"] or not self.template_params["github"]:
            lint_config["readme"] = ["nextflow_badge"]

        # Add the lint content to the preexisting nf-core config
        config_fn, nf_core_yml = nf_core.utils.load_tools_config(self.outdir)
        nf_core_yml["lint"] = lint_config
        with open(self.outdir / config_fn, "w") as fh:
            yaml.dump(nf_core_yml, fh, default_flow_style=False, sort_keys=False)

        run_prettier_on_file(os.path.join(self.outdir, config_fn))

    def make_pipeline_logo(self):
        """Fetch a logo for the new pipeline from the nf-core website"""

        logo_url = f"https://nf-co.re/logo/{self.template_params['short_name']}?theme=light"
        log.debug(f"Fetching logo from {logo_url}")

        email_logo_path = self.outdir / "assets" / f"{self.template_params['name_noslash']}_logo_light.png"
        self.download_pipeline_logo(f"{logo_url}&w=400", email_logo_path)
        for theme in ["dark", "light"]:
            readme_logo_url = f"{logo_url}?w=600&theme={theme}"
            readme_logo_path = (
                self.outdir / "docs" / "images" / f"{self.template_params['name_noslash']}_logo_{theme}.png"
            )
            self.download_pipeline_logo(readme_logo_url, readme_logo_path)

    def download_pipeline_logo(self, url, img_fn):
        """Attempt to download a logo from the website. Retry if it fails."""
        os.makedirs(os.path.dirname(img_fn), exist_ok=True)
        attempt = 0
        max_attempts = 10
        retry_delay = 0  # x up to 10 each time, so first delay will be 1-100 seconds
        while attempt < max_attempts:
            # If retrying, wait a while
            if retry_delay > 0:
                log.info(f"Waiting {retry_delay} seconds before next image fetch attempt")
                time.sleep(retry_delay)

            attempt += 1
            # Use a random number to avoid the template sync hitting the website simultaneously for all pipelines
            retry_delay = random.randint(1, 100) * attempt
            log.debug(f"Fetching logo '{img_fn}' (attempt {attempt})")
            try:
                # Try to fetch the logo from the website
                res = requests.get(url, timeout=180)
                if res.status_code != 200:
                    raise UserWarning(f"Got status code {res.status_code}")
                # Check that the returned image looks right

            except (ConnectionError, UserWarning) as e:
                # Something went wrong - try again
                log.warning(e)
                log.error("Connection error - retrying")
                continue

            # Write the new logo to the file
            with open(img_fn, "wb") as fh:
                fh.write(res.content)
            # Check that the file looks valid
            image_type = filetype.guess(img_fn).extension
            if image_type != "png":
                log.error(f"Logo from the website didn't look like an image: '{image_type}'")
                continue

            # Got this far, presumably it's good - break the retry loop
            break

    def git_init_pipeline(self):
        """Initialises the new pipeline as a Git repository and submits first commit.

        Raises:
            UserWarning: if Git default branch is set to 'dev' or 'TEMPLATE'.
        """
        default_branch = self.default_branch
        try:
            default_branch = default_branch or git.config.GitConfigParser().get_value("init", "defaultBranch")
        except configparser.Error:
            log.debug("Could not read init.defaultBranch")
        if default_branch in ["dev", "TEMPLATE"]:
            raise UserWarning(
                f"Your Git defaultBranch '{default_branch}' is incompatible with nf-core.\n"
                "'dev' and 'TEMPLATE' can not be used as default branch name.\n"
                "Set the default branch name with "
                "[white on grey23] git config --global init.defaultBranch <NAME> [/]\n"
                "Or set the default_branch parameter in this class.\n"
                "Pipeline git repository will not be initialised."
            )

        log.info("Initialising pipeline git repository")
        repo = git.Repo.init(self.outdir)
        repo.git.add(A=True)
        repo.index.commit(f"initial template build from nf-core/tools, version {nf_core.__version__}")
        if default_branch:
            repo.active_branch.rename(default_branch)
        repo.git.branch("TEMPLATE")
        repo.git.branch("dev")
        log.info(
            "Done. Remember to add a remote and push to GitHub:\n"
            f"[white on grey23] cd {self.outdir} \n"
            " git remote add origin git@github.com:USERNAME/REPO_NAME.git \n"
            " git push --all origin                                       "
        )
        log.info("This will also push your newly created dev branch and the TEMPLATE branch for syncing.")<|MERGE_RESOLUTION|>--- conflicted
+++ resolved
@@ -276,16 +276,10 @@
         template_files += list(Path(template_dir).glob("*"))
         ignore_strs = [".pyc", "__pycache__", ".pyo", ".pyd", ".DS_Store", ".egg"]
         short_name = self.template_params["short_name"]
-<<<<<<< HEAD
         short_name_capitalized = f"{short_name[0].upper()}{short_name[1:]}"
         rename_files = {
             "workflows/pipeline.nf": f"workflows/{short_name}.nf",
             "lib/WorkflowPipeline.groovy": f"lib/Workflow{short_name_capitalized}.groovy",
-=======
-        rename_files = {
-            "workflows/pipeline.nf": f"workflows/{short_name}.nf",
-            "lib/WorkflowPipeline.groovy": f"lib/Workflow{short_name[0].upper()}{short_name[1:]}.groovy",
->>>>>>> 39c6bcd7
         }
 
         # Set the paths to skip according to customization
