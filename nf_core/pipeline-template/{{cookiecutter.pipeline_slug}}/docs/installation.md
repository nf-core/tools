# nf-core/{{ cookiecutter.pipeline_slug }} installation

To start using the nf-core/{{ cookiecutter.pipeline_slug }} pipeline, follow the steps below:

1. [Install Nextflow](#1-install-nextflow)
2. [Install the pipeline](#2-install-the-pipeline)
    * [Automatic](#21-automatic)
    * [Offline](#22-offline)
    * [Development](#23-development)
3. [Pipeline configuration](#3-pipeline-configuration)
    * [Software deps: Docker and Singularity](#31-software-deps-docker-and-singularity)
    * [Software deps: Bioconda](#32-software-deps-bioconda)
    * [Configuration profiles](#33-configuration-profiles)
4. [Reference genomes](#4-reference-genomes)
5. [Appendices](#appendices)
    * [Running on UPPMAX](#running-on-uppmax)

## 1) Install NextFlow
Nextflow runs on most POSIX systems (Linux, Mac OSX etc). It can be installed by running the following commands:

```bash
# Make sure that Java v8+ is installed:
java -version

# Install Nextflow
curl -fsSL get.nextflow.io | bash

# Add Nextflow binary to your PATH:
mv nextflow ~/bin
# OR system-wide installation:
# sudo mv nextflow /usr/local/bin
```

See [nextflow.io](https://www.nextflow.io/) for further instructions on how to install and configure Nextflow.

## 2) Install the pipeline

#### 2.1) Automatic
This pipeline itself needs no installation - NextFlow will automatically fetch it from GitHub if `nf-core/{{ cookiecutter.pipeline_name }}` is specified as the pipeline name.

#### 2.2) Offline
The above method requires an internet connection so that Nextflow can download the pipeline files. If you're running on a system that has no internet connection, you'll need to download and transfer the pipeline files manually:

```bash
wget https://github.com/{{ cookiecutter.github_name }}/archive/master.zip
unzip master.zip -d /my-pipelines/
cd /my_data/
nextflow run /my-pipelines/{{ cookiecutter.pipeline_slug }}-master
```

To stop nextflow from looking for updates online, you can tell it to run in offline mode by specifying the following environment variable in your ~/.bashrc file:

```bash
export NXF_OFFLINE='TRUE'
```
<<<<<<< HEAD

#### 2.3) Development

If you would like to make changes to the pipeline, it's best to make a fork on GitHub and then clone the files. Once cloned you can run the pipeline directly as above.


## 3) Pipeline configuration
By default, the pipeline runs with the `standard` configuration profile. This uses a number of sensible defaults for process requirements and is suitable for running on a simple (if powerful!) basic server. You can see this configuration in [`conf/base.config`](../conf/base.config).

Be warned of two important points about this default configuration:

1. The default profile uses the `local` executor
    * All jobs are run in the login session. If you're using a simple server, this may be fine. If you're using a compute cluster, this is bad as all jobs will run on the head node.
    * See the [nextflow docs](https://www.nextflow.io/docs/latest/executor.html) for information about running with other hardware backends. Most job scheduler systems are natively supported.
2. Nextflow will expect all software to be installed and available on the `PATH`

#### 3.1) Software deps: Docker and Singularity
Running the pipeline with the option `-with-singularity` or `-with-docker` tells Nextflow to enable either [Singularity](http://singularity.lbl.gov/) or Docker for this run. An image containing all of the software requirements will be automatically fetched and used (https://hub.docker.com/r/nf-core/{{ cookiecutter.pipeline_slug }}).

If running offline with Singularity, you'll need to download and transfer the Singularity image first:

```bash
singularity pull --name nfcore-{{ cookiecutter.pipeline_slug }}-[VERSION].simg shub://nfcore/{{ cookiecutter.pipeline_slug }}:[VERSION]
```

Once transferred, use `-with-singularity` but specify the path to the image file:

```bash
nextflow run /path/to/nf-core-{{ cookiecutter.pipeline_slug }} -with-singularity /path/to/{{ cookiecutter.pipeline_slug }}-[VERSION].simg
```

#### 3.2) Software deps: bioconda

If you're unable to use either Docker or Singularity but you have conda installed, you can use the bioconda environment that comes with the pipeline. Running this command will create a new conda environment with all of the required software installed:

```bash
conda env create -f environment.yml
conda clean -a # Recommended, not essential
source activate nfcore-{{ cookiecutter.pipeline_slug }}-1.3 # Name depends on version
```

The [`environment.yml`](../environment.yml) file is packaged with the pipeline. Note that you may need to download this file from the [GitHub project page](https://github.com/nf-core/{{ cookiecutter.pipeline_slug }}) if nextflow is automatically fetching the pipeline files. Ensure that the bioconda environment file version matches the pipeline version that you run.


#### 3.3) Configuration profiles

Nextflow can be configured to run on a wide range of different computational infrastructures. In addition to the above pipeline-specific parameters it is likely that you will need to define system-specific options. For more information, please see the [Nextflow documentation](https://www.nextflow.io/docs/latest/).

Whilst most parameters can be specified on the command line, it is usually sensible to create a configuration file for your environment.

If you are the only person to be running this pipeline, you can create your config file as `~/.nextflow/config` and it will be applied every time you run Nextflow. Alternatively, save the file anywhere and reference it when running the pipeline with `-c path/to/config`.

If you think that there are other people using the pipeline who would benefit from your configuration (eg. other common cluster setups), please let us know. We can add a new configuration and profile which can used by specifying `-profile <name>` when running the pipeline.

The pipeline comes with several such config profiles - see the installation appendices and usage documentation for more information.


## 4) Reference Genomes
The nf-core/{{ cookiecutter.pipeline_slug }} pipeline needs a reference genome for read alignment. Support for many common genomes is built in if running on UPPMAX or AWS, by using [AWS-iGenomes](https://ewels.github.io/AWS-iGenomes/).


## Appendices

#### Running on UPPMAX
To run the pipeline on the [Swedish UPPMAX](https://www.uppmax.uu.se/) clusters (`rackham`, `irma`, `bianca` etc), use the command line flag `-profile uppmax`. This tells Nextflow to submit jobs using the SLURM job executor with Singularity for software dependencies.

Note that you will need to specify your UPPMAX project ID when running a pipeline. To do this, use the command line flag `--project <project_ID>`. The pipeline will exit with an error message if you try to run it pipeline with the default UPPMAX config profile without a project.

**Optional Extra:** To avoid having to specify your project every time you run Nextflow, you can add it to your personal Nextflow config file instead. Add this line to `~/.nextflow/config`:

```nextflow
params.project = 'project_ID' // eg. b2017123
```

Bianca users - see the above docs about using the pipeline and singularity containers offline.
=======
>>>>>>> 4f7e83b4958ec496a822137b2731e650a1680d3d<|MERGE_RESOLUTION|>--- conflicted
+++ resolved
@@ -26,7 +26,7 @@
 curl -fsSL get.nextflow.io | bash
 
 # Add Nextflow binary to your PATH:
-mv nextflow ~/bin
+mv nextflow ~/bin/
 # OR system-wide installation:
 # sudo mv nextflow /usr/local/bin
 ```
@@ -42,7 +42,7 @@
 The above method requires an internet connection so that Nextflow can download the pipeline files. If you're running on a system that has no internet connection, you'll need to download and transfer the pipeline files manually:
 
 ```bash
-wget https://github.com/{{ cookiecutter.github_name }}/archive/master.zip
+wget https://github.com/nf-core/{{ cookiecutter.pipeline_name }}/archive/master.zip
 unzip master.zip -d /my-pipelines/
 cd /my_data/
 nextflow run /my-pipelines/{{ cookiecutter.pipeline_slug }}-master
@@ -53,7 +53,6 @@
 ```bash
 export NXF_OFFLINE='TRUE'
 ```
-<<<<<<< HEAD
 
 #### 2.3) Development
 
@@ -71,7 +70,7 @@
 2. Nextflow will expect all software to be installed and available on the `PATH`
 
 #### 3.1) Software deps: Docker and Singularity
-Running the pipeline with the option `-with-singularity` or `-with-docker` tells Nextflow to enable either [Singularity](http://singularity.lbl.gov/) or Docker for this run. An image containing all of the software requirements will be automatically fetched and used (https://hub.docker.com/r/nf-core/{{ cookiecutter.pipeline_slug }}).
+Running the pipeline with the option `-profile singularity` or `-with-docker` tells Nextflow to enable either [Singularity](http://singularity.lbl.gov/) or Docker for this run. An image containing all of the software requirements will be automatically fetched and used (https://hub.docker.com/r/nf-core/{{ cookiecutter.pipeline_slug }}).
 
 If running offline with Singularity, you'll need to download and transfer the Singularity image first:
 
@@ -79,10 +78,10 @@
 singularity pull --name nfcore-{{ cookiecutter.pipeline_slug }}-[VERSION].simg shub://nfcore/{{ cookiecutter.pipeline_slug }}:[VERSION]
 ```
 
-Once transferred, use `-with-singularity` but specify the path to the image file:
+Once transferred, use `-profile singularity` but specify the path to the image file:
 
 ```bash
-nextflow run /path/to/nf-core-{{ cookiecutter.pipeline_slug }} -with-singularity /path/to/{{ cookiecutter.pipeline_slug }}-[VERSION].simg
+nextflow run /path/to/nf-core-{{ cookiecutter.pipeline_slug }} -profile singularity /path/to/{{ cookiecutter.pipeline_slug }}-[VERSION].simg
 ```
 
 #### 3.2) Software deps: bioconda
@@ -126,8 +125,4 @@
 
 ```nextflow
 params.project = 'project_ID' // eg. b2017123
-```
-
-Bianca users - see the above docs about using the pipeline and singularity containers offline.
-=======
->>>>>>> 4f7e83b4958ec496a822137b2731e650a1680d3d+```