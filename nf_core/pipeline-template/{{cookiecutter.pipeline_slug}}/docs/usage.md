--- conflicted
+++ resolved
@@ -74,7 +74,7 @@
 ### Reproducibility
 It's a good idea to specify a pipeline version when running the pipeline on your data. This ensures that a specific version of the pipeline code and software are used when you run your pipeline. If you keep using the same tag, you'll be running the same version of the pipeline, even if there have been changes to the code since.
 
-First, go to the [`{{ cookiecutter.pipeline_slug }}` releases page] (https://github.com/{{ cookiecutter.github_repo }}/releases) and find the latest version number - numeric only (eg. `1.3.1`). Then specify this when running the pipeline with `-r` (one hyphen) - eg. `-r 1.3.1`.
+First, go to the [{{ cookiecutter.pipeline_name }} releases page](https://github.com/nf-core/{{ cookiecutter.pipeline_name }}/releases) and find the latest version number - numeric only (eg. `1.3.1`). Then specify this when running the pipeline with `-r` (one hyphen) - eg. `-r 1.3.1`.
 
 This version number will be logged in reports when you run the pipeline, so that you'll know what you used when you look back in the future.
 
@@ -86,8 +86,7 @@
 
 * `docker`
     * A generic configuration profile to be used with [Docker](http://docker.com/)
-    * Runs using the `local` executor and pulls software from dockerhub: [`{{ cookiecutter.dockerhub_slug }}`]
->>>>>>> e1983df288de86419ae39c86d4b3e2c824cee520
+    * Runs using the `local` executor and pulls software from dockerhub: [`{{ cookiecutter.pipeline_slug }}`](http://hub.docker.com/r/{{ cookiecutter.pipeline_slug }}/)
 * `awsbatch`
     * A generic configuration profile to be used with AWS Batch.
 * `standard`
@@ -230,11 +229,6 @@
 ### `--sampleLevel`
 Used to turn of the edgeR MDS and heatmap. Set automatically when running on fewer than 3 samples.
 
-<<<<<<< HEAD
 ### `--multiqc_config`
 If you would like to supply a custom config file to MultiQC, you can specify a path with `--multiqc_config`.
-This is used instead of the config file specific to the pipeline.
-=======
-### `--multiqc_config`
-If you would like to supply a custom config file to MultiQC, you can specify a path with `--multiqc_config`. This is used instead of the config file specific to the pipeline.
->>>>>>> 51871139
+This is used instead of the config file specific to the pipeline.