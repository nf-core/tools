# {{ cookiecutter.pipeline_slug }} Usage

## Table of contents

* [Introduction](#general-nextflow-info)
* [Running the pipeline](#running-the-pipeline)
* [Updating the pipeline](#updating-the-pipeline)
* [Reproducibility](#reproducibility)
* [Main arguments](#main-arguments)
    * [`-profile`](#-profile-single-dash)
        * [`docker`](#docker)
        * [`awsbatch`](#awsbatch)
        * [`standard`](#standard)
        * [`none`](#none)
    * [`--reads`](#--reads)
    * [`--singleEnd`](#--singleend)
* [Reference Genomes](#reference-genomes)
    * [`--genome`](#--genome)
    * [`--fasta`](#--fasta)
* [Job Resources](#job-resources)
* [Automatic resubmission](#automatic-resubmission)
* [Custom resource requests](#custom-resource-requests)
* [AWS batch specific parameters](#aws-batch-specific-parameters)
    * [`-awsbatch`](#-awsbatch)
    * [`--awsqueue`](#--awsqueue)
    * [`--awsregion`](#--awsregion)
* [Other command line parameters](#other-command-line-parameters)
    * [`--outdir`](#--outdir)
    * [`--email`](#--email)
    * [`-name`](#-name-single-dash)
    * [`-resume`](#-resume-single-dash)
    * [`-c`](#-c-single-dash)
    * [`--max_memory`](#--max_memory)
    * [`--max_time`](#--max_time)
    * [`--max_cpus`](#--max_cpus)
    * [`--plaintext_emails`](#--plaintext_emails)
    * [`--sampleLevel`](#--sampleLevel)
    * [`--multiqc_config`](#--multiqc_config)


## General Nextflow info
Nextflow handles job submissions on SLURM or other environments, and supervises running the jobs. Thus the Nextflow process must run until the pipeline is finished. We recommend that you put the process running in the background through `screen` / `tmux` or similar tool. Alternatively you can run nextflow within a cluster job submitted your job scheduler.

It is recommended to limit the Nextflow Java virtual machines memory. We recommend adding the following line to your environment (typically in `~/.bashrc` or `~./bash_profile`):

```bash
NXF_OPTS='-Xms1g -Xmx4g'
```

## Running the pipeline
The typical command for running the pipeline is as follows:
```bash
nextflow run nf-core/{{ cookiecutter.pipeline_name }} --reads '*_R{1,2}.fastq.gz' -profile docker
```

This will launch the pipeline with the `docker` configuration profile. See below for more information about profiles.

Note that the pipeline will create the following files in your working directory:

```bash
work            # Directory containing the nextflow working files
results         # Finished results (configurable, see below)
.nextflow_log   # Log file from Nextflow
# Other nextflow hidden files, eg. history of pipeline runs and old logs.
```

### Updating the pipeline
When you run the above command, Nextflow automatically pulls the pipeline code from GitHub and stores it as a cached version. When running the pipeline after this, it will always use the cached version if available - even if the pipeline has been updated since. To make sure that you're running the latest version of the pipeline, make sure that you regularly update the cached version of the pipeline:

```bash
nextflow pull nf-core/{{ cookiecutter.pipeline_name }}
```

### Reproducibility
It's a good idea to specify a pipeline version when running the pipeline on your data. This ensures that a specific version of the pipeline code and software are used when you run your pipeline. If you keep using the same tag, you'll be running the same version of the pipeline, even if there have been changes to the code since.

First, go to the [`{{ cookiecutter.pipeline_slug }}` releases page] (https://github.com/{{ cookiecutter.github_repo }}/releases) and find the latest version number - numeric only (eg. `1.3.1`). Then specify this when running the pipeline with `-r` (one hyphen) - eg. `-r 1.3.1`.

This version number will be logged in reports when you run the pipeline, so that you'll know what you used when you look back in the future.


## Main Arguments

### `-profile`
Use this parameter to choose a configuration profile. Each profile is designed for a different compute environment - follow the links below to see instructions for running on that system. Available profiles are:

* `docker`
    * A generic configuration profile to be used with [Docker](http://docker.com/)
    * Runs using the `local` executor and pulls software from dockerhub: [`{{ cookiecutter.dockerhub_slug }}`]
>>>>>>> e1983df288de86419ae39c86d4b3e2c824cee520
* `awsbatch`
    * A generic configuration profile to be used with AWS Batch.
* `standard`
    * The default profile, used if `-profile` is not specified at all. Runs locally and expects all software to be installed and available on the `PATH`.
    * This profile is mainly designed to be used as a starting point for other configurations and is inherited by most of the other profiles.
* `none`
    * No configuration at all. Useful if you want to build your own config from scratch and want to avoid loading in the default `base` config profile (not recommended).

### `--reads`
Use this to specify the location of your input FastQ files. For example:

```bash
--reads 'path/to/data/sample_*_{1,2}.fastq'
```

Please note the following requirements:

1. The path must be enclosed in quotes
2. The path must have at least one `*` wildcard character
3. When using the pipeline with paired end data, the path must use `{1,2}` notation to specify read pairs.

If left unspecified, a default pattern is used: `data/*{1,2}.fastq.gz`

### `--singleEnd`
By default, the pipeline expects paired-end data. If you have single-end data, you need to specify `--singleEnd` on the command line when you launch the pipeline. A normal glob pattern, enclosed in quotation marks, can then be used for `--reads`. For example:

```bash
--singleEnd --reads '*.fastq'
```

It is not possible to run a mixture of single-end and paired-end files in one run.


## Reference Genomes

The pipeline config files come bundled with paths to the illumina iGenomes reference index files. If running with docker or AWS, the configuration is set up to use the [AWS-iGenomes](https://ewels.github.io/AWS-iGenomes/) resource.

### `--genome` (using iGenomes)
There are 31 different species supported in the iGenomes references. To run the pipeline, you must specify which to use with the `--genome` flag.

You can find the keys to specify the genomes in the [iGenomes config file](../conf/igenomes.config). Common genomes that are supported are:

* Human
  * `--genome GRCh37`
* Mouse
  * `--genome GRCm38`
* _Drosophila_
  * `--genome BDGP6`
* _S. cerevisiae_
  * `--genome 'R64-1-1'`

> There are numerous others - check the config file for more.

Note that you can use the same configuration setup to save sets of reference files for your own use, even if they are not part of the iGenomes resource. See the [Nextflow documentation](https://www.nextflow.io/docs/latest/config.html) for instructions on where to save such a file.

The syntax for this reference configuration is as follows:

```nextflow
params {
  genomes {
    'GRCh37' {
      fasta   = '<path to the genome fasta file>' // Used if no star index given
    }
    // Any number of additional genomes, key is used with --genome
  }
}
```

### `--fasta`
If you prefer, you can specify the full path to your reference genome when you run the pipeline:

```bash
--fasta '[path to Fasta reference]'
```

## Job Resources
### Automatic resubmission
Each step in the pipeline has a default set of requirements for number of CPUs, memory and time. For most of the steps in the pipeline, if the job exits with an error code of `143` (exceeded requested resources) it will automatically resubmit with higher requests (2 x original, then 3 x original). If it still fails after three times then the pipeline is stopped.

### Custom resource requests
Wherever process-specific requirements are set in the pipeline, the default value can be changed by creating a custom config file. See the files in [`conf`](../conf) for examples.

## AWS Batch specific parameters
Running the pipeline on AWS Batch requires a couple of specific parameters to be set according to your AWS Batch configuration. Please use the `-awsbatch` profile and then specify all of the following parameters.
### `--awsqueue`
The JobQueue that you intend to use on AWS Batch.
### `--awsregion`
The AWS region to run your job in. Default is set to `eu-west-1` but can be adjusted to your needs.

Please make sure to also set the `-w/--work-dir` and `--outdir` parameters to a S3 storage bucket of your choice - you'll get an error message notifying you if you didn't.

## Other command line parameters

### `--outdir`
The output directory where the results will be saved.

### `--email`
Set this parameter to your e-mail address to get a summary e-mail with details of the run sent to you when the workflow exits. If set in your user config file (`~/.nextflow/config`) then you don't need to speicfy this on the command line for every run.

### `-name`
Name for the pipeline run. If not specified, Nextflow will automatically generate a random mnemonic.

This is used in the MultiQC report (if not default) and in the summary HTML / e-mail (always).

**NB:** Single hyphen (core Nextflow option)

### `-resume`
Specify this when restarting a pipeline. Nextflow will used cached results from any pipeline steps where the inputs are the same, continuing from where it got to previously.

You can also supply a run name to resume a specific run: `-resume [run-name]`. Use the `nextflow log` command to show previous run names.

**NB:** Single hyphen (core Nextflow option)

### `-c`
Specify the path to a specific config file (this is a core NextFlow command).

**NB:** Single hyphen (core Nextflow option)

Note - you can use this to override defaults. For example, you can specify a config file using `-c` that contains the following:

```nextflow
process.$multiqc.module = []
```

### `--max_memory`
Use to set a top-limit for the default memory requirement for each process.
Should be a string in the format integer-unit. eg. `--max_memory '8.GB'``

### `--max_time`
Use to set a top-limit for the default time requirement for each process.
Should be a string in the format integer-unit. eg. `--max_time '2.h'`

### `--max_cpus`
Use to set a top-limit for the default CPU requirement for each process.
Should be a string in the format integer-unit. eg. `--max_cpus 1`

### `--plaintext_email`
Set to receive plain-text e-mails instead of HTML formatted.

### `--sampleLevel`
Used to turn of the edgeR MDS and heatmap. Set automatically when running on fewer than 3 samples.

<<<<<<< HEAD
### `--multiqc_config`
If you would like to supply a custom config file to MultiQC, you can specify a path with `--multiqc_config`.
This is used instead of the config file specific to the pipeline.
=======
### `--multiqc_config`
If you would like to supply a custom config file to MultiQC, you can specify a path with `--multiqc_config`. This is used instead of the config file specific to the pipeline.
>>>>>>> 1fa5ec80
<|MERGE_RESOLUTION|>--- conflicted
+++ resolved
@@ -87,7 +87,6 @@
 * `docker`
     * A generic configuration profile to be used with [Docker](http://docker.com/)
     * Runs using the `local` executor and pulls software from dockerhub: [`{{ cookiecutter.dockerhub_slug }}`]
->>>>>>> e1983df288de86419ae39c86d4b3e2c824cee520
 * `awsbatch`
     * A generic configuration profile to be used with AWS Batch.
 * `standard`
@@ -230,11 +229,6 @@
 ### `--sampleLevel`
 Used to turn of the edgeR MDS and heatmap. Set automatically when running on fewer than 3 samples.
 
-<<<<<<< HEAD
-### `--multiqc_config`
+### `--multiqc_config`
 If you would like to supply a custom config file to MultiQC, you can specify a path with `--multiqc_config`.
-This is used instead of the config file specific to the pipeline.
-=======
-### `--multiqc_config`
-If you would like to supply a custom config file to MultiQC, you can specify a path with `--multiqc_config`. This is used instead of the config file specific to the pipeline.
->>>>>>> 1fa5ec80
+This is used instead of the config file specific to the pipeline.