--- conflicted
+++ resolved
@@ -120,10 +120,7 @@
         shifter.enabled        = false
         charliecloud.enabled   = false
         apptainer.enabled      = false
-<<<<<<< HEAD
-=======
         docker.runOptions      = '-u $(id -u):$(id -g)'
->>>>>>> 539e9bdb
     }
     arm {
         docker.runOptions      = '-u $(id -u):$(id -g) --platform=linux/amd64'
