{
    "name": "{{ name }}",
    "homePage": "https://github.com/{{ name }}",
    "repos": {
        "https://github.com/nf-core/modules.git": {
            "modules": {
                "nf-core": {
                    {%- if fastqc %}
                    "fastqc": {
                        "branch": "master",
<<<<<<< HEAD
                        "git_sha": "06c8865e36741e05ad32ef70ab3fac127486af48",
=======
                        "git_sha": "666652151335353eef2fcd58880bcef5bc2928e1",
>>>>>>> 9f4a4bb5
                        "installed_by": ["modules"]
                    }{% endif %}{%- if multiqc %}{% if fastqc %},{% endif %}
                    "multiqc": {
                        "branch": "master",
<<<<<<< HEAD
                        "git_sha": "06c8865e36741e05ad32ef70ab3fac127486af48",
=======
                        "git_sha": "666652151335353eef2fcd58880bcef5bc2928e1",
>>>>>>> 9f4a4bb5
                        "installed_by": ["modules"]
                    }
                    {%- endif %}
                }
            },
            "subworkflows": {
                "nf-core": {
                    "utils_nextflow_pipeline": {
                        "branch": "master",
                        "git_sha": "d20fb2a9cc3e2835e9d067d1046a63252eb17352",
                        "installed_by": ["subworkflows"]
                    },
                    "utils_nfcore_pipeline": {
                        "branch": "master",
                        "git_sha": "2fdce49d30c0254f76bc0f13c55c17455c1251ab",
                        "installed_by": ["subworkflows"]
                    }{% if nf_schema %},
                    "utils_nfschema_plugin": {
                        "branch": "master",
                        "git_sha": "bbd5a41f4535a8defafe6080e00ea74c45f4f96c",
                        "installed_by": ["subworkflows"]
                    }{% endif %}
                }
            }
        }
    }
}<|MERGE_RESOLUTION|>--- conflicted
+++ resolved
@@ -8,20 +8,12 @@
                     {%- if fastqc %}
                     "fastqc": {
                         "branch": "master",
-<<<<<<< HEAD
-                        "git_sha": "06c8865e36741e05ad32ef70ab3fac127486af48",
-=======
                         "git_sha": "666652151335353eef2fcd58880bcef5bc2928e1",
->>>>>>> 9f4a4bb5
                         "installed_by": ["modules"]
                     }{% endif %}{%- if multiqc %}{% if fastqc %},{% endif %}
                     "multiqc": {
                         "branch": "master",
-<<<<<<< HEAD
-                        "git_sha": "06c8865e36741e05ad32ef70ab3fac127486af48",
-=======
                         "git_sha": "666652151335353eef2fcd58880bcef5bc2928e1",
->>>>>>> 9f4a4bb5
                         "installed_by": ["modules"]
                     }
                     {%- endif %}
