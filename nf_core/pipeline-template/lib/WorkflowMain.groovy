//
// This file holds several functions specific to the main.nf workflow in the {{ name }} pipeline
//

import nextflow.Nextflow

class WorkflowMain {

    //
    // Citation string for pipeline
    //
    public static String citation(workflow) {
        return "If you use ${workflow.manifest.name} for your analysis please cite:\n\n" +
            // TODO nf-core: Add Zenodo DOI for pipeline after first release
            //"* The pipeline\n" +
            //"  https://doi.org/10.5281/zenodo.XXXXXXX\n\n" +
            "* The nf-core framework\n" +
            "  https://doi.org/10.1038/s41587-020-0439-x\n\n" +
            "* Software dependencies\n" +
            "  https://github.com/${workflow.manifest.name}/blob/master/CITATIONS.md"
    }

    //
<<<<<<< HEAD
    // Validate parameters and print summary to screen
    //
    public static void initialise(workflow, params, log) {
=======
    // Generate help string
    //
    public static String help(workflow, params) {
        {% if igenomes -%}
        def command = "nextflow run ${workflow.manifest.name} --input samplesheet.csv --genome GRCh37 -profile docker"
        {% else -%}
        def command = "nextflow run ${workflow.manifest.name} --input samplesheet.csv --fasta reference.fa -profile docker"
        {% endif -%}
        def help_string = ''
        help_string += NfcoreTemplate.logo(workflow, params.monochrome_logs)
        help_string += NfcoreSchema.paramsHelp(workflow, params, command)
        help_string += '\n' + citation(workflow) + '\n'
        help_string += NfcoreTemplate.dashedLine(params.monochrome_logs)
        return help_string
    }

    //
    // Generate parameter summary log string
    //
    public static String paramsSummaryLog(workflow, params) {
        def summary_log = ''
        summary_log += NfcoreTemplate.logo(workflow, params.monochrome_logs)
        summary_log += NfcoreSchema.paramsSummaryLog(workflow, params)
        summary_log += '\n' + citation(workflow) + '\n'
        summary_log += NfcoreTemplate.dashedLine(params.monochrome_logs)
        return summary_log
    }

    //
    // Validate parameters and print summary to screen
    //
    public static void initialise(workflow, params, log) {
        // Print help to screen if required
        if (params.help) {
            log.info help(workflow, params)
            System.exit(0)
        }

>>>>>>> 733dd81f
        // Print workflow version and exit on --version
        if (params.version) {
            String workflow_version = NfcoreTemplate.version(workflow)
            log.info "${workflow.manifest.name} ${workflow_version}"
            System.exit(0)
        }

<<<<<<< HEAD
=======
        // Print parameter summary log to screen
        log.info paramsSummaryLog(workflow, params)

        // Validate workflow parameters via the JSON schema
        if (params.validate_params) {
            NfcoreSchema.validateParameters(workflow, params, log)
        }

>>>>>>> 733dd81f
        // Check that a -profile or Nextflow config has been provided to run the pipeline
        NfcoreTemplate.checkConfigProvided(workflow, log)

        // Check that conda channels are set-up correctly
        if (workflow.profile.tokenize(',').intersect(['conda', 'mamba']).size() >= 1) {
            Utils.checkCondaChannels(log)
        }

        // Check AWS batch settings
        NfcoreTemplate.awsBatch(workflow, params)

        // Check input has been provided
        if (!params.input) {
            Nextflow.error("Please provide an input samplesheet to the pipeline e.g. '--input samplesheet.csv'")
        }
    }
    {% if igenomes -%}

    //
    // Get attribute from genome config file e.g. fasta
    //
    public static Object getGenomeAttribute(params, attribute) {
        if (params.genomes && params.genome && params.genomes.containsKey(params.genome)) {
            if (params.genomes[ params.genome ].containsKey(attribute)) {
                return params.genomes[ params.genome ][ attribute ]
            }
        }
        return null
    }
{% endif -%}}<|MERGE_RESOLUTION|>--- conflicted
+++ resolved
@@ -21,50 +21,9 @@
     }
 
     //
-<<<<<<< HEAD
     // Validate parameters and print summary to screen
     //
     public static void initialise(workflow, params, log) {
-=======
-    // Generate help string
-    //
-    public static String help(workflow, params) {
-        {% if igenomes -%}
-        def command = "nextflow run ${workflow.manifest.name} --input samplesheet.csv --genome GRCh37 -profile docker"
-        {% else -%}
-        def command = "nextflow run ${workflow.manifest.name} --input samplesheet.csv --fasta reference.fa -profile docker"
-        {% endif -%}
-        def help_string = ''
-        help_string += NfcoreTemplate.logo(workflow, params.monochrome_logs)
-        help_string += NfcoreSchema.paramsHelp(workflow, params, command)
-        help_string += '\n' + citation(workflow) + '\n'
-        help_string += NfcoreTemplate.dashedLine(params.monochrome_logs)
-        return help_string
-    }
-
-    //
-    // Generate parameter summary log string
-    //
-    public static String paramsSummaryLog(workflow, params) {
-        def summary_log = ''
-        summary_log += NfcoreTemplate.logo(workflow, params.monochrome_logs)
-        summary_log += NfcoreSchema.paramsSummaryLog(workflow, params)
-        summary_log += '\n' + citation(workflow) + '\n'
-        summary_log += NfcoreTemplate.dashedLine(params.monochrome_logs)
-        return summary_log
-    }
-
-    //
-    // Validate parameters and print summary to screen
-    //
-    public static void initialise(workflow, params, log) {
-        // Print help to screen if required
-        if (params.help) {
-            log.info help(workflow, params)
-            System.exit(0)
-        }
-
->>>>>>> 733dd81f
         // Print workflow version and exit on --version
         if (params.version) {
             String workflow_version = NfcoreTemplate.version(workflow)
@@ -72,17 +31,6 @@
             System.exit(0)
         }
 
-<<<<<<< HEAD
-=======
-        // Print parameter summary log to screen
-        log.info paramsSummaryLog(workflow, params)
-
-        // Validate workflow parameters via the JSON schema
-        if (params.validate_params) {
-            NfcoreSchema.validateParameters(workflow, params, log)
-        }
-
->>>>>>> 733dd81f
         // Check that a -profile or Nextflow config has been provided to run the pipeline
         NfcoreTemplate.checkConfigProvided(workflow, log)
 
