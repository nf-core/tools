--- conflicted
+++ resolved
@@ -12,15 +12,9 @@
 process {
 
   // TODO nf-core: Check the defaults for all processes
-<<<<<<< HEAD
   cpus = { check_resource(1 * task.attempt) }
-  memory = { check_resource(8.GB * task.attempt) }
+  memory = { check_resource(7.GB * task.attempt) }
   time = { check_resource(4.h * task.attempt) }
-=======
-  cpus = { check_max( 1 * task.attempt, 'cpus' ) }
-  memory = { check_max( 7.GB * task.attempt, 'memory' ) }
-  time = { check_max( 4.h * task.attempt, 'time' ) }
->>>>>>> 1baad1b7
 
   errorStrategy = { task.exitStatus in [143,137,104,134,139] ? 'retry' : 'finish' }
   maxRetries = 1
