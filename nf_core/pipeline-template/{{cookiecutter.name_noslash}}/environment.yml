--- conflicted
+++ resolved
@@ -4,10 +4,6 @@
   - bioconda
   - defaults
 dependencies:
-<<<<<<< HEAD
   # TODO nf-core: Add required software dependencies here
-  - fastqc=0.11.7
-=======
   - fastqc=0.11.8
->>>>>>> 40f1dadd
   - multiqc=1.6