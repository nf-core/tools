/*
 * -------------------------------------------------
 *  {{ cookiecutter.name }} Nextflow config file
 * -------------------------------------------------
 * Default config options for all environments.
 */

// Global default params, used in configs
params {

  // Workflow flags
  // TODO nf-core: Specify your pipeline's command line flags
  genome = false
  reads = "data/*{1,2}.fastq.gz"
  single_end = false
  outdir = './results'

  // Boilerplate options
  name = false
  multiqc_config = "$baseDir/assets/multiqc_config.yaml"
  email = false
  email_on_fail = false
  max_multiqc_email_size = 25.MB
  plaintext_email = false
  monochrome_logs = false
  help = false
  igenomes_base = 's3://ngi-igenomes/igenomes/'
  tracedir = "${params.outdir}/pipeline_info"
  igenomes_ignore = false
  custom_config_version = 'master'
  custom_config_base = "https://raw.githubusercontent.com/nf-core/configs/${params.custom_config_version}"
  hostnames = false
  config_profile_description = false
  config_profile_contact = false
  config_profile_url = false

  // Defaults only, expecting to be overwritten
  max_memory = 128.GB
  max_cpus = 16
  max_time = 240.h

}

// Container slug. Stable releases should specify release tag!
// Developmental code should specify :dev
process.container = '{{ cookiecutter.name_docker }}:dev'

// Load base.config by default for all pipelines
includeConfig 'conf/base.config'

// Load nf-core custom profiles from different Institutions
try {
  includeConfig "${params.custom_config_base}/nfcore_custom.config"
} catch (Exception e) {
  System.err.println("WARNING: Could not load nf-core/config profiles: ${params.custom_config_base}/nfcore_custom.config")
}

profiles {
  conda { process.conda = "$baseDir/environment.yml" }
  debug { process.beforeScript = 'echo $HOSTNAME' }
  docker {
    docker.enabled = true
    // Avoid this error:
    //   WARNING: Your kernel does not support swap limit capabilities or the cgroup is not mounted. Memory limited without swap.
    // Testing this in nf-core after discussion here https://github.com/nf-core/tools/pull/351
    // once this is established and works well, nextflow might implement this behavior as new default.
    docker.runOptions = '-u \$(id -u):\$(id -g)'
  }
  singularity {
    singularity.enabled = true
    singularity.autoMounts = true
  }
  test { includeConfig 'conf/test.config' }
}

// Load igenomes.config if required
if (!params.igenomes_ignore) {
  includeConfig 'conf/igenomes.config'
}

// Export this variable to prevent local Python libraries from conflicting with those in the container
env {
  PYTHONNOUSERSITE = 1
}

// Capture exit codes from upstream processes when piping
process.shell = ['/bin/bash', '-euo', 'pipefail']

timeline {
  enabled = true
  file = "${params.tracedir}/execution_timeline.html"
}
report {
  enabled = true
  file = "${params.tracedir}/execution_report.html"
}
trace {
  enabled = true
  file = "${params.tracedir}/execution_trace.txt"
}
dag {
  enabled = true
  file = "${params.tracedir}/pipeline_dag.svg"
}

manifest {
  name = '{{ cookiecutter.name }}'
  author = '{{ cookiecutter.author }}'
  homePage = 'https://github.com/{{ cookiecutter.name }}'
  description = '{{ cookiecutter.description }}'
  mainScript = 'main.nf'
  nextflowVersion = '>=19.10.0'
  version = '{{ cookiecutter.version }}'
}

<<<<<<< HEAD
// Return the minimum between requirements and a maximum limit to ensure that resource requirements don't go over
=======
// Check that requested compute resources are no more than what is listed as available with max_cpus, max_memory and max_time
>>>>>>> 33089f62
def check_resource(obj) {
    try {
      if (obj.getClass() == nextflow.util.MemoryUnit && obj.compareTo(params.max_memory as nextflow.util.MemoryUnit) == 1)
        return params.max_memory as nextflow.util.MemoryUnit
      else if (obj.getClass() == nextflow.util.Duration && obj.compareTo(params.max_time as nextflow.util.Duration) == 1)
        return params.max_time as nextflow.util.Duration
      else if (obj.getClass() == java.lang.Integer)
        return Math.min(obj, params.max_cpus as int)
      else
        return obj
    } catch (all) {
        println "   ### ERROR ###   Max params max_memory:'${params.max_memory}', max_time:'${params.max_time}' or max_cpus:'${params.max_cpus}'  is not valid! Using default value: $obj"
    }
}<|MERGE_RESOLUTION|>--- conflicted
+++ resolved
@@ -113,22 +113,18 @@
   version = '{{ cookiecutter.version }}'
 }
 
-<<<<<<< HEAD
-// Return the minimum between requirements and a maximum limit to ensure that resource requirements don't go over
-=======
 // Check that requested compute resources are no more than what is listed as available with max_cpus, max_memory and max_time
->>>>>>> 33089f62
 def check_resource(obj) {
-    try {
-      if (obj.getClass() == nextflow.util.MemoryUnit && obj.compareTo(params.max_memory as nextflow.util.MemoryUnit) == 1)
-        return params.max_memory as nextflow.util.MemoryUnit
-      else if (obj.getClass() == nextflow.util.Duration && obj.compareTo(params.max_time as nextflow.util.Duration) == 1)
-        return params.max_time as nextflow.util.Duration
-      else if (obj.getClass() == java.lang.Integer)
-        return Math.min(obj, params.max_cpus as int)
-      else
-        return obj
-    } catch (all) {
-        println "   ### ERROR ###   Max params max_memory:'${params.max_memory}', max_time:'${params.max_time}' or max_cpus:'${params.max_cpus}'  is not valid! Using default value: $obj"
-    }
+  try {
+    if (obj.getClass() == nextflow.util.MemoryUnit && obj.compareTo(params.max_memory as nextflow.util.MemoryUnit) == 1)
+      return params.max_memory as nextflow.util.MemoryUnit
+    else if (obj.getClass() == nextflow.util.Duration && obj.compareTo(params.max_time as nextflow.util.Duration) == 1)
+      return params.max_time as nextflow.util.Duration
+    else if (obj.getClass() == java.lang.Integer)
+      return Math.min(obj, params.max_cpus as int)
+    else
+      return obj
+  } catch (all) {
+      println "   ### ERROR ###   Max params max_memory:'${params.max_memory}', max_time:'${params.max_time}' or max_cpus:'${params.max_cpus}'  is not valid! Using default value: $obj"
+  }
 }