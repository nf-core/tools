{
    "$schema": "https://json-schema.org/draft/2020-12/schema",
    "$id": "https://raw.githubusercontent.com/{{ name }}/master/nextflow_schema.json",
    "title": "{{ name }} pipeline parameters",
    "description": "{{ description }}",
    "type": "object",
    "$defs": {
        "input_output_options": {
            "title": "Input/output options",
            "type": "object",
            "fa_icon": "fas fa-terminal",
            "description": "Define where the pipeline should find input data and save output data.",
            "required": ["input", "outdir"],
            "properties": {
                "input": {
                    "type": "string",
                    "format": "file-path",
                    "exists": true,
                    "schema": "assets/schema_input.json",
                    "mimetype": "text/csv",
                    "pattern": "^\\S+\\.csv$",
                    "description": "Path to comma-separated file containing information about the samples in the experiment.",
                    "help_text": "You will need to create a design file with information about the samples in your experiment before running the pipeline. Use this parameter to specify its location. It has to be a comma-separated file with 3 columns, and a header row.{% if is_nfcore %} See [usage docs](https://nf-co.re/{{ short_name }}/usage#samplesheet-input).{% endif %}",
                    "fa_icon": "fas fa-file-csv"
                },
                "outdir": {
                    "type": "string",
                    "format": "directory-path",
                    "description": "The output directory where the results will be saved. You have to use absolute paths to storage on Cloud infrastructure.",
                    "fa_icon": "fas fa-folder-open"
                }{% if email %},
                "email": {
                    "type": "string",
                    "description": "Email address for completion summary.",
                    "fa_icon": "fas fa-envelope",
                    "help_text": "Set this parameter to your e-mail address to get a summary e-mail with details of the run sent to you when the workflow exits. If set in your user config file (`~/.nextflow/config`) then you don't need to specify this on the command line for every run.",
                    "pattern": "^([a-zA-Z0-9_\\-\\.]+)@([a-zA-Z0-9_\\-\\.]+)\\.([a-zA-Z]{2,5})$"
                }{% endif %}{% if multiqc %},
                "multiqc_title": {
                    "type": "string",
                    "description": "MultiQC report title. Printed as page header, used for filename if not otherwise specified.",
                    "fa_icon": "fas fa-file-signature"
                }{% endif %}
            }
        },
        {%- if igenomes %}
        "reference_genome_options": {
            "title": "Reference genome options",
            "type": "object",
            "fa_icon": "fas fa-dna",
            "description": "Reference genome related files and options required for the workflow.",
            "properties": {
                "genome": {
                    "type": "string",
                    "description": "Name of iGenomes reference.",
                    "fa_icon": "fas fa-book",
                    "help_text": "If using a reference genome configured in the pipeline using iGenomes, use this parameter to give the ID for the reference. This is then used to build the full paths for all required reference genome files e.g. `--genome GRCh38`. \n\nSee the [nf-core website docs](https://nf-co.re/usage/reference_genomes) for more details."
                },
                {%- if modules %}
                "fasta": {
                    "type": "string",
                    "format": "file-path",
                    "exists": true,
                    "mimetype": "text/plain",
                    "pattern": "^\\S+\\.fn?a(sta)?(\\.gz)?$",
                    "description": "Path to FASTA genome file.",
                    "help_text": "This parameter is *mandatory* if `--genome` is not specified. If you don't have a BWA index available this will be generated for you automatically. Combine with `--save_reference` to save BWA index for future runs.",
                    "fa_icon": "far fa-file-code"
                },
                {%- endif %}
                "igenomes_ignore": {
                    "type": "boolean",
                    "description": "Do not load the iGenomes reference config.",
                    "fa_icon": "fas fa-ban",
                    "hidden": true,
                    "help_text": "Do not load `igenomes.config` when running the pipeline. You may choose this option if you observe clashes between custom parameters and those supplied in `igenomes.config`."
                },
                "igenomes_base": {
                    "type": "string",
                    "format": "directory-path",
                    "description": "The base path to the igenomes reference files",
                    "fa_icon": "fas fa-ban",
                    "hidden": true,
                    "default": "s3://ngi-igenomes/igenomes/"
                }
            }
        },
        {%- endif %}
        {%- if nf_core_configs %}
        "institutional_config_options": {
            "title": "Institutional config options",
            "type": "object",
            "fa_icon": "fas fa-university",
            "description": "Parameters used to describe centralised config profiles. These should not be edited.",
            "help_text": "The centralised nf-core configuration profiles use a handful of pipeline parameters to describe themselves. This information is then printed to the Nextflow log when you run a pipeline. You should not need to change these values when you run a pipeline.",
            "properties": {
                "custom_config_version": {
                    "type": "string",
                    "description": "Git commit id for Institutional configs.",
                    "default": "master",
                    "hidden": true,
                    "fa_icon": "fas fa-users-cog"
                },
                "custom_config_base": {
                    "type": "string",
                    "description": "Base directory for Institutional configs.",
                    "default": "https://raw.githubusercontent.com/nf-core/configs/master",
                    "hidden": true,
                    "help_text": "If you're running offline, Nextflow will not be able to fetch the institutional config files from the internet. If you don't need them, then this is not a problem. If you do need them, you should download the files from the repo and tell Nextflow where to find them with this parameter.",
                    "fa_icon": "fas fa-users-cog"
                },
                "config_profile_name": {
                    "type": "string",
                    "description": "Institutional config name.",
                    "hidden": true,
                    "fa_icon": "fas fa-users-cog"
                },
                "config_profile_description": {
                    "type": "string",
                    "description": "Institutional config description.",
                    "hidden": true,
                    "fa_icon": "fas fa-users-cog"
                },
                "config_profile_contact": {
                    "type": "string",
                    "description": "Institutional config contact information.",
                    "hidden": true,
                    "fa_icon": "fas fa-users-cog"
                },
                "config_profile_url": {
                    "type": "string",
                    "description": "Institutional config URL link.",
                    "hidden": true,
                    "fa_icon": "fas fa-users-cog"
                }
            }
        },
<<<<<<< HEAD
=======
        {%- endif %}
        "max_job_request_options": {
            "title": "Max job request options",
            "type": "object",
            "fa_icon": "fab fa-acquisitions-incorporated",
            "description": "Set the top limit for requested resources for any single job.",
            "help_text": "If you are running on a smaller system, a pipeline step requesting more resources than are available may cause the Nextflow to stop the run with an error. These options allow you to cap the maximum resources requested by any single job so that the pipeline will run on your system.\n\nNote that you can not _increase_ the resources requested by any job using these options. For that you will need your own configuration file. See [the nf-core website](https://nf-co.re/usage/configuration) for details.",
            "properties": {
                "max_cpus": {
                    "type": "integer",
                    "description": "Maximum number of CPUs that can be requested for any single job.",
                    "default": 16,
                    "fa_icon": "fas fa-microchip",
                    "hidden": true,
                    "help_text": "Use to set an upper-limit for the CPU requirement for each process. Should be an integer e.g. `--max_cpus 1`"
                },
                "max_memory": {
                    "type": "string",
                    "description": "Maximum amount of memory that can be requested for any single job.",
                    "default": "128.GB",
                    "fa_icon": "fas fa-memory",
                    "pattern": "^\\d+(\\.\\d+)?\\.?\\s*(K|M|G|T)?B$",
                    "hidden": true,
                    "help_text": "Use to set an upper-limit for the memory requirement for each process. Should be a string in the format integer-unit e.g. `--max_memory '8.GB'`"
                },
                "max_time": {
                    "type": "string",
                    "description": "Maximum amount of time that can be requested for any single job.",
                    "default": "240.h",
                    "fa_icon": "far fa-clock",
                    "pattern": "^(\\d+\\.?\\s*(s|m|h|d|day)\\s*)+$",
                    "hidden": true,
                    "help_text": "Use to set an upper-limit for the time requirement for each process. Should be a string in the format integer-unit e.g. `--max_time '2.h'`"
                }
            }
        },
>>>>>>> 25224a03
        "generic_options": {
            "title": "Generic options",
            "type": "object",
            "fa_icon": "fas fa-file-import",
            "description": "Less common options for the pipeline, typically set in a config file.",
            "help_text": "These options are common to all nf-core pipelines and allow you to customise some of the core preferences for how the pipeline runs.\n\nTypically these options would be set in a Nextflow config file loaded for all pipeline runs, such as `~/.nextflow/config`.",
            "properties": {
                "version": {
                    "type": "boolean",
                    "description": "Display version and exit.",
                    "fa_icon": "fas fa-question-circle",
                    "hidden": true
                },
                {%- if modules %}
                "publish_dir_mode": {
                    "type": "string",
                    "default": "copy",
                    "description": "Method used to save pipeline results to output directory.",
                    "help_text": "The Nextflow `publishDir` option specifies which intermediate files should be saved to the output directory. This option tells the pipeline what method should be used to move these files. See [Nextflow docs](https://www.nextflow.io/docs/latest/process.html#publishdir) for details.",
                    "fa_icon": "fas fa-copy",
                    "enum": ["symlink", "rellink", "link", "copy", "copyNoFollow", "move"],
                    "hidden": true
                },{% endif %}{% if email %}
                "email_on_fail": {
                    "type": "string",
                    "description": "Email address for completion summary, only when pipeline fails.",
                    "fa_icon": "fas fa-exclamation-triangle",
                    "pattern": "^([a-zA-Z0-9_\\-\\.]+)@([a-zA-Z0-9_\\-\\.]+)\\.([a-zA-Z]{2,5})$",
                    "help_text": "An email address to send a summary email to when the pipeline is completed - ONLY sent if the pipeline does not exit successfully.",
                    "hidden": true
                },
                "plaintext_email": {
                    "type": "boolean",
                    "description": "Send plain-text email instead of HTML.",
                    "fa_icon": "fas fa-remove-format",
                    "hidden": true
                },{% endif %}
                {%- if multiqc %}
                "max_multiqc_email_size": {
                    "type": "string",
                    "description": "File size limit when attaching MultiQC reports to summary emails.",
                    "pattern": "^\\d+(\\.\\d+)?\\.?\\s*(K|M|G|T)?B$",
                    "default": "25.MB",
                    "fa_icon": "fas fa-file-upload",
                    "hidden": true
                },{% endif %}
                {%- if modules %}
                "monochrome_logs": {
                    "type": "boolean",
                    "description": "Do not use coloured log outputs.",
                    "fa_icon": "fas fa-palette",
                    "hidden": true
                },{% endif %}
                {%- if slackreport or adaptivecard %}
                "hook_url": {
                    "type": "string",
                    "description": "Incoming hook URL for messaging service",
                    "fa_icon": "fas fa-people-group",
                    "help_text": "Incoming hook URL for messaging service. Currently, MS Teams and Slack are supported.",
                    "hidden": true
                },{% endif %}
                {%- if multiqc %}
                "multiqc_config": {
                    "type": "string",
                    "format": "file-path",
                    "description": "Custom config file to supply to MultiQC.",
                    "fa_icon": "fas fa-cog",
                    "hidden": true
                },
                "multiqc_logo": {
                    "type": "string",
                    "description": "Custom logo file to supply to MultiQC. File name must also be set in the MultiQC config file",
                    "fa_icon": "fas fa-image",
                    "hidden": true
                },{% if citations %}
                "multiqc_methods_description": {
                    "type": "string",
                    "description": "Custom MultiQC yaml file containing HTML including a methods description.",
                    "fa_icon": "fas fa-cog"
                },{% endif %}{% endif %}
                "validate_params": {
                    "type": "boolean",
                    "description": "Boolean whether to validate parameters against the schema at runtime",
                    "default": true,
                    "fa_icon": "fas fa-check-square",
                    "hidden": true
                }{% if test_config %},
                "pipelines_testdata_base_path": {
                    "type": "string",
                    "fa_icon": "far fa-check-circle",
                    "description": "Base URL or local path to location of pipeline test dataset files",
                    "default": "https://raw.githubusercontent.com/nf-core/test-datasets/",
                    "hidden": true
                }{% endif %}
            }
        }
    },
    "allOf": [
        {
            "$ref": "#/$defs/input_output_options"
        },
        {% if igenomes %}{
            "$ref": "#/$defs/reference_genome_options"
        },{% endif %}
        {% if nf_core_configs %}{
            "$ref": "#/$defs/institutional_config_options"
        },{% endif %}
        {
            "$ref": "#/$defs/max_job_request_options"
        },
        {
            "$ref": "#/$defs/generic_options"
        }
    ]
}<|MERGE_RESOLUTION|>--- conflicted
+++ resolved
@@ -135,45 +135,6 @@
                 }
             }
         },
-<<<<<<< HEAD
-=======
-        {%- endif %}
-        "max_job_request_options": {
-            "title": "Max job request options",
-            "type": "object",
-            "fa_icon": "fab fa-acquisitions-incorporated",
-            "description": "Set the top limit for requested resources for any single job.",
-            "help_text": "If you are running on a smaller system, a pipeline step requesting more resources than are available may cause the Nextflow to stop the run with an error. These options allow you to cap the maximum resources requested by any single job so that the pipeline will run on your system.\n\nNote that you can not _increase_ the resources requested by any job using these options. For that you will need your own configuration file. See [the nf-core website](https://nf-co.re/usage/configuration) for details.",
-            "properties": {
-                "max_cpus": {
-                    "type": "integer",
-                    "description": "Maximum number of CPUs that can be requested for any single job.",
-                    "default": 16,
-                    "fa_icon": "fas fa-microchip",
-                    "hidden": true,
-                    "help_text": "Use to set an upper-limit for the CPU requirement for each process. Should be an integer e.g. `--max_cpus 1`"
-                },
-                "max_memory": {
-                    "type": "string",
-                    "description": "Maximum amount of memory that can be requested for any single job.",
-                    "default": "128.GB",
-                    "fa_icon": "fas fa-memory",
-                    "pattern": "^\\d+(\\.\\d+)?\\.?\\s*(K|M|G|T)?B$",
-                    "hidden": true,
-                    "help_text": "Use to set an upper-limit for the memory requirement for each process. Should be a string in the format integer-unit e.g. `--max_memory '8.GB'`"
-                },
-                "max_time": {
-                    "type": "string",
-                    "description": "Maximum amount of time that can be requested for any single job.",
-                    "default": "240.h",
-                    "fa_icon": "far fa-clock",
-                    "pattern": "^(\\d+\\.?\\s*(s|m|h|d|day)\\s*)+$",
-                    "hidden": true,
-                    "help_text": "Use to set an upper-limit for the time requirement for each process. Should be a string in the format integer-unit e.g. `--max_time '2.h'`"
-                }
-            }
-        },
->>>>>>> 25224a03
         "generic_options": {
             "title": "Generic options",
             "type": "object",
