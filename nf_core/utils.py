"""
Common utility functions for the nf-core python package.
"""

import concurrent.futures
import datetime
import errno
import hashlib
import io
import json
import logging
import mimetypes
import os
import random
import re
import shlex
import subprocess
import sys
import time
from contextlib import contextmanager
from pathlib import Path
from typing import Any, Callable, Dict, Generator, List, Optional, Tuple, Union

import git
import prompt_toolkit.styles
import questionary
import requests.auth
import requests_cache
import rich
import rich.markup
import yaml
from packaging.version import Version
from pydantic import BaseModel, ValidationError, field_validator
from rich.live import Live
from rich.spinner import Spinner

import nf_core

log = logging.getLogger(__name__)

# ASCII nf-core logo
nfcore_logo = [
    r"[green]                                          ,--.[grey39]/[green],-.",
    r"[blue]          ___     __   __   __   ___     [green]/,-._.--~\ ",
    r"[blue]    |\ | |__  __ /  ` /  \ |__) |__      [yellow]   }  {",
    r"[blue]    | \| |       \__, \__/ |  \ |___     [green]\`-._,-`-,",
    r"[green]                                          `._,._,'",
]

# Custom style for questionary
nfcore_question_style = prompt_toolkit.styles.Style(
    [
        ("qmark", "fg:ansiblue bold"),  # token in front of the question
        ("question", "bold"),  # question text
        (
            "answer",
            "fg:ansigreen nobold bg:",
        ),  # submitted answer text behind the question
        (
            "pointer",
            "fg:ansiyellow bold",
        ),  # pointer used in select and checkbox prompts
        (
            "highlighted",
            "fg:ansiblue bold",
        ),  # pointed-at choice in select and checkbox prompts
        (
            "selected",
            "fg:ansiyellow noreverse bold",
        ),  # style for a selected item of a checkbox
        ("separator", "fg:ansiblack"),  # separator in lists
        ("instruction", ""),  # user instructions for select, rawselect, checkbox
        ("text", ""),  # plain text
        (
            "disabled",
            "fg:gray italic",
        ),  # disabled choices for select and checkbox prompts
        ("choice-default", "fg:ansiblack"),
        ("choice-default-changed", "fg:ansiyellow"),
        ("choice-required", "fg:ansired"),
    ]
)

NFCORE_CACHE_DIR = Path(
    os.environ.get("XDG_CACHE_HOME", Path(os.getenv("HOME") or "", ".cache")),
    "nfcore",
)
<<<<<<< HEAD
NFCORE_DIR = os.path.join(
    os.environ.get("XDG_CONFIG_HOME", os.path.join(os.getenv("HOME") or "", ".config")),
    "nfcore",
)
=======
NFCORE_DIR = Path(os.environ.get("XDG_CONFIG_HOME", os.path.join(os.getenv("HOME") or "", ".config")), "nfcore")
>>>>>>> 2a82ac76


def fetch_remote_version(source_url):
    response = requests.get(source_url, timeout=3)
    remote_version = re.sub(r"[^0-9\.]", "", response.text)
    return remote_version


def check_if_outdated(
    current_version=None,
    remote_version=None,
    source_url="https://nf-co.re/tools_version",
):
    """
    Check if the current version of nf-core is outdated
    """
    # Exit immediately if disabled via ENV var
    if os.environ.get("NFCORE_NO_VERSION_CHECK", False):
        return (True, "", "")
    # Set and clean up the current version string
    if current_version is None:
        current_version = nf_core.__version__
    current_version = re.sub(r"[^0-9\.]", "", current_version)
    # Build the URL to check against
    source_url = os.environ.get("NFCORE_VERSION_URL", source_url)
    source_url = f"{source_url}?v={current_version}"
    # check if we have a newer version without blocking the rest of the script
    is_outdated = False
    if remote_version is None:  # we set it manually for tests
        try:
            with concurrent.futures.ThreadPoolExecutor() as executor:
                future = executor.submit(fetch_remote_version, source_url)
                remote_version = future.result()
        except Exception as e:
            log.debug(f"Could not check for nf-core updates: {e}")
    if remote_version is not None:
        if Version(remote_version) > Version(current_version):
            is_outdated = True
    return (is_outdated, current_version, remote_version)


def rich_force_colors():
    """
    Check if any environment variables are set to force Rich to use coloured output
    """
    if os.getenv("GITHUB_ACTIONS") or os.getenv("FORCE_COLOR") or os.getenv("PY_COLORS"):
        return True
    return None


class Pipeline:
    """Object to hold information about a local pipeline.

    Args:
        path (str): The path to the nf-core pipeline directory.

    Attributes:
        conda_config (dict): The parsed conda configuration file content (``environment.yml``).
        conda_package_info (dict): The conda package(s) information, based on the API requests to Anaconda cloud.
        nf_config (dict): The Nextflow pipeline configuration file content.
        files (list): A list of files found during the linting process.
        git_sha (str): The git sha for the repo commit / current GitHub pull-request (`$GITHUB_PR_COMMIT`)
        minNextflowVersion (str): The minimum required Nextflow version to run the pipeline.
        wf_path (str): Path to the pipeline directory.
        pipeline_name (str): The pipeline name, without the `nf-core` tag, for example `hlatyping`.
        schema_obj (obj): A :class:`PipelineSchema` object
    """

    def __init__(self, wf_path: Path) -> None:
        """Initialise pipeline object"""
<<<<<<< HEAD
        self.conda_config = {}
        self.conda_package_info = {}
        self.nf_config = {}
        self.files = []
        self.git_sha = None
        self.minNextflowVersion = None
        self.wf_path = wf_path
        self.pipeline_name = ""
        self.pipeline_prefix = ""
        self.schema_obj = None

        try:
            self.repo = git.Repo(self.wf_path)
            self.git_sha = self.repo.head.object.hexsha
        except Exception:
            log.debug(f"Could not find git hash for pipeline: {self.wf_path}")
=======
        self.conda_config: Dict = {}
        self.conda_package_info: Dict = {}
        self.nf_config: Dict = {}
        self.files: List[Path] = []
        self.git_sha: Optional[str] = None
        self.minNextflowVersion: Optional[str] = None
        self.wf_path = Path(wf_path)
        self.pipeline_name: Optional[str] = None
        self.pipeline_prefix: Optional[str] = None
        self.schema_obj: Optional[Dict] = None

        try:
            repo = git.Repo(self.wf_path)
            self.git_sha = repo.head.object.hexsha
        except Exception as e:
            log.debug(f"Could not find git hash for pipeline: {self.wf_path}. {e}")
>>>>>>> 2a82ac76

        # Overwrite if we have the last commit from the PR - otherwise we get a merge commit hash
        if os.environ.get("GITHUB_PR_COMMIT", "") != "":
            self.git_sha = os.environ["GITHUB_PR_COMMIT"]

    def __repr__(self) -> str:
        return f"<Pipeline '{self.pipeline_name}' at {self.wf_path}>"

    def _load(self) -> bool:
        """Run core load functions"""

        return self.load_pipeline_config() and self._load_conda_environment()

    def _load_conda_environment(self) -> bool:
        """Try to load the pipeline environment.yml file, if it exists"""
        try:
            with open(Path(self.wf_path, "environment.yml")) as fh:
                self.conda_config = yaml.safe_load(fh)
            return True
        except FileNotFoundError:
            log.debug("No conda `environment.yml` file found.")
            return False

    def _fp(self, fn: Union[str, Path]) -> Path:
        """Convenience function to get full path to a file in the pipeline"""
        return Path(self.wf_path, fn)

    def list_files(self) -> List[Path]:
        """Get a list of all files in the pipeline"""
        files = []
        try:
            # First, try to get the list of files using git
            git_ls_files = subprocess.check_output(["git", "ls-files"], cwd=self.wf_path).splitlines()
            for fn in git_ls_files:
                full_fn = Path(self.wf_path) / fn.decode("utf-8")
                if full_fn.is_file():
                    files.append(full_fn)
                else:
                    log.debug(f"`git ls-files` returned '{full_fn}' but could not open it!")
        except subprocess.CalledProcessError:
            # Failed, so probably not initialised as a git repository - just a list of all files
            files = []
            for file_path in self.wf_path.rglob("*"):
                if file_path.is_file():
                    # Append the file path to the list
                    files.append(file_path)
            if len(files) == 0:
                log.debug(f"No files found in pipeline: {self.wf_path}")

        return files

    def load_pipeline_config(self) -> bool:
        """Get the nextflow config for this pipeline

        Once loaded, set a few convenience reference class attributes
        """
        self.nf_config = fetch_wf_config(self.wf_path)

        self.pipeline_prefix, self.pipeline_name = self.nf_config.get("manifest.name", "/").strip("'").split("/")

        nextflow_version_match = re.search(r"[0-9\.]+(-edge)?", self.nf_config.get("manifest.nextflowVersion", ""))
        if nextflow_version_match:
            self.minNextflowVersion = nextflow_version_match.group(0)
            return True
        return False


def is_pipeline_directory(wf_path):
    """
    Checks if the specified directory have the minimum required files
    ('main.nf', 'nextflow.config') for a pipeline directory

    Args:
        wf_path (str): The directory to be inspected

    Raises:
        UserWarning: If one of the files are missing
    """
    for fn in ["main.nf", "nextflow.config"]:
        path = os.path.join(wf_path, fn)
        if not os.path.isfile(path):
            if wf_path == ".":
                warning = f"Current directory is not a pipeline - '{fn}' is missing."
            else:
                warning = f"'{wf_path}' is not a pipeline - '{fn}' is missing."
            raise UserWarning(warning)


<<<<<<< HEAD
def fetch_wf_config(wf_path: Union[str, Path], cache_config: bool = True):
=======
def fetch_wf_config(wf_path: Path, cache_config: bool = True) -> dict:
>>>>>>> 2a82ac76
    """Uses Nextflow to retrieve the the configuration variables
    from a Nextflow workflow.

    Args:
        wf_path (str): Nextflow workflow file system path.
        cache_config (bool): cache configuration or not (def. True)

    Returns:
        dict: Workflow configuration settings.
    """

    log.debug(f"Got '{wf_path}' as path")
    wf_path = Path(wf_path)
    config = {}
    cache_fn = None
    cache_basedir = None
    cache_path = None

    # Nextflow home directory - use env var if set, or default to ~/.nextflow
    nxf_home = Path(os.environ.get("NXF_HOME", Path(os.getenv("HOME") or "", ".nextflow")))

    # Build a cache directory if we can
    if nxf_home.is_dir():
        cache_basedir = Path(nxf_home, "nf-core")
        if not cache_basedir.is_dir():
            cache_basedir.mkdir(parents=True, exist_ok=True)

    # If we're given a workflow object with a commit, see if we have a cached copy
    cache_fn = None
    # Make a filename based on file contents
    concat_hash = ""
    for fn in ["nextflow.config", "main.nf"]:
        try:
            with open(wf_path / fn, "rb") as fh:
                concat_hash += hashlib.sha256(fh.read()).hexdigest()
        except FileNotFoundError:
            pass
    # Hash the hash
    if len(concat_hash) > 0:
        bighash = hashlib.sha256(concat_hash.encode("utf-8")).hexdigest()
        cache_fn = f"wf-config-cache-{bighash[:25]}.json"

    if cache_basedir and cache_fn:
        cache_path = Path(cache_basedir, cache_fn)
        if cache_path.is_file() and cache_config is True:
            log.debug(f"Found a config cache, loading: {cache_path}")
            with open(cache_path) as fh:
                try:
                    config = json.load(fh)
                except json.JSONDecodeError as e:
                    raise UserWarning(f"Unable to load JSON file '{cache_path}' due to error {e}")
            return config
    log.debug("No config cache found")

    # Call `nextflow config`
    result = run_cmd("nextflow", f"config -flat {wf_path}")
    if result is not None:
        nfconfig_raw, _ = result
        for line in nfconfig_raw.splitlines():
            ul = line.decode("utf-8")
            try:
                k, v = ul.split(" = ", 1)
                config[k] = v.strip("'\"")
            except ValueError:
                log.debug(f"Couldn't find key=value config pair:\n  {ul}")

    # Scrape main.nf for additional parameter declarations
    # Values in this file are likely to be complex, so don't both trying to capture them. Just get the param name.
    main_nf = None
    try:
        main_nf = Path(wf_path, "main.nf")
        with open(main_nf, "rb") as fh:
            for line in fh:
                line_str = line.decode("utf-8")
                match = re.match(r"^\s*(params\.[a-zA-Z0-9_]+)\s*=(?!=)", line_str)
                if match:
                    config[match.group(1)] = "null"
    except FileNotFoundError as e:
        log.debug(f"Could not open {main_nf} to look for parameter declarations - {e}")

    # If we can, save a cached copy
    # HINT: during testing phase (in test_download, for example) we don't want
    # to save configuration copy in $HOME, otherwise the tests/test_download.py::DownloadTest::test_wf_use_local_configs
    # will fail after the first attempt. It's better to not save temporary data
    # in others folders than tmp when doing tests in general
    if cache_path and cache_config:
        log.debug(f"Saving config cache: {cache_path}")
        with open(cache_path, "w") as fh:
            json.dump(config, fh, indent=4)

    return config


def run_cmd(executable: str, cmd: str) -> Union[Tuple[bytes, bytes], None]:
    """Run a specified command and capture the output. Handle errors nicely."""
    full_cmd = f"{executable} {cmd}"
    log.debug(f"Running command: {full_cmd}")
    try:
        proc = subprocess.run(shlex.split(full_cmd), capture_output=True, check=True)
        return (proc.stdout, proc.stderr)
    except OSError as e:
        if e.errno == errno.ENOENT:
            raise RuntimeError(
                f"It looks like {executable} is not installed. Please ensure it is available in your PATH."
            )
        else:
            return None
    except subprocess.CalledProcessError as e:
        log.debug(f"Command '{full_cmd}' returned non-zero error code '{e.returncode}':\n[red]> {e.stderr.decode()}")
        if executable == "nf-test":
            return (e.stdout, e.stderr)
        else:
            raise RuntimeError(
                f"Command '{full_cmd}' returned non-zero error code '{e.returncode}':\n[red]> {e.stderr.decode()}{e.stdout.decode()}"
            )


def setup_nfcore_dir() -> bool:
    """Creates a directory for files that need to be kept between sessions

    Currently only used for keeping local copies of modules repos
    """
    if not NFCORE_DIR.exists():
        NFCORE_DIR.mkdir(parents=True)
    return True


def setup_requests_cachedir() -> Dict[str, Union[Path, datetime.timedelta, str]]:
    """Sets up local caching for faster remote HTTP requests.

    Caching directory will be set up in the user's home directory under
    a .config/nf-core/cache_* subdir.

    Uses requests_cache monkey patching.
    Also returns the config dict so that we can use the same setup with a Session.
    """
    pyversion: str = ".".join(str(v) for v in sys.version_info[0:3])
    cachedir: Path = setup_nfcore_cachedir(f"cache_{pyversion}")
    config: Dict[str, Union[Path, datetime.timedelta, str]] = {
        "cache_name": Path(cachedir, "github_info"),
        "expire_after": datetime.timedelta(hours=1),
        "backend": "sqlite",
    }

    logging.getLogger("requests_cache").setLevel(logging.WARNING)
    return config


def setup_nfcore_cachedir(cache_fn: Union[str, Path]) -> Path:
    """Sets up local caching for caching files between sessions."""

    cachedir = Path(NFCORE_CACHE_DIR, cache_fn)

    try:
        if not Path(cachedir).exists():
            Path(cachedir).mkdir(parents=True)
    except PermissionError:
        log.warn(f"Could not create cache directory: {cachedir}")

    return cachedir


def wait_cli_function(poll_func: Callable[[], bool], refresh_per_second: int = 20) -> None:
    """
    Display a command-line spinner while calling a function repeatedly.

    Keep waiting until that function returns True

    Arguments:
       poll_func (function): Function to call
       refresh_per_second (int): Refresh this many times per second. Default: 20.

    Returns:
       None. Just sits in an infite loop until the function returns True.
    """
    try:
        spinner = Spinner("dots2", "Use ctrl+c to stop waiting and force exit.")
        with Live(spinner, refresh_per_second=refresh_per_second):
            while True:
                if poll_func():
                    break
                time.sleep(2)
    except KeyboardInterrupt:
        raise AssertionError("Cancelled!")


def poll_nfcore_web_api(api_url: str, post_data: Optional[Dict] = None) -> Dict:
    """
    Poll the nf-core website API

    Takes argument api_url for URL

    Expects API reponse to be valid JSON and contain a top-level 'status' key.
    """
    # Run without requests_cache so that we get the updated statuses
    with requests_cache.disabled():
        try:
            if post_data is None:
                response = requests.get(api_url, headers={"Cache-Control": "no-cache"})
            else:
                log.debug(f"requesting {api_url} with {post_data}")
                response = requests.post(url=api_url, data=post_data)
        except requests.exceptions.Timeout:
            raise AssertionError(f"URL timed out: {api_url}")
        except requests.exceptions.ConnectionError:
            raise AssertionError(f"Could not connect to URL: {api_url}")
        else:
            if response.status_code != 200 and response.status_code != 301:
                response_content = response.content
                if isinstance(response_content, bytes):
                    response_content = response_content.decode()
                log.debug(f"Response content:\n{response_content}")
                raise AssertionError(
                    f"Could not access remote API results: {api_url} (HTML {response.status_code} Error)"
                )
            # follow redirects
            if response.status_code == 301:
                return poll_nfcore_web_api(response.headers["Location"], post_data)
            try:
                web_response = json.loads(response.content)
                if "status" not in web_response:
                    raise AssertionError()
            except (json.decoder.JSONDecodeError, AssertionError, TypeError):
                response_content = response.content
                if isinstance(response_content, bytes):
                    response_content = response_content.decode()
                log.debug(f"Response content:\n{response_content}")
                raise AssertionError(
                    f"nf-core website API results response not recognised: {api_url}\n "
                    "See verbose log for full response"
                )
            else:
                return web_response


class GitHubAPISession(requests_cache.CachedSession):
    """
    Class to provide a single session for interacting with the GitHub API for a run.
    Inherits the requests_cache.CachedSession and adds additional functionality,
    such as automatically setting up GitHub authentication if we can.
    """

    def __init__(self) -> None:
        self.auth_mode: Optional[str] = None
        self.return_ok: List[int] = [200, 201]
        self.return_retry: List[int] = [403]
        self.return_unauthorised: List[int] = [401]
        self.has_init: bool = False

    def lazy_init(self) -> None:
        """
        Initialise the object.

        Only do this when it's actually being used (due to global import)
        """
        log.debug("Initialising GitHub API requests session")
        cache_config = setup_requests_cachedir()
        super().__init__(**cache_config)
        self.setup_github_auth()
        self.has_init = True

    def setup_github_auth(self, auth=None):
        """
        Try to automatically set up GitHub authentication
        """
        if auth is not None:
            self.auth = auth
            self.auth_mode = "supplied to function"

        # Class for Bearer token authentication
        # https://stackoverflow.com/a/58055668/713980
        class BearerAuth(requests.auth.AuthBase):
            def __init__(self, token):
                self.token = token

            def __call__(self, r):
                r.headers["authorization"] = f"Bearer {self.token}"
                return r

        # Default auth if we're running and the gh CLI tool is installed
        gh_cli_config_fn = os.path.expanduser("~/.config/gh/hosts.yml")
        if self.auth is None and os.path.exists(gh_cli_config_fn):
            try:
                with open(gh_cli_config_fn) as fh:
                    gh_cli_config = yaml.safe_load(fh)
                    self.auth = requests.auth.HTTPBasicAuth(
                        gh_cli_config["github.com"]["user"],
                        gh_cli_config["github.com"]["oauth_token"],
                    )
                    self.auth_mode = f"gh CLI config: {gh_cli_config['github.com']['user']}"
            except Exception:
                ex_type, ex_value, _ = sys.exc_info()
                if ex_type is not None:
                    output = rich.markup.escape(f"{ex_type.__name__}: {ex_value}")
                    log.debug(f"Couldn't auto-auth with GitHub CLI auth from '{gh_cli_config_fn}': [red]{output}")

        # Default auth if we have a GitHub Token (eg. GitHub Actions CI)
        if os.environ.get("GITHUB_TOKEN") is not None and self.auth is None:
            self.auth_mode = "Bearer token with GITHUB_TOKEN"
            self.auth = BearerAuth(os.environ["GITHUB_TOKEN"])
        else:
            log.warning("Could not find GitHub authentication token. Some API requests may fail.")

        log.debug(f"Using GitHub auth: {self.auth_mode}")

    def log_content_headers(self, request, post_data=None):
        """
        Try to dump everything to the console, useful when things go wrong.
        """
        log.debug(f"Requested URL: {request.url}")
        log.debug(f"From requests cache: {request.from_cache}")
        log.debug(f"Request status code: {request.status_code}")
        log.debug(f"Request reason: {request.reason}")
        if post_data is None:
            post_data = {}
        try:
            log.debug(json.dumps(dict(request.headers), indent=4))
            log.debug(json.dumps(request.json(), indent=4))
            log.debug(json.dumps(post_data, indent=4))
        except Exception as e:
            log.debug(f"Could not parse JSON response from GitHub API! {e}")
            log.debug(request.headers)
            log.debug(request.content)
            log.debug(post_data)

    def safe_get(self, url):
        """
        Run a GET request, raise a nice exception with lots of logging if it fails.
        """
        if not self.has_init:
            self.lazy_init()
        request = self.get(url)
        if request.status_code in self.return_retry:
            stderr = rich.console.Console(stderr=True, force_terminal=rich_force_colors())
            try:
                r = self.request_retry(url)
            except Exception as e:
                stderr.print_exception()
                raise e
            else:
                return r
        elif request.status_code in self.return_unauthorised:
            raise RuntimeError("GitHub API PR failed, probably due to an expired GITHUB_TOKEN.")

        return request

    def get(self, url, **kwargs):
        """
        Initialise the session if we haven't already, then call the superclass get method.
        """
        if not self.has_init:
            self.lazy_init()
        return super().get(url, **kwargs)

    def request_retry(self, url, post_data=None):
        """
        Try to fetch a URL, keep retrying if we get a certain return code.

        Used in nf-core pipelines sync code because we get 403 errors: too many simultaneous requests
        See https://github.com/nf-core/tools/issues/911
        """
        if not self.has_init:
            self.lazy_init()

        # Start the loop for a retry mechanism
        while True:
            # GET request
            if post_data is None:
                log.debug(f"Seding GET request to {url}")
                r = self.get(url=url)
            # POST request
            else:
                log.debug(f"Seding POST request to {url}")
                r = self.post(url=url, json=post_data)

            # Failed but expected - try again
            if r.status_code in self.return_retry:
                self.log_content_headers(r, post_data)
                log.debug(f"GitHub API PR failed - got return code {r.status_code}")
                wait_time = float(re.sub("[^0-9]", "", str(r.headers.get("Retry-After", 0))))
                if wait_time == 0:
                    log.debug("Couldn't find 'Retry-After' header, guessing a length of time to wait")
                    wait_time = random.randrange(10, 60)
                log.warning(f"Got API return code {r.status_code}. Trying again after {wait_time} seconds..")
                time.sleep(wait_time)

            # Unexpected error - raise
            elif r.status_code not in self.return_ok:
                self.log_content_headers(r, post_data)
                raise RuntimeError(f"GitHub API PR failed - got return code {r.status_code} from {url}")

            # Success!
            else:
                return r


# Single session object to use for entire codebase. Not sure if there's a better way to do this?
gh_api = GitHubAPISession()


def anaconda_package(dep, dep_channels=None):
    """Query conda package information.

    Sends a HTTP GET request to the Anaconda remote API.

    Args:
        dep (str): A conda package name.
        dep_channels (list): list of conda channels to use

    Raises:
        A LookupError, if the connection fails or times out or gives an unexpected status code
        A ValueError, if the package name can not be found (404)
    """

    if dep_channels is None:
        dep_channels = ["conda-forge", "bioconda", "defaults"]

    # Check if each dependency is the latest available version
    if "=" in dep:
        depname, _ = dep.split("=", 1)
    else:
        depname = dep

    # 'defaults' isn't actually a channel name. See https://docs.anaconda.com/anaconda/user-guide/tasks/using-repositories/
    if "defaults" in dep_channels:
        dep_channels.remove("defaults")
        dep_channels.extend(["main", "anaconda", "r", "free", "archive", "anaconda-extras"])
    if "::" in depname:
        dep_channels = [depname.split("::")[0]]
        depname = depname.split("::")[1]

    for ch in dep_channels:
        anaconda_api_url = f"https://api.anaconda.org/package/{ch}/{depname}"
        try:
            response = requests.get(anaconda_api_url, timeout=10)
        except requests.exceptions.Timeout:
            raise LookupError(f"Anaconda API timed out: {anaconda_api_url}")
        except requests.exceptions.ConnectionError:
            raise LookupError("Could not connect to Anaconda API")
        else:
            if response.status_code == 200:
                return response.json()
            if response.status_code != 404:
                raise LookupError(
                    f"Anaconda API returned unexpected response code `{response.status_code}` for: "
                    f"{anaconda_api_url}\n{response}"
                )
            # response.status_code == 404
            log.debug(f"Could not find `{dep}` in conda channel `{ch}`")

    # We have looped through each channel and had a 404 response code on everything
    raise ValueError(f"Could not find Conda dependency using the Anaconda API: '{dep}'")


def parse_anaconda_licence(anaconda_response, version=None):
    """Given a response from the anaconda API using anaconda_package, parse the software licences.

    Returns: Set of licence types
    """
    licences = set()
    # Licence for each version
    for f in anaconda_response["files"]:
        if not version or version == f.get("version"):
            try:
                licences.add(f["attrs"]["license"])
            except KeyError:
                pass
    # Main licence field
    if len(list(licences)) == 0 and isinstance(anaconda_response["license"], str):
        licences.add(anaconda_response["license"])

    # Clean up / standardise licence names
    clean_licences = []
    for license in licences:
        license = re.sub(r"GNU General Public License v\d \(([^\)]+)\)", r"\1", license)
        license = re.sub(r"GNU GENERAL PUBLIC LICENSE", "GPL", license, flags=re.IGNORECASE)
        license = license.replace("GPL-", "GPLv")
        license = re.sub(r"GPL\s*([\d\.]+)", r"GPL v\1", license)  # Add v prefix to GPL version if none found
        license = re.sub(r"GPL\s*v(\d).0", r"GPL v\1", license)  # Remove superflous .0 from GPL version
        license = re.sub(r"GPL \(([^\)]+)\)", r"GPL \1", license)
        license = re.sub(r"GPL\s*v", "GPL v", license)  # Normalise whitespace to one space between GPL and v
        license = re.sub(r"\s*(>=?)\s*(\d)", r" \1\2", license)  # Normalise whitespace around >= GPL versions
        license = license.replace("Clause", "clause")  # BSD capitilisation
        license = re.sub(r"-only$", "", license)  # Remove superflous GPL "only" version suffixes
        clean_licences.append(license)
    return clean_licences


def pip_package(dep):
    """Query PyPI package information.

    Sends a HTTP GET request to the PyPI remote API.

    Args:
        dep (str): A PyPI package name.

    Raises:
        A LookupError, if the connection fails or times out
        A ValueError, if the package name can not be found
    """
    pip_depname, _ = dep.split("=", 1)
    pip_api_url = f"https://pypi.python.org/pypi/{pip_depname}/json"
    try:
        response = requests.get(pip_api_url, timeout=10)
    except requests.exceptions.Timeout:
        raise LookupError(f"PyPI API timed out: {pip_api_url}")
    except requests.exceptions.ConnectionError:
        raise LookupError(f"PyPI API Connection error: {pip_api_url}")
    else:
        if response.status_code == 200:
            return response.json()
        raise ValueError(f"Could not find pip dependency using the PyPI API: `{dep}`")


def get_biocontainer_tag(package, version):
    """
    Given a bioconda package and version, looks for Docker and Singularity containers
    using the biocontaineres API, e.g.:
    https://api.biocontainers.pro/ga4gh/trs/v2/tools/{tool}/versions/{tool}-{version}
    Returns the most recent container versions by default.
    Args:
        package (str): A bioconda package name.
        version (str): Version of the bioconda package
    Raises:
        A LookupError, if the connection fails or times out or gives an unexpected status code
        A ValueError, if the package name can not be found (404)
    """

    biocontainers_api_url = f"https://api.biocontainers.pro/ga4gh/trs/v2/tools/{package}/versions/{package}-{version}"

    def get_tag_date(tag_date):
        """
        Format a date given by the biocontainers API
        Given format: '2021-03-25T08:53:00Z'
        """
        return datetime.datetime.strptime(tag_date, "%Y-%m-%dT%H:%M:%SZ")

    try:
        response = requests.get(biocontainers_api_url)
    except requests.exceptions.ConnectionError:
        raise LookupError("Could not connect to biocontainers.pro API")
    else:
        if response.status_code == 200:
            try:
                images = response.json()["images"]
                singularity_image = None
                docker_image = None
                all_docker = {}
                all_singularity = {}
                for img in images:
                    # Get all Docker and Singularity images
                    if img["image_type"] == "Docker":
                        # Obtain version and build
                        match = re.search(r"(?::)+([A-Za-z\d\-_.]+)", img["image_name"])
                        if match is not None:
                            all_docker[match.group(1)] = {
                                "date": get_tag_date(img["updated"]),
                                "image": img,
                            }
                    elif img["image_type"] == "Singularity":
                        # Obtain version and build
                        match = re.search(r"(?::)+([A-Za-z\d\-_.]+)", img["image_name"])
                        if match is not None:
                            all_singularity[match.group(1)] = {
                                "date": get_tag_date(img["updated"]),
                                "image": img,
                            }
                # Obtain common builds from Docker and Singularity images
                common_keys = list(all_docker.keys() & all_singularity.keys())
                current_date = None
                docker_image_name = docker_image["image_name"].lstrip("quay.io/") if docker_image is not None else None
                for k in common_keys:
                    # Get the most recent common image
                    date = max(all_docker[k]["date"], all_docker[k]["date"])
                    if docker_image is None or current_date < date:
                        docker_image = all_docker[k]["image"]
                        singularity_image = all_singularity[k]["image"]
                        current_date = date
                        docker_image_name = docker_image["image_name"].lstrip("quay.io/")
                if singularity_image is None:
                    raise LookupError(f"Could not find singularity container for {package}")
                return docker_image_name, singularity_image["image_name"]
            except TypeError:
                raise LookupError(f"Could not find docker or singularity container for {package}")
        elif response.status_code != 404:
            raise LookupError(f"Unexpected response code `{response.status_code}` for {biocontainers_api_url}")
        elif response.status_code == 404:
            raise ValueError(f"Could not find `{package}` on api.biocontainers.pro")


def custom_yaml_dumper():
    """Overwrite default PyYAML output to make Prettier YAML linting happy"""

    class CustomDumper(yaml.Dumper):
        def represent_dict_preserve_order(self, data):
            """Add custom dumper class to prevent overwriting the global state
            This prevents yaml from changing the output order

            See https://stackoverflow.com/a/52621703/1497385
            """
            return self.represent_dict(data.items())

        def increase_indent(self, flow=False, indentless=False):
            """Indent YAML lists so that YAML validates with Prettier

            See https://github.com/yaml/pyyaml/issues/234#issuecomment-765894586
            """
            return super().increase_indent(flow=flow, indentless=False)

        # HACK: insert blank lines between top-level objects
        # inspired by https://stackoverflow.com/a/44284819/3786245
        # and https://github.com/yaml/pyyaml/issues/127
        def write_line_break(self, data=None):
            super().write_line_break(data)

            if len(self.indents) == 1:
                super().write_line_break()

    CustomDumper.add_representer(dict, CustomDumper.represent_dict_preserve_order)
    return CustomDumper


def is_file_binary(path):
    """Check file path to see if it is a binary file"""
    binary_ftypes = ["image", "application/java-archive", "application/x-java-archive"]
    binary_extensions = [".jpeg", ".jpg", ".png", ".zip", ".gz", ".jar", ".tar"]

    # Check common file extensions
    _, file_extension = os.path.splitext(path)
    if file_extension in binary_extensions:
        return True

    # Try to detect binary files
    (ftype, encoding) = mimetypes.guess_type(path, strict=False)
    if encoding is not None or (ftype is not None and any(ftype.startswith(ft) for ft in binary_ftypes)):
        return True


def prompt_remote_pipeline_name(wfs):
    """Prompt for the pipeline name with questionary

    Args:
        wfs: A nf_core.pipelines.list.Workflows() object, where get_remote_workflows() has been called.

    Returns:
        pipeline (str): GitHub repo - username/repo

    Raises:
        AssertionError, if pipeline cannot be found
    """

    pipeline = questionary.autocomplete(
        "Pipeline name:",
        choices=[wf.name for wf in wfs.remote_workflows],
        style=nfcore_question_style,
    ).unsafe_ask()

    # Check nf-core repos
    for wf in wfs.remote_workflows:
        if wf.full_name == pipeline or wf.name == pipeline:
            return wf.full_name

    # Non nf-core repo on GitHub
    if pipeline.count("/") == 1:
        try:
            gh_api.safe_get(f"https://api.github.com/repos/{pipeline}")
        except Exception:
            # No repo found - pass and raise error at the end
            pass
        else:
            return pipeline

    log.info("Available nf-core pipelines: '{}'".format("', '".join([w.name for w in wfs.remote_workflows])))
    raise AssertionError(f"Not able to find pipeline '{pipeline}'")


def prompt_pipeline_release_branch(
    wf_releases: List[Dict[str, Any]], wf_branches: Dict[str, Any], multiple: bool = False
) -> Tuple[Any, List[str]]:
    """Prompt for pipeline release / branch

    Args:
        wf_releases (array): Array of repo releases as returned by the GitHub API
        wf_branches (array): Array of repo branches, as returned by the GitHub API
        multiple (bool): Allow selection of multiple releases & branches (for Seqera Platform)

    Returns:
        choice (questionary.Choice or bool): Selected release / branch or False if no releases / branches available
    """
    # Prompt user for release tag, tag_set will contain all available.
    choices: List[questionary.Choice] = []
    tag_set: List[str] = []

    # Releases
    if len(wf_releases) > 0:
        for tag in map(lambda release: release.get("tag_name"), wf_releases):
            tag_display = [
                ("fg:ansiblue", f"{tag}  "),
                ("class:choice-default", "[release]"),
            ]
            choices.append(questionary.Choice(title=tag_display, value=tag))
            tag_set.append(str(tag))

    # Branches
    for branch in wf_branches.keys():
        branch_display = [
            ("fg:ansiyellow", f"{branch}  "),
            ("class:choice-default", "[branch]"),
        ]
        choices.append(questionary.Choice(title=branch_display, value=branch))
        tag_set.append(branch)

    if len(choices) == 0:
        return [], []

    if multiple:
        return (
            questionary.checkbox("Select release / branch:", choices=choices, style=nfcore_question_style).unsafe_ask(),
            tag_set,
        )

    else:
        return (
            questionary.select("Select release / branch:", choices=choices, style=nfcore_question_style).unsafe_ask(),
            tag_set,
        )


class SingularityCacheFilePathValidator(questionary.Validator):
    """
    Validator for file path specified as --singularity-cache-index argument in nf-core pipelines download
    """

    def validate(self, value):
        if len(value.text):
            if os.path.isfile(value.text):
                return True
            else:
                raise questionary.ValidationError(
                    message="Invalid remote cache index file",
                    cursor_position=len(value.text),
                )
        else:
            return True


def get_repo_releases_branches(pipeline, wfs):
    """Fetches details of a nf-core workflow to download.

    Args:
        pipeline (str): GitHub repo username/repo
        wfs: A nf_core.pipelines.list.Workflows() object, where get_remote_workflows() has been called.

    Returns:
        wf_releases, wf_branches (tuple): Array of releases, Array of branches

    Raises:
        LockupError, if the pipeline can not be found.
    """

    wf_releases = []
    wf_branches = {}

    # Repo is a nf-core pipeline
    for wf in wfs.remote_workflows:
        if wf.full_name == pipeline or wf.name == pipeline:
            # Set to full name just in case it didn't have the nf-core/ prefix
            pipeline = wf.full_name

            # Store releases and stop loop
            wf_releases = list(
                sorted(
                    wf.releases,
                    key=lambda k: k.get("published_at_timestamp", 0),
                    reverse=True,
                )
            )
            break

    # Arbitrary GitHub repo
    else:
        if pipeline.count("/") == 1:
            # Looks like a GitHub address - try working with this repo
            log.debug(
                f"Pipeline '{pipeline}' not in nf-core, but looks like a GitHub address - fetching releases from API"
            )

            # Get releases from GitHub API
            rel_r = gh_api.safe_get(f"https://api.github.com/repos/{pipeline}/releases")

            # Check that this repo existed
            try:
                if rel_r.json().get("message") == "Not Found":
                    raise AssertionError(f"Not able to find pipeline '{pipeline}'")
            except AttributeError:
                # Success! We have a list, which doesn't work with .get() which is looking for a dict key
                wf_releases = list(
                    sorted(
                        rel_r.json(),
                        key=lambda k: k.get("published_at_timestamp", 0),
                        reverse=True,
                    )
                )

                # Get release tag commit hashes
                if len(wf_releases) > 0:
                    # Get commit hash information for each release
                    tags_r = gh_api.safe_get(f"https://api.github.com/repos/{pipeline}/tags")
                    for tag in tags_r.json():
                        for release in wf_releases:
                            if tag["name"] == release["tag_name"]:
                                release["tag_sha"] = tag["commit"]["sha"]

        else:
            log.info("Available nf-core pipelines: '{}'".format("', '".join([w.name for w in wfs.remote_workflows])))
            raise AssertionError(f"Not able to find pipeline '{pipeline}'")

    # Get branch information from github api - should be no need to check if the repo exists again
    branch_response = gh_api.safe_get(f"https://api.github.com/repos/{pipeline}/branches")
    for branch in branch_response.json():
        if (
            branch["name"] != "TEMPLATE"
            and branch["name"] != "initial_commit"
            and not branch["name"].startswith("nf-core-template-merge")
        ):
            wf_branches[branch["name"]] = branch["commit"]["sha"]

    # Return pipeline again in case we added the nf-core/ prefix
    return pipeline, wf_releases, wf_branches


CONFIG_PATHS = [".nf-core.yml", ".nf-core.yaml"]
DEPRECATED_CONFIG_PATHS = [".nf-core-lint.yml", ".nf-core-lint.yaml"]


class NFCoreTemplateConfig(BaseModel):
    org: Optional[str] = None
    name: Optional[str] = None
    description: Optional[str] = None
    author: Optional[str] = None
    version: Optional[str] = None
    force: Optional[bool] = True
    outdir: Optional[Union[str, Path]] = None
    skip_features: Optional[list] = None
    is_nfcore: Optional[bool] = None

    # convert outdir to str
    @field_validator("outdir")
    @classmethod
    def outdir_to_str(cls, v: Optional[Union[str, Path]]) -> Optional[str]:
        if v is not None:
            v = str(v)
        return v

    def __getitem__(self, item: str) -> Any:
        if self is None:
            return None
        return getattr(self, item)

    def get(self, item: str, default: Any = None) -> Any:
        return getattr(self, item, default)


LintConfigType = Optional[Dict[str, Union[List[str], List[Dict[str, List[str]]], bool]]]


class NFCoreYamlConfig(BaseModel):
    repository_type: str
    nf_core_version: Optional[str] = None
    org_path: Optional[str] = None
    lint: Optional[LintConfigType] = None
    template: Optional[NFCoreTemplateConfig] = None
    bump_version: Optional[Dict[str, bool]] = None
    update: Optional[Dict[str, Union[str, bool, Dict[str, Union[str, Dict[str, Union[str, bool]]]]]]] = None

    def __getitem__(self, item: str) -> Any:
        return getattr(self, item)

    def get(self, item: str, default: Any = None) -> Any:
        return getattr(self, item, default)


def load_tools_config(directory: Union[str, Path] = ".") -> Tuple[Optional[Path], Optional[NFCoreYamlConfig]]:
    """
    Parse the nf-core.yml configuration file

    Look for a file called either `.nf-core.yml` or `.nf-core.yaml`

    Also looks for the deprecated file `.nf-core-lint.yml/yaml` and issues
    a warning that this file will be deprecated in the future

    Returns the loaded config dict or False, if the file couldn't be loaded
    """
    tools_config = {}

    config_fn = get_first_available_path(directory, CONFIG_PATHS)
    if config_fn is None:
        depr_path = get_first_available_path(directory, DEPRECATED_CONFIG_PATHS)
        if depr_path:
            raise UserWarning(
                f"Deprecated `{depr_path.name}` file found! Please rename the file to `{CONFIG_PATHS[0]}`."
            )
        else:
            log.debug(f"Could not find a config file in the directory '{directory}'")
            return Path(directory, CONFIG_PATHS[0]), None
    if not Path(config_fn).is_file():
        raise FileNotFoundError(f"No `.nf-core.yml` file found in the directory '{directory}'")
    with open(config_fn) as fh:
        tools_config = yaml.safe_load(fh)

    # If the file is empty
    if tools_config is None:
        raise AssertionError(f"Config file '{config_fn}' is empty")
    # Check for required fields
    try:
        nf_core_yaml_config = NFCoreYamlConfig(**tools_config)
    except ValidationError as e:
        error_message = f"Config file '{config_fn}' is invalid"
        for error in e.errors():
            error_message += f"\n{error['loc'][0]}: {error['msg']}"
        raise AssertionError(error_message)

    log.debug("Using config file: %s", config_fn)
    return config_fn, nf_core_yaml_config


def determine_base_dir(directory: Union[Path, str] = ".") -> Path:
    base_dir = start_dir = Path(directory).absolute()
    # Only iterate up the tree if the start dir doesn't have a config
    while not get_first_available_path(base_dir, CONFIG_PATHS) and base_dir != base_dir.parent:
        base_dir = base_dir.parent
        config_fn = get_first_available_path(base_dir, CONFIG_PATHS)
        if config_fn:
            break
    return Path(directory) if (base_dir == start_dir or str(base_dir) == base_dir.root) else base_dir


def get_first_available_path(directory: Union[Path, str], paths: List[str]) -> Union[Path, None]:
    for p in paths:
        if Path(directory, p).is_file():
            return Path(directory, p)
    return None


def sort_dictionary(d: dict) -> dict:
    """Sorts a nested dictionary recursively"""
    result = {}
    for k, v in sorted(d.items()):
        if isinstance(v, dict):
            result[k] = sort_dictionary(v)
        else:
            result[k] = v
    return result


def plural_s(list_or_int):
    """Return an s if the input is not one or has not the length of one."""
    length = list_or_int if isinstance(list_or_int, int) else len(list_or_int)
    return "s" * (length != 1)


def plural_y(list_or_int):
    """Return 'ies' if the input is not one or has not the length of one, else 'y'."""
    length = list_or_int if isinstance(list_or_int, int) else len(list_or_int)
    return "ies" if length != 1 else "y"


def plural_es(list_or_int):
    """Return a 'es' if the input is not one or has not the length of one."""
    length = list_or_int if isinstance(list_or_int, int) else len(list_or_int)
    return "es" * (length != 1)


# From Stack Overflow: https://stackoverflow.com/a/14693789/713980
# Placed at top level as to only compile it once
ANSI_ESCAPE_RE = re.compile(r"\x1B(?:[@-Z\\-_]|\[[0-?]*[ -/]*[@-~])")


def strip_ansi_codes(string, replace_with=""):
    """Strip ANSI colouring codes from a string to return plain text.

    From Stack Overflow: https://stackoverflow.com/a/14693789/713980
    """
    return ANSI_ESCAPE_RE.sub(replace_with, string)


def is_relative_to(path1, path2):
    """
    Checks if a path is relative to another.

    Should mimic Path.is_relative_to which not available in Python < 3.9

    path1 (Path | str): The path that could be a subpath
    path2 (Path | str): The path the could be the superpath
    """
    return str(path1).startswith(str(path2) + os.sep)


def file_md5(fname):
    """Calculates the md5sum for a file on the disk.

    Args:
        fname (str): Path to a local file.
    """

    # Calculate the md5 for the file on disk
    hash_md5 = hashlib.md5()
    with open(fname, "rb") as f:
        for chunk in iter(lambda: f.read(io.DEFAULT_BUFFER_SIZE), b""):
            hash_md5.update(chunk)

    return hash_md5.hexdigest()


def validate_file_md5(file_name, expected_md5hex):
    """Validates the md5 checksum of a file on disk.

    Args:
        file_name (str): Path to a local file.
        expected (str): The expected md5sum.

    Raises:
        IOError, if the md5sum does not match the remote sum.
    """
    log.debug(f"Validating image hash: {file_name}")

    # Make sure the expected md5 sum is a hexdigest
    try:
        int(expected_md5hex, 16)
    except ValueError as ex:
        raise ValueError(f"The supplied md5 sum must be a hexdigest but it is {expected_md5hex}") from ex

    file_md5hex = file_md5(file_name)

    if file_md5hex.upper() == expected_md5hex.upper():
        log.debug(f"md5 sum of image matches expected: {expected_md5hex}")
    else:
        raise OSError(f"{file_name} md5 does not match remote: {expected_md5hex} - {file_md5hex}")

    return True


def nested_setitem(d, keys, value):
    """Sets the value in a nested dict using a list of keys to traverse

    Args:
        d (dict): the nested dictionary to traverse
        keys (list[Any]): A list of keys to iteratively traverse
        value (Any): The value to be set for the last key in the chain
    """
    current = d
    for k in keys[:-1]:
        current = current[k]
    current[keys[-1]] = value


def nested_delitem(d, keys):
    """Deletes a key from a nested dictionary

    Args:
        d (dict): the nested dictionary to traverse
        keys (list[Any]): A list of keys to iteratively traverse, deleting the final one
    """
    current = d
    for k in keys[:-1]:
        current = current[k]
    del current[keys[-1]]


@contextmanager
def set_wd(path: Path) -> Generator[None, None, None]:
    """Sets the working directory for this context.

    Arguments
    ---------

    path : Path
        Path to the working directory to be used inside this context.
    """
    start_wd = Path().absolute()
    os.chdir(Path(path).resolve())
    try:
        yield
    finally:
        os.chdir(start_wd)


def get_wf_files(wf_path: Path):
    """Return a list of all files in a directory (ignores .gitigore files)"""
    from git import InvalidGitRepositoryError, Repo

    wf_files = []
    try:
        repo = Repo(wf_path)
        wf_files = [str(f) for f in repo.git.ls_files().split("\n")]
    except InvalidGitRepositoryError:
        log.error(f"Could not find git repository at {wf_path}")

    return wf_files<|MERGE_RESOLUTION|>--- conflicted
+++ resolved
@@ -85,14 +85,7 @@
     os.environ.get("XDG_CACHE_HOME", Path(os.getenv("HOME") or "", ".cache")),
     "nfcore",
 )
-<<<<<<< HEAD
-NFCORE_DIR = os.path.join(
-    os.environ.get("XDG_CONFIG_HOME", os.path.join(os.getenv("HOME") or "", ".config")),
-    "nfcore",
-)
-=======
 NFCORE_DIR = Path(os.environ.get("XDG_CONFIG_HOME", os.path.join(os.getenv("HOME") or "", ".config")), "nfcore")
->>>>>>> 2a82ac76
 
 
 def fetch_remote_version(source_url):
@@ -163,24 +156,6 @@
 
     def __init__(self, wf_path: Path) -> None:
         """Initialise pipeline object"""
-<<<<<<< HEAD
-        self.conda_config = {}
-        self.conda_package_info = {}
-        self.nf_config = {}
-        self.files = []
-        self.git_sha = None
-        self.minNextflowVersion = None
-        self.wf_path = wf_path
-        self.pipeline_name = ""
-        self.pipeline_prefix = ""
-        self.schema_obj = None
-
-        try:
-            self.repo = git.Repo(self.wf_path)
-            self.git_sha = self.repo.head.object.hexsha
-        except Exception:
-            log.debug(f"Could not find git hash for pipeline: {self.wf_path}")
-=======
         self.conda_config: Dict = {}
         self.conda_package_info: Dict = {}
         self.nf_config: Dict = {}
@@ -197,7 +172,6 @@
             self.git_sha = repo.head.object.hexsha
         except Exception as e:
             log.debug(f"Could not find git hash for pipeline: {self.wf_path}. {e}")
->>>>>>> 2a82ac76
 
         # Overwrite if we have the last commit from the PR - otherwise we get a merge commit hash
         if os.environ.get("GITHUB_PR_COMMIT", "") != "":
@@ -286,11 +260,7 @@
             raise UserWarning(warning)
 
 
-<<<<<<< HEAD
-def fetch_wf_config(wf_path: Union[str, Path], cache_config: bool = True):
-=======
-def fetch_wf_config(wf_path: Path, cache_config: bool = True) -> dict:
->>>>>>> 2a82ac76
+def fetch_wf_config(wf_path: Path, cache_config: bool = True) -> Dict:
     """Uses Nextflow to retrieve the the configuration variables
     from a Nextflow workflow.
 
