"""
Common utility functions for the nf-core python package.
"""

import concurrent.futures
import datetime
import errno
import hashlib
import io
import json
import logging
import mimetypes
import os
import random
import re
import shlex
import subprocess
import sys
import time
from contextlib import contextmanager
from pathlib import Path
from typing import Any, Callable, Dict, Generator, List, Optional, Tuple, Union

import git
import prompt_toolkit.styles
import questionary
import requests.auth
import requests_cache
import rich
import rich.markup
import yaml
from packaging.version import Version
from pydantic import BaseModel, ValidationError, field_validator
from rich.live import Live
from rich.spinner import Spinner

import nf_core

log = logging.getLogger(__name__)

# ASCII nf-core logo
nfcore_logo = [
    r"[green]                                          ,--.[grey39]/[green],-.",
    r"[blue]          ___     __   __   __   ___     [green]/,-._.--~\ ",
    r"[blue]    |\ | |__  __ /  ` /  \ |__) |__      [yellow]   }  {",
    r"[blue]    | \| |       \__, \__/ |  \ |___     [green]\`-._,-`-,",
    r"[green]                                          `._,._,'",
]

# Custom style for questionary
nfcore_question_style = prompt_toolkit.styles.Style(
    [
        ("qmark", "fg:ansiblue bold"),  # token in front of the question
        ("question", "bold"),  # question text
        ("answer", "fg:ansigreen nobold bg:"),  # submitted answer text behind the question
        ("pointer", "fg:ansiyellow bold"),  # pointer used in select and checkbox prompts
        ("highlighted", "fg:ansiblue bold"),  # pointed-at choice in select and checkbox prompts
        ("selected", "fg:ansiyellow noreverse bold"),  # style for a selected item of a checkbox
        ("separator", "fg:ansiblack"),  # separator in lists
        ("instruction", ""),  # user instructions for select, rawselect, checkbox
        ("text", ""),  # plain text
        ("disabled", "fg:gray italic"),  # disabled choices for select and checkbox prompts
        ("choice-default", "fg:ansiblack"),
        ("choice-default-changed", "fg:ansiyellow"),
        ("choice-required", "fg:ansired"),
    ]
)

NFCORE_CACHE_DIR = Path(
    os.environ.get("XDG_CACHE_HOME", Path(os.getenv("HOME") or "", ".cache")),
    "nfcore",
)
NFCORE_DIR = Path(os.environ.get("XDG_CONFIG_HOME", os.path.join(os.getenv("HOME") or "", ".config")), "nfcore")


def fetch_remote_version(source_url):
    response = requests.get(source_url, timeout=3)
    remote_version = re.sub(r"[^0-9\.]", "", response.text)
    return remote_version


def check_if_outdated(current_version=None, remote_version=None, source_url="https://nf-co.re/tools_version"):
    """
    Check if the current version of nf-core is outdated
    """
    # Exit immediately if disabled via ENV var
    if os.environ.get("NFCORE_NO_VERSION_CHECK", False):
        return (True, "", "")
    # Set and clean up the current version string
    if current_version is None:
        current_version = nf_core.__version__
    current_version = re.sub(r"[^0-9\.]", "", current_version)
    # Build the URL to check against
    source_url = os.environ.get("NFCORE_VERSION_URL", source_url)
    source_url = f"{source_url}?v={current_version}"
    # check if we have a newer version without blocking the rest of the script
    is_outdated = False
    if remote_version is None:  # we set it manually for tests
        try:
            with concurrent.futures.ThreadPoolExecutor() as executor:
                future = executor.submit(fetch_remote_version, source_url)
                remote_version = future.result()
        except Exception as e:
            log.debug(f"Could not check for nf-core updates: {e}")
    if remote_version is not None:
        if Version(remote_version) > Version(current_version):
            is_outdated = True
    return (is_outdated, current_version, remote_version)


def rich_force_colors():
    """
    Check if any environment variables are set to force Rich to use coloured output
    """
    if os.getenv("GITHUB_ACTIONS") or os.getenv("FORCE_COLOR") or os.getenv("PY_COLORS"):
        return True
    return None


class Pipeline:
    """Object to hold information about a local pipeline.

    Args:
        path (str): The path to the nf-core pipeline directory.

    Attributes:
        conda_config (dict): The parsed conda configuration file content (``environment.yml``).
        conda_package_info (dict): The conda package(s) information, based on the API requests to Anaconda cloud.
        nf_config (dict): The Nextflow pipeline configuration file content.
        files (list): A list of files found during the linting process.
        git_sha (str): The git sha for the repo commit / current GitHub pull-request (`$GITHUB_PR_COMMIT`)
        minNextflowVersion (str): The minimum required Nextflow version to run the pipeline.
        wf_path (str): Path to the pipeline directory.
        pipeline_name (str): The pipeline name, without the `nf-core` tag, for example `hlatyping`.
        schema_obj (obj): A :class:`PipelineSchema` object
    """

    def __init__(self, wf_path: Path) -> None:
        """Initialise pipeline object"""
        self.conda_config: Dict = {}
        self.conda_package_info: Dict = {}
        self.nf_config: Dict = {}
        self.files: List[Path] = []
        self.git_sha: Optional[str] = None
        self.minNextflowVersion: Optional[str] = None
        self.wf_path = Path(wf_path)
        self.pipeline_name: Optional[str] = None
        self.pipeline_prefix: Optional[str] = None
        self.schema_obj: Optional[Dict] = None

        try:
            repo = git.Repo(self.wf_path)
            self.git_sha = repo.head.object.hexsha
        except Exception as e:
            log.debug(f"Could not find git hash for pipeline: {self.wf_path}. {e}")

        # Overwrite if we have the last commit from the PR - otherwise we get a merge commit hash
        if os.environ.get("GITHUB_PR_COMMIT", "") != "":
            self.git_sha = os.environ["GITHUB_PR_COMMIT"]

    def __repr__(self) -> str:
        return f"<Pipeline '{self.pipeline_name}' at {self.wf_path}>"

    def _load(self) -> bool:
        """Run core load functions"""

        return self.load_pipeline_config() and self._load_conda_environment()

    def _load_conda_environment(self) -> bool:
        """Try to load the pipeline environment.yml file, if it exists"""
        try:
            with open(Path(self.wf_path, "environment.yml")) as fh:
                self.conda_config = yaml.safe_load(fh)
            return True
        except FileNotFoundError:
            log.debug("No conda `environment.yml` file found.")
            return False

    def _fp(self, fn: Union[str, Path]) -> Path:
        """Convenience function to get full path to a file in the pipeline"""
        return Path(self.wf_path, fn)

    def list_files(self) -> List[Path]:
        """Get a list of all files in the pipeline"""
        files = []
        try:
            # First, try to get the list of files using git
            git_ls_files = subprocess.check_output(["git", "ls-files"], cwd=self.wf_path).splitlines()
            for fn in git_ls_files:
                full_fn = Path(self.wf_path) / fn.decode("utf-8")
                if full_fn.is_file():
                    files.append(full_fn)
                else:
                    log.debug(f"`git ls-files` returned '{full_fn}' but could not open it!")
        except subprocess.CalledProcessError:
            # Failed, so probably not initialised as a git repository - just a list of all files
            files = []
            for file_path in self.wf_path.rglob("*"):
                if file_path.is_file():
                    # Append the file path to the list
                    files.append(file_path)
            if len(files) == 0:
                log.debug(f"No files found in pipeline: {self.wf_path}")

        return files

    def load_pipeline_config(self) -> bool:
        """Get the nextflow config for this pipeline

        Once loaded, set a few convenience reference class attributes
        """
        self.nf_config = fetch_wf_config(self.wf_path)

        self.pipeline_prefix, self.pipeline_name = self.nf_config.get("manifest.name", "/").strip("'").split("/")

        nextflow_version_match = re.search(r"[0-9\.]+(-edge)?", self.nf_config.get("manifest.nextflowVersion", ""))
        if nextflow_version_match:
            self.minNextflowVersion = nextflow_version_match.group(0)
            return True
        return False


def is_pipeline_directory(wf_path):
    """
    Checks if the specified directory have the minimum required files
    ('main.nf', 'nextflow.config') for a pipeline directory

    Args:
        wf_path (str): The directory to be inspected

    Raises:
        UserWarning: If one of the files are missing
    """
    for fn in ["main.nf", "nextflow.config"]:
        path = os.path.join(wf_path, fn)
        if not os.path.isfile(path):
            if wf_path == ".":
                warning = f"Current directory is not a pipeline - '{fn}' is missing."
            else:
                warning = f"'{wf_path}' is not a pipeline - '{fn}' is missing."
            raise UserWarning(warning)


def fetch_wf_config(wf_path: Path, cache_config: bool = True) -> dict:
    """Uses Nextflow to retrieve the the configuration variables
    from a Nextflow workflow.

    Args:
        wf_path (str): Nextflow workflow file system path.
        cache_config (bool): cache configuration or not (def. True)

    Returns:
        dict: Workflow configuration settings.
    """

    log.debug(f"Got '{wf_path}' as path")

    config = {}
    cache_fn = None
    cache_basedir = None
    cache_path = None

    # Nextflow home directory - use env var if set, or default to ~/.nextflow
    nxf_home = Path(os.environ.get("NXF_HOME", Path(os.getenv("HOME") or "", ".nextflow")))

    # Build a cache directory if we can
    if nxf_home.is_dir():
        cache_basedir = Path(nxf_home, "nf-core")
        if not cache_basedir.is_dir():
            cache_basedir.mkdir(parents=True, exist_ok=True)

    # If we're given a workflow object with a commit, see if we have a cached copy
    cache_fn = None
    # Make a filename based on file contents
    concat_hash = ""
    for fn in ["nextflow.config", "main.nf"]:
        try:
            with open(wf_path / fn, "rb") as fh:
                concat_hash += hashlib.sha256(fh.read()).hexdigest()
        except FileNotFoundError:
            pass
    # Hash the hash
    if len(concat_hash) > 0:
        bighash = hashlib.sha256(concat_hash.encode("utf-8")).hexdigest()
        cache_fn = f"wf-config-cache-{bighash[:25]}.json"

    if cache_basedir and cache_fn:
        cache_path = Path(cache_basedir, cache_fn)
        if cache_path.is_file() and cache_config is True:
            log.debug(f"Found a config cache, loading: {cache_path}")
            with open(cache_path) as fh:
                try:
                    config = json.load(fh)
                except json.JSONDecodeError as e:
                    raise UserWarning(f"Unable to load JSON file '{cache_path}' due to error {e}")
            return config
    log.debug("No config cache found")

    # Call `nextflow config`
    result = run_cmd("nextflow", f"config -flat {wf_path}")
    if result is not None:
        nfconfig_raw, _ = result
        for line in nfconfig_raw.splitlines():
            ul = line.decode("utf-8")
            try:
                k, v = ul.split(" = ", 1)
                config[k] = v.strip("'\"")
            except ValueError:
                log.debug(f"Couldn't find key=value config pair:\n  {ul}")

    # Scrape main.nf for additional parameter declarations
    # Values in this file are likely to be complex, so don't both trying to capture them. Just get the param name.
    try:
        main_nf = Path(wf_path, "main.nf")
        with open(main_nf, "rb") as fh:
            for line in fh:
                line_str = line.decode("utf-8")
                match = re.match(r"^\s*(params\.[a-zA-Z0-9_]+)\s*=(?!=)", line_str)
                if match:
                    config[match.group(1)] = "null"
    except FileNotFoundError as e:
        log.debug(f"Could not open {main_nf} to look for parameter declarations - {e}")

    # If we can, save a cached copy
    # HINT: during testing phase (in test_download, for example) we don't want
    # to save configuration copy in $HOME, otherwise the tests/test_download.py::DownloadTest::test_wf_use_local_configs
    # will fail after the first attempt. It's better to not save temporary data
    # in others folders than tmp when doing tests in general
    if cache_path and cache_config:
        log.debug(f"Saving config cache: {cache_path}")
        with open(cache_path, "w") as fh:
            json.dump(config, fh, indent=4)

    return config


def run_cmd(executable: str, cmd: str) -> Union[Tuple[bytes, bytes], None]:
    """Run a specified command and capture the output. Handle errors nicely."""
    full_cmd = f"{executable} {cmd}"
    log.debug(f"Running command: {full_cmd}")
    try:
        proc = subprocess.run(shlex.split(full_cmd), capture_output=True, check=True)
        return (proc.stdout, proc.stderr)
    except OSError as e:
        if e.errno == errno.ENOENT:
            raise RuntimeError(
                f"It looks like {executable} is not installed. Please ensure it is available in your PATH."
            )
        else:
            return None
    except subprocess.CalledProcessError as e:
        log.debug(f"Command '{full_cmd}' returned non-zero error code '{e.returncode}':\n[red]> {e.stderr.decode()}")
        if executable == "nf-test":
            return (e.stdout, e.stderr)
        else:
            raise RuntimeError(
                f"Command '{full_cmd}' returned non-zero error code '{e.returncode}':\n[red]> {e.stderr.decode()}{e.stdout.decode()}"
            )


def setup_nfcore_dir() -> bool:
    """Creates a directory for files that need to be kept between sessions

    Currently only used for keeping local copies of modules repos
    """
    if not NFCORE_DIR.exists():
        NFCORE_DIR.mkdir(parents=True)
    return True


def setup_requests_cachedir() -> Dict[str, Union[Path, datetime.timedelta, str]]:
    """Sets up local caching for faster remote HTTP requests.

    Caching directory will be set up in the user's home directory under
    a .config/nf-core/cache_* subdir.

    Uses requests_cache monkey patching.
    Also returns the config dict so that we can use the same setup with a Session.
    """
    pyversion: str = ".".join(str(v) for v in sys.version_info[0:3])
    cachedir: Path = setup_nfcore_cachedir(f"cache_{pyversion}")
    config: Dict[str, Union[Path, datetime.timedelta, str]] = {
        "cache_name": Path(cachedir, "github_info"),
        "expire_after": datetime.timedelta(hours=1),
        "backend": "sqlite",
    }

    logging.getLogger("requests_cache").setLevel(logging.WARNING)
    return config


def setup_nfcore_cachedir(cache_fn: Union[str, Path]) -> Path:
    """Sets up local caching for caching files between sessions."""

    cachedir = Path(NFCORE_CACHE_DIR, cache_fn)

    try:
        if not Path(cachedir).exists():
            Path(cachedir).mkdir(parents=True)
    except PermissionError:
        log.warn(f"Could not create cache directory: {cachedir}")

    return cachedir


def wait_cli_function(poll_func: Callable[[], bool], refresh_per_second: int = 20) -> None:
    """
    Display a command-line spinner while calling a function repeatedly.

    Keep waiting until that function returns True

    Arguments:
       poll_func (function): Function to call
       refresh_per_second (int): Refresh this many times per second. Default: 20.

    Returns:
       None. Just sits in an infite loop until the function returns True.
    """
    try:
        spinner = Spinner("dots2", "Use ctrl+c to stop waiting and force exit.")
        with Live(spinner, refresh_per_second=refresh_per_second):
            while True:
                if poll_func():
                    break
                time.sleep(2)
    except KeyboardInterrupt:
        raise AssertionError("Cancelled!")


def poll_nfcore_web_api(api_url: str, post_data: Optional[Dict] = None) -> Dict:
    """
    Poll the nf-core website API

    Takes argument api_url for URL

    Expects API reponse to be valid JSON and contain a top-level 'status' key.
    """
    # Run without requests_cache so that we get the updated statuses
    with requests_cache.disabled():
        try:
            if post_data is None:
                response = requests.get(api_url, headers={"Cache-Control": "no-cache"})
            else:
                log.debug(f"Sending POST request to {api_url} with data: {post_data}")
                response = requests.post(
                    url=api_url,
                    data=post_data,
                )
        except requests.exceptions.Timeout:
            raise AssertionError(f"URL timed out: {api_url}")
        except requests.exceptions.ConnectionError:
            raise AssertionError(f"Could not connect to URL: {api_url}")
        else:
            if response.status_code != 200 and response.status_code != 301:
<<<<<<< HEAD
                log.debug(f"Response content:\n{response.status_code}")
=======
                response_content = response.content
                if isinstance(response_content, bytes):
                    response_content = response_content.decode()
                log.debug(f"Response content:\n{response_content}")
>>>>>>> ef946e90
                raise AssertionError(
                    f"Could not access remote API results: {api_url} (HTML {response.status_code} Error)"
                )
            # follow redirects
            if response.status_code == 301:
                return poll_nfcore_web_api(response.headers["Location"], post_data)
            try:
                web_response = json.loads(response.content)
                if "status" not in web_response:
                    raise AssertionError()
            except (json.decoder.JSONDecodeError, AssertionError, TypeError):
                response_content = response.content
                if isinstance(response_content, bytes):
                    response_content = response_content.decode()
                log.debug(f"Response content:\n{response_content}")
                raise AssertionError(
                    f"nf-core website API results response not recognised: {api_url}\n "
                    "See verbose log for full response"
                )
            else:
                return web_response


class GitHubAPISession(requests_cache.CachedSession):
    """
    Class to provide a single session for interacting with the GitHub API for a run.
    Inherits the requests_cache.CachedSession and adds additional functionality,
    such as automatically setting up GitHub authentication if we can.
    """

    def __init__(self) -> None:
        self.auth_mode: Optional[str] = None
        self.return_ok: List[int] = [200, 201]
        self.return_retry: List[int] = [403]
        self.return_unauthorised: List[int] = [401]
        self.has_init: bool = False

    def lazy_init(self) -> None:
        """
        Initialise the object.

        Only do this when it's actually being used (due to global import)
        """
        log.debug("Initialising GitHub API requests session")
        cache_config = setup_requests_cachedir()
        super().__init__(**cache_config)
        self.setup_github_auth()
        self.has_init = True

    def setup_github_auth(self, auth=None):
        """
        Try to automatically set up GitHub authentication
        """
        if auth is not None:
            self.auth = auth
            self.auth_mode = "supplied to function"

        # Class for Bearer token authentication
        # https://stackoverflow.com/a/58055668/713980
        class BearerAuth(requests.auth.AuthBase):
            def __init__(self, token):
                self.token = token

            def __call__(self, r):
                r.headers["authorization"] = f"Bearer {self.token}"
                return r

        # Default auth if we're running and the gh CLI tool is installed
        gh_cli_config_fn = os.path.expanduser("~/.config/gh/hosts.yml")
        if self.auth is None and os.path.exists(gh_cli_config_fn):
            try:
                with open(gh_cli_config_fn) as fh:
                    gh_cli_config = yaml.safe_load(fh)
                    self.auth = requests.auth.HTTPBasicAuth(
                        gh_cli_config["github.com"]["user"], gh_cli_config["github.com"]["oauth_token"]
                    )
                    self.auth_mode = f"gh CLI config: {gh_cli_config['github.com']['user']}"
            except Exception:
                ex_type, ex_value, _ = sys.exc_info()
                if ex_type is not None:
                    output = rich.markup.escape(f"{ex_type.__name__}: {ex_value}")
                    log.debug(f"Couldn't auto-auth with GitHub CLI auth from '{gh_cli_config_fn}': [red]{output}")

        # Default auth if we have a GitHub Token (eg. GitHub Actions CI)
        if os.environ.get("GITHUB_TOKEN") is not None and self.auth is None:
            self.auth_mode = "Bearer token with GITHUB_TOKEN"
            self.auth = BearerAuth(os.environ["GITHUB_TOKEN"])
        else:
            log.warning("Could not find GitHub authentication token. Some API requests may fail.")

        log.debug(f"Using GitHub auth: {self.auth_mode}")

    def log_content_headers(self, request, post_data=None):
        """
        Try to dump everything to the console, useful when things go wrong.
        """
        log.debug(f"Requested URL: {request.url}")
        log.debug(f"From requests cache: {request.from_cache}")
        log.debug(f"Request status code: {request.status_code}")
        log.debug(f"Request reason: {request.reason}")
        if post_data is None:
            post_data = {}
        try:
            log.debug(json.dumps(dict(request.headers), indent=4))
            log.debug(json.dumps(request.json(), indent=4))
            log.debug(json.dumps(post_data, indent=4))
        except Exception as e:
            log.debug(f"Could not parse JSON response from GitHub API! {e}")
            log.debug(request.headers)
            log.debug(request.content)
            log.debug(post_data)

    def safe_get(self, url):
        """
        Run a GET request, raise a nice exception with lots of logging if it fails.
        """
        if not self.has_init:
            self.lazy_init()
        request = self.get(url)
        if request.status_code in self.return_retry:
            stderr = rich.console.Console(stderr=True, force_terminal=rich_force_colors())
            try:
                r = self.request_retry(url)
            except Exception as e:
                stderr.print_exception()
                raise e
            else:
                return r
        elif request.status_code in self.return_unauthorised:
            raise RuntimeError("GitHub API PR failed, probably due to an expired GITHUB_TOKEN.")

        return request

    def get(self, url, **kwargs):
        """
        Initialise the session if we haven't already, then call the superclass get method.
        """
        if not self.has_init:
            self.lazy_init()
        return super().get(url, **kwargs)

    def request_retry(self, url, post_data=None):
        """
        Try to fetch a URL, keep retrying if we get a certain return code.

        Used in nf-core pipelines sync code because we get 403 errors: too many simultaneous requests
        See https://github.com/nf-core/tools/issues/911
        """
        if not self.has_init:
            self.lazy_init()

        # Start the loop for a retry mechanism
        while True:
            # GET request
            if post_data is None:
                log.debug(f"Seding GET request to {url}")
                r = self.get(url=url)
            # POST request
            else:
                log.debug(f"Seding POST request to {url}")
                r = self.post(url=url, json=post_data)

            # Failed but expected - try again
            if r.status_code in self.return_retry:
                self.log_content_headers(r, post_data)
                log.debug(f"GitHub API PR failed - got return code {r.status_code}")
                wait_time = float(re.sub("[^0-9]", "", str(r.headers.get("Retry-After", 0))))
                if wait_time == 0:
                    log.debug("Couldn't find 'Retry-After' header, guessing a length of time to wait")
                    wait_time = random.randrange(10, 60)
                log.warning(f"Got API return code {r.status_code}. Trying again after {wait_time} seconds..")
                time.sleep(wait_time)

            # Unexpected error - raise
            elif r.status_code not in self.return_ok:
                self.log_content_headers(r, post_data)
                raise RuntimeError(f"GitHub API PR failed - got return code {r.status_code} from {url}")

            # Success!
            else:
                return r


# Single session object to use for entire codebase. Not sure if there's a better way to do this?
gh_api = GitHubAPISession()


def anaconda_package(dep, dep_channels=None):
    """Query conda package information.

    Sends a HTTP GET request to the Anaconda remote API.

    Args:
        dep (str): A conda package name.
        dep_channels (list): list of conda channels to use

    Raises:
        A LookupError, if the connection fails or times out or gives an unexpected status code
        A ValueError, if the package name can not be found (404)
    """

    if dep_channels is None:
        dep_channels = ["conda-forge", "bioconda", "defaults"]

    # Check if each dependency is the latest available version
    if "=" in dep:
        depname, _ = dep.split("=", 1)
    else:
        depname = dep

    # 'defaults' isn't actually a channel name. See https://docs.anaconda.com/anaconda/user-guide/tasks/using-repositories/
    if "defaults" in dep_channels:
        dep_channels.remove("defaults")
        dep_channels.extend(["main", "anaconda", "r", "free", "archive", "anaconda-extras"])
    if "::" in depname:
        dep_channels = [depname.split("::")[0]]
        depname = depname.split("::")[1]

    for ch in dep_channels:
        anaconda_api_url = f"https://api.anaconda.org/package/{ch}/{depname}"
        try:
            response = requests.get(anaconda_api_url, timeout=10)
        except requests.exceptions.Timeout:
            raise LookupError(f"Anaconda API timed out: {anaconda_api_url}")
        except requests.exceptions.ConnectionError:
            raise LookupError("Could not connect to Anaconda API")
        else:
            if response.status_code == 200:
                return response.json()
            if response.status_code != 404:
                raise LookupError(
                    f"Anaconda API returned unexpected response code `{response.status_code}` for: "
                    f"{anaconda_api_url}\n{response}"
                )
            # response.status_code == 404
            log.debug(f"Could not find `{dep}` in conda channel `{ch}`")

    # We have looped through each channel and had a 404 response code on everything
    raise ValueError(f"Could not find Conda dependency using the Anaconda API: '{dep}'")


def parse_anaconda_licence(anaconda_response, version=None):
    """Given a response from the anaconda API using anaconda_package, parse the software licences.

    Returns: Set of licence types
    """
    licences = set()
    # Licence for each version
    for f in anaconda_response["files"]:
        if not version or version == f.get("version"):
            try:
                licences.add(f["attrs"]["license"])
            except KeyError:
                pass
    # Main licence field
    if len(list(licences)) == 0 and isinstance(anaconda_response["license"], str):
        licences.add(anaconda_response["license"])

    # Clean up / standardise licence names
    clean_licences = []
    for license in licences:
        license = re.sub(r"GNU General Public License v\d \(([^\)]+)\)", r"\1", license)
        license = re.sub(r"GNU GENERAL PUBLIC LICENSE", "GPL", license, flags=re.IGNORECASE)
        license = license.replace("GPL-", "GPLv")
        license = re.sub(r"GPL\s*([\d\.]+)", r"GPL v\1", license)  # Add v prefix to GPL version if none found
        license = re.sub(r"GPL\s*v(\d).0", r"GPL v\1", license)  # Remove superflous .0 from GPL version
        license = re.sub(r"GPL \(([^\)]+)\)", r"GPL \1", license)
        license = re.sub(r"GPL\s*v", "GPL v", license)  # Normalise whitespace to one space between GPL and v
        license = re.sub(r"\s*(>=?)\s*(\d)", r" \1\2", license)  # Normalise whitespace around >= GPL versions
        license = license.replace("Clause", "clause")  # BSD capitilisation
        license = re.sub(r"-only$", "", license)  # Remove superflous GPL "only" version suffixes
        clean_licences.append(license)
    return clean_licences


def pip_package(dep):
    """Query PyPI package information.

    Sends a HTTP GET request to the PyPI remote API.

    Args:
        dep (str): A PyPI package name.

    Raises:
        A LookupError, if the connection fails or times out
        A ValueError, if the package name can not be found
    """
    pip_depname, _ = dep.split("=", 1)
    pip_api_url = f"https://pypi.python.org/pypi/{pip_depname}/json"
    try:
        response = requests.get(pip_api_url, timeout=10)
    except requests.exceptions.Timeout:
        raise LookupError(f"PyPI API timed out: {pip_api_url}")
    except requests.exceptions.ConnectionError:
        raise LookupError(f"PyPI API Connection error: {pip_api_url}")
    else:
        if response.status_code == 200:
            return response.json()
        raise ValueError(f"Could not find pip dependency using the PyPI API: `{dep}`")


def get_biocontainer_tag(package, version):
    """
    Given a bioconda package and version, looks for Docker and Singularity containers
    using the biocontaineres API, e.g.:
    https://api.biocontainers.pro/ga4gh/trs/v2/tools/{tool}/versions/{tool}-{version}
    Returns the most recent container versions by default.
    Args:
        package (str): A bioconda package name.
        version (str): Version of the bioconda package
    Raises:
        A LookupError, if the connection fails or times out or gives an unexpected status code
        A ValueError, if the package name can not be found (404)
    """

    biocontainers_api_url = f"https://api.biocontainers.pro/ga4gh/trs/v2/tools/{package}/versions/{package}-{version}"

    def get_tag_date(tag_date):
        """
        Format a date given by the biocontainers API
        Given format: '2021-03-25T08:53:00Z'
        """
        return datetime.datetime.strptime(tag_date, "%Y-%m-%dT%H:%M:%SZ")

    try:
        response = requests.get(biocontainers_api_url)
    except requests.exceptions.ConnectionError:
        raise LookupError("Could not connect to biocontainers.pro API")
    else:
        if response.status_code == 200:
            try:
                images = response.json()["images"]
                singularity_image = None
                docker_image = None
                all_docker = {}
                all_singularity = {}
                for img in images:
                    # Get all Docker and Singularity images
                    if img["image_type"] == "Docker":
                        # Obtain version and build
                        match = re.search(r"(?::)+([A-Za-z\d\-_.]+)", img["image_name"])
                        if match is not None:
                            all_docker[match.group(1)] = {"date": get_tag_date(img["updated"]), "image": img}
                    elif img["image_type"] == "Singularity":
                        # Obtain version and build
                        match = re.search(r"(?::)+([A-Za-z\d\-_.]+)", img["image_name"])
                        if match is not None:
                            all_singularity[match.group(1)] = {"date": get_tag_date(img["updated"]), "image": img}
                # Obtain common builds from Docker and Singularity images
                common_keys = list(all_docker.keys() & all_singularity.keys())
                current_date = None
                docker_image_name = docker_image["image_name"].lstrip("quay.io/") if docker_image is not None else None
                for k in common_keys:
                    # Get the most recent common image
                    date = max(all_docker[k]["date"], all_docker[k]["date"])
                    if docker_image is None or current_date < date:
                        docker_image = all_docker[k]["image"]
                        singularity_image = all_singularity[k]["image"]
                        current_date = date
                        docker_image_name = docker_image["image_name"].lstrip("quay.io/")
                if singularity_image is None:
                    raise LookupError(f"Could not find singularity container for {package}")
                return docker_image_name, singularity_image["image_name"]
            except TypeError:
                raise LookupError(f"Could not find docker or singularity container for {package}")
        elif response.status_code != 404:
            raise LookupError(f"Unexpected response code `{response.status_code}` for {biocontainers_api_url}")
        elif response.status_code == 404:
            raise ValueError(f"Could not find `{package}` on api.biocontainers.pro")


def custom_yaml_dumper():
    """Overwrite default PyYAML output to make Prettier YAML linting happy"""

    class CustomDumper(yaml.Dumper):
        def represent_dict_preserve_order(self, data):
            """Add custom dumper class to prevent overwriting the global state
            This prevents yaml from changing the output order

            See https://stackoverflow.com/a/52621703/1497385
            """
            return self.represent_dict(data.items())

        def increase_indent(self, flow=False, indentless=False):
            """Indent YAML lists so that YAML validates with Prettier

            See https://github.com/yaml/pyyaml/issues/234#issuecomment-765894586
            """
            return super().increase_indent(flow=flow, indentless=False)

        # HACK: insert blank lines between top-level objects
        # inspired by https://stackoverflow.com/a/44284819/3786245
        # and https://github.com/yaml/pyyaml/issues/127
        def write_line_break(self, data=None):
            super().write_line_break(data)

            if len(self.indents) == 1:
                super().write_line_break()

    CustomDumper.add_representer(dict, CustomDumper.represent_dict_preserve_order)
    return CustomDumper


def is_file_binary(path):
    """Check file path to see if it is a binary file"""
    binary_ftypes = ["image", "application/java-archive", "application/x-java-archive"]
    binary_extensions = [".jpeg", ".jpg", ".png", ".zip", ".gz", ".jar", ".tar"]

    # Check common file extensions
    _, file_extension = os.path.splitext(path)
    if file_extension in binary_extensions:
        return True

    # Try to detect binary files
    (ftype, encoding) = mimetypes.guess_type(path, strict=False)
    if encoding is not None or (ftype is not None and any(ftype.startswith(ft) for ft in binary_ftypes)):
        return True


def prompt_remote_pipeline_name(wfs):
    """Prompt for the pipeline name with questionary

    Args:
        wfs: A nf_core.pipelines.list.Workflows() object, where get_remote_workflows() has been called.

    Returns:
        pipeline (str): GitHub repo - username/repo

    Raises:
        AssertionError, if pipeline cannot be found
    """

    pipeline = questionary.autocomplete(
        "Pipeline name:",
        choices=[wf.name for wf in wfs.remote_workflows],
        style=nfcore_question_style,
    ).unsafe_ask()

    # Check nf-core repos
    for wf in wfs.remote_workflows:
        if wf.full_name == pipeline or wf.name == pipeline:
            return wf.full_name

    # Non nf-core repo on GitHub
    if pipeline.count("/") == 1:
        try:
            gh_api.safe_get(f"https://api.github.com/repos/{pipeline}")
        except Exception:
            # No repo found - pass and raise error at the end
            pass
        else:
            return pipeline

    log.info("Available nf-core pipelines: '{}'".format("', '".join([w.name for w in wfs.remote_workflows])))
    raise AssertionError(f"Not able to find pipeline '{pipeline}'")


def prompt_pipeline_release_branch(
    wf_releases: List[Dict[str, Any]], wf_branches: Dict[str, Any], multiple: bool = False
) -> Tuple[Any, List[str]]:
    """Prompt for pipeline release / branch

    Args:
        wf_releases (array): Array of repo releases as returned by the GitHub API
        wf_branches (array): Array of repo branches, as returned by the GitHub API
        multiple (bool): Allow selection of multiple releases & branches (for Seqera Platform)

    Returns:
        choice (questionary.Choice or bool): Selected release / branch or False if no releases / branches available
    """
    # Prompt user for release tag, tag_set will contain all available.
    choices: List[questionary.Choice] = []
    tag_set: List[str] = []

    # Releases
    if len(wf_releases) > 0:
        for tag in map(lambda release: release.get("tag_name"), wf_releases):
            tag_display = [("fg:ansiblue", f"{tag}  "), ("class:choice-default", "[release]")]
            choices.append(questionary.Choice(title=tag_display, value=tag))
            tag_set.append(str(tag))

    # Branches
    for branch in wf_branches.keys():
        branch_display = [("fg:ansiyellow", f"{branch}  "), ("class:choice-default", "[branch]")]
        choices.append(questionary.Choice(title=branch_display, value=branch))
        tag_set.append(branch)

    if len(choices) == 0:
        return [], []

    if multiple:
        return (
            questionary.checkbox("Select release / branch:", choices=choices, style=nfcore_question_style).unsafe_ask(),
            tag_set,
        )

    else:
        return (
            questionary.select("Select release / branch:", choices=choices, style=nfcore_question_style).unsafe_ask(),
            tag_set,
        )


class SingularityCacheFilePathValidator(questionary.Validator):
    """
    Validator for file path specified as --singularity-cache-index argument in nf-core pipelines download
    """

    def validate(self, value):
        if len(value.text):
            if os.path.isfile(value.text):
                return True
            else:
                raise questionary.ValidationError(
                    message="Invalid remote cache index file", cursor_position=len(value.text)
                )
        else:
            return True


def get_repo_releases_branches(pipeline, wfs):
    """Fetches details of a nf-core workflow to download.

    Args:
        pipeline (str): GitHub repo username/repo
        wfs: A nf_core.pipelines.list.Workflows() object, where get_remote_workflows() has been called.

    Returns:
        wf_releases, wf_branches (tuple): Array of releases, Array of branches

    Raises:
        LockupError, if the pipeline can not be found.
    """

    wf_releases = []
    wf_branches = {}

    # Repo is a nf-core pipeline
    for wf in wfs.remote_workflows:
        if wf.full_name == pipeline or wf.name == pipeline:
            # Set to full name just in case it didn't have the nf-core/ prefix
            pipeline = wf.full_name

            # Store releases and stop loop
            wf_releases = list(sorted(wf.releases, key=lambda k: k.get("published_at_timestamp", 0), reverse=True))
            break

    # Arbitrary GitHub repo
    else:
        if pipeline.count("/") == 1:
            # Looks like a GitHub address - try working with this repo
            log.debug(
                f"Pipeline '{pipeline}' not in nf-core, but looks like a GitHub address - fetching releases from API"
            )

            # Get releases from GitHub API
            rel_r = gh_api.safe_get(f"https://api.github.com/repos/{pipeline}/releases")

            # Check that this repo existed
            try:
                if rel_r.json().get("message") == "Not Found":
                    raise AssertionError(f"Not able to find pipeline '{pipeline}'")
            except AttributeError:
                # Success! We have a list, which doesn't work with .get() which is looking for a dict key
                wf_releases = list(sorted(rel_r.json(), key=lambda k: k.get("published_at_timestamp", 0), reverse=True))

                # Get release tag commit hashes
                if len(wf_releases) > 0:
                    # Get commit hash information for each release
                    tags_r = gh_api.safe_get(f"https://api.github.com/repos/{pipeline}/tags")
                    for tag in tags_r.json():
                        for release in wf_releases:
                            if tag["name"] == release["tag_name"]:
                                release["tag_sha"] = tag["commit"]["sha"]

        else:
            log.info("Available nf-core pipelines: '{}'".format("', '".join([w.name for w in wfs.remote_workflows])))
            raise AssertionError(f"Not able to find pipeline '{pipeline}'")

    # Get branch information from github api - should be no need to check if the repo exists again
    branch_response = gh_api.safe_get(f"https://api.github.com/repos/{pipeline}/branches")
    for branch in branch_response.json():
        if (
            branch["name"] != "TEMPLATE"
            and branch["name"] != "initial_commit"
            and not branch["name"].startswith("nf-core-template-merge")
        ):
            wf_branches[branch["name"]] = branch["commit"]["sha"]

    # Return pipeline again in case we added the nf-core/ prefix
    return pipeline, wf_releases, wf_branches


CONFIG_PATHS = [".nf-core.yml", ".nf-core.yaml"]
DEPRECATED_CONFIG_PATHS = [".nf-core-lint.yml", ".nf-core-lint.yaml"]


class NFCoreTemplateConfig(BaseModel):
    org: Optional[str] = None
    name: Optional[str] = None
    description: Optional[str] = None
    author: Optional[str] = None
    version: Optional[str] = None
    force: Optional[bool] = None
    outdir: Optional[Union[str, Path]] = None
    skip_features: Optional[list] = None
    is_nfcore: Optional[bool] = None

    # convert outdir to str
    @field_validator("outdir")
    @classmethod
    def outdir_to_str(cls, v: Optional[Union[str, Path]]) -> Optional[str]:
        if v is not None:
            v = str(v)
        return v

    def __getitem__(self, item: str) -> Any:
        if self is None:
            return None
        return getattr(self, item)

    def get(self, item: str, default: Any = None) -> Any:
        return getattr(self, item, default)


LintConfigType = Optional[Dict[str, Union[List[str], List[Dict[str, List[str]]], bool]]]


class NFCoreYamlConfig(BaseModel):
    repository_type: str
    nf_core_version: Optional[str] = None
    org_path: Optional[str] = None
    lint: Optional[LintConfigType] = None
    template: Optional[NFCoreTemplateConfig] = None
    bump_version: Optional[Dict[str, bool]] = None
    update: Optional[Dict[str, Union[str, bool, Dict[str, Union[str, Dict[str, Union[str, bool]]]]]]] = None

    def __getitem__(self, item: str) -> Any:
        return getattr(self, item)

    def get(self, item: str, default: Any = None) -> Any:
        return getattr(self, item, default)


def load_tools_config(directory: Union[str, Path] = ".") -> Tuple[Optional[Path], Optional[NFCoreYamlConfig]]:
    """
    Parse the nf-core.yml configuration file

    Look for a file called either `.nf-core.yml` or `.nf-core.yaml`

    Also looks for the deprecated file `.nf-core-lint.yml/yaml` and issues
    a warning that this file will be deprecated in the future

    Returns the loaded config dict or False, if the file couldn't be loaded
    """
    tools_config = {}

    config_fn = get_first_available_path(directory, CONFIG_PATHS)
    if config_fn is None:
        depr_path = get_first_available_path(directory, DEPRECATED_CONFIG_PATHS)
        if depr_path:
            raise UserWarning(
                f"Deprecated `{depr_path.name}` file found! Please rename the file to `{CONFIG_PATHS[0]}`."
            )
        else:
            log.debug(f"Could not find a config file in the directory '{directory}'")
            return Path(directory, CONFIG_PATHS[0]), None
    if not Path(config_fn).is_file():
        raise FileNotFoundError(f"No `.nf-core.yml` file found in the directory '{directory}'")
    with open(config_fn) as fh:
        tools_config = yaml.safe_load(fh)

    # If the file is empty
    if tools_config is None:
        raise AssertionError(f"Config file '{config_fn}' is empty")
    # Check for required fields
    try:
        nf_core_yaml_config = NFCoreYamlConfig(**tools_config)
    except ValidationError as e:
        error_message = f"Config file '{config_fn}' is invalid"
        for error in e.errors():
            error_message += f"\n{error['loc'][0]}: {error['msg']}"
        raise AssertionError(error_message)

    log.debug("Using config file: %s", config_fn)
    return config_fn, nf_core_yaml_config


def determine_base_dir(directory: Union[Path, str] = ".") -> Path:
    base_dir = start_dir = Path(directory).absolute()
    # Only iterate up the tree if the start dir doesn't have a config
    while not get_first_available_path(base_dir, CONFIG_PATHS) and base_dir != base_dir.parent:
        base_dir = base_dir.parent
        config_fn = get_first_available_path(base_dir, CONFIG_PATHS)
        if config_fn:
            break
    return Path(directory) if (base_dir == start_dir or str(base_dir) == base_dir.root) else base_dir


def get_first_available_path(directory: Union[Path, str], paths: List[str]) -> Union[Path, None]:
    for p in paths:
        if Path(directory, p).is_file():
            return Path(directory, p)
    return None


def sort_dictionary(d):
    """Sorts a nested dictionary recursively"""
    result = {}
    for k, v in sorted(d.items()):
        if isinstance(v, dict):
            result[k] = sort_dictionary(v)
        else:
            result[k] = v
    return result


def plural_s(list_or_int):
    """Return an s if the input is not one or has not the length of one."""
    length = list_or_int if isinstance(list_or_int, int) else len(list_or_int)
    return "s" * (length != 1)


def plural_y(list_or_int):
    """Return 'ies' if the input is not one or has not the length of one, else 'y'."""
    length = list_or_int if isinstance(list_or_int, int) else len(list_or_int)
    return "ies" if length != 1 else "y"


def plural_es(list_or_int):
    """Return a 'es' if the input is not one or has not the length of one."""
    length = list_or_int if isinstance(list_or_int, int) else len(list_or_int)
    return "es" * (length != 1)


# From Stack Overflow: https://stackoverflow.com/a/14693789/713980
# Placed at top level as to only compile it once
ANSI_ESCAPE_RE = re.compile(r"\x1B(?:[@-Z\\-_]|\[[0-?]*[ -/]*[@-~])")


def strip_ansi_codes(string, replace_with=""):
    """Strip ANSI colouring codes from a string to return plain text.

    From Stack Overflow: https://stackoverflow.com/a/14693789/713980
    """
    return ANSI_ESCAPE_RE.sub(replace_with, string)


def is_relative_to(path1, path2):
    """
    Checks if a path is relative to another.

    Should mimic Path.is_relative_to which not available in Python < 3.9

    path1 (Path | str): The path that could be a subpath
    path2 (Path | str): The path the could be the superpath
    """
    return str(path1).startswith(str(path2) + os.sep)


def file_md5(fname):
    """Calculates the md5sum for a file on the disk.

    Args:
        fname (str): Path to a local file.
    """

    # Calculate the md5 for the file on disk
    hash_md5 = hashlib.md5()
    with open(fname, "rb") as f:
        for chunk in iter(lambda: f.read(io.DEFAULT_BUFFER_SIZE), b""):
            hash_md5.update(chunk)

    return hash_md5.hexdigest()


def validate_file_md5(file_name, expected_md5hex):
    """Validates the md5 checksum of a file on disk.

    Args:
        file_name (str): Path to a local file.
        expected (str): The expected md5sum.

    Raises:
        IOError, if the md5sum does not match the remote sum.
    """
    log.debug(f"Validating image hash: {file_name}")

    # Make sure the expected md5 sum is a hexdigest
    try:
        int(expected_md5hex, 16)
    except ValueError as ex:
        raise ValueError(f"The supplied md5 sum must be a hexdigest but it is {expected_md5hex}") from ex

    file_md5hex = file_md5(file_name)

    if file_md5hex.upper() == expected_md5hex.upper():
        log.debug(f"md5 sum of image matches expected: {expected_md5hex}")
    else:
        raise OSError(f"{file_name} md5 does not match remote: {expected_md5hex} - {file_md5hex}")

    return True


def nested_setitem(d, keys, value):
    """Sets the value in a nested dict using a list of keys to traverse

    Args:
        d (dict): the nested dictionary to traverse
        keys (list[Any]): A list of keys to iteratively traverse
        value (Any): The value to be set for the last key in the chain
    """
    current = d
    for k in keys[:-1]:
        current = current[k]
    current[keys[-1]] = value


def nested_delitem(d, keys):
    """Deletes a key from a nested dictionary

    Args:
        d (dict): the nested dictionary to traverse
        keys (list[Any]): A list of keys to iteratively traverse, deleting the final one
    """
    current = d
    for k in keys[:-1]:
        current = current[k]
    del current[keys[-1]]


@contextmanager
def set_wd(path: Path) -> Generator[None, None, None]:
    """Sets the working directory for this context.

    Arguments
    ---------

    path : Path
        Path to the working directory to be used inside this context.
    """
    start_wd = Path().absolute()
    os.chdir(Path(path).resolve())
    try:
        yield
    finally:
        os.chdir(start_wd)<|MERGE_RESOLUTION|>--- conflicted
+++ resolved
@@ -452,14 +452,10 @@
             raise AssertionError(f"Could not connect to URL: {api_url}")
         else:
             if response.status_code != 200 and response.status_code != 301:
-<<<<<<< HEAD
-                log.debug(f"Response content:\n{response.status_code}")
-=======
                 response_content = response.content
                 if isinstance(response_content, bytes):
                     response_content = response_content.decode()
                 log.debug(f"Response content:\n{response_content}")
->>>>>>> ef946e90
                 raise AssertionError(
                     f"Could not access remote API results: {api_url} (HTML {response.status_code} Error)"
                 )
