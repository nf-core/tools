"""
Common utility functions for the nf-core python package.
"""

import concurrent.futures
import datetime
import errno
import fnmatch
import hashlib
import io
import json
import logging
import mimetypes
import os
import random
import re
import shlex
import subprocess
import sys
import time
from contextlib import contextmanager
from logging import LogRecord
from pathlib import Path
from typing import TYPE_CHECKING, Any, Callable, Dict, Generator, List, Literal, Optional, Tuple, Union

import git
import prompt_toolkit.styles
import questionary
import requests.auth
import requests_cache
import rich
import rich.markup
import yaml
from packaging.version import Version
from pydantic import BaseModel, ValidationError, field_validator
from rich.live import Live
from rich.logging import RichHandler
from rich.spinner import Spinner
from textual._context import active_app
from textual.message import Message
from textual.widget import Widget
from textual.widgets import Markdown, RichLog

import nf_core

if TYPE_CHECKING:
    from nf_core.pipelines.schema import PipelineSchema

log = logging.getLogger(__name__)

# ASCII nf-core logo
nfcore_logo = [
    r"[green]                                          ,--.[grey39]/[green],-.",
    r"[blue]          ___     __   __   __   ___     [green]/,-._.--~\ ",
    r"[blue]    |\ | |__  __ /  ` /  \ |__) |__      [yellow]   }  {",
    r"[blue]    | \| |       \__, \__/ |  \ |___     [green]\`-._,-`-,",
    r"[green]                                          `._,._,'",
]

# Custom style for questionary
nfcore_question_style = prompt_toolkit.styles.Style(
    [
        ("qmark", "fg:ansiblue bold"),  # token in front of the question
        ("question", "bold"),  # question text
        (
            "answer",
            "fg:ansigreen nobold bg:",
        ),  # submitted answer text behind the question
        (
            "pointer",
            "fg:ansiyellow bold",
        ),  # pointer used in select and checkbox prompts
        (
            "highlighted",
            "fg:ansiblue bold",
        ),  # pointed-at choice in select and checkbox prompts
        (
            "selected",
            "fg:ansiyellow noreverse bold",
        ),  # style for a selected item of a checkbox
        ("separator", "fg:ansiblack"),  # separator in lists
        ("instruction", ""),  # user instructions for select, rawselect, checkbox
        ("text", ""),  # plain text
        (
            "disabled",
            "fg:gray italic",
        ),  # disabled choices for select and checkbox prompts
        ("choice-default", "fg:ansiblack"),
        ("choice-default-changed", "fg:ansiyellow"),
        ("choice-required", "fg:ansired"),
    ]
)

NFCORE_CACHE_DIR = Path(
    os.environ.get("XDG_CACHE_HOME", Path(os.getenv("HOME") or "", ".cache")),
    "nfcore",
)
NFCORE_DIR = Path(os.environ.get("XDG_CONFIG_HOME", os.path.join(os.getenv("HOME") or "", ".config")), "nfcore")


def fetch_remote_version(source_url):
    response = requests.get(source_url, timeout=3)
    remote_version = re.sub(r"[^0-9\.]", "", response.text)
    return remote_version


def check_if_outdated(
    current_version=None,
    remote_version=None,
    source_url="https://nf-co.re/tools_version",
):
    """
    Check if the current version of nf-core is outdated
    """
    # Exit immediately if disabled via ENV var
    if os.environ.get("NFCORE_NO_VERSION_CHECK", False):
        return (True, "", "")
    # Set and clean up the current version string
    if current_version is None:
        current_version = nf_core.__version__
    current_version = re.sub(r"[^0-9\.]", "", current_version)
    # Build the URL to check against
    source_url = os.environ.get("NFCORE_VERSION_URL", source_url)
    source_url = f"{source_url}?v={current_version}"
    # check if we have a newer version without blocking the rest of the script
    is_outdated = False
    if remote_version is None:  # we set it manually for tests
        try:
            with concurrent.futures.ThreadPoolExecutor() as executor:
                future = executor.submit(fetch_remote_version, source_url)
                remote_version = future.result()
        except Exception as e:
            log.debug(f"Could not check for nf-core updates: {e}")
    if remote_version is not None:
        if Version(remote_version) > Version(current_version):
            is_outdated = True
    return (is_outdated, current_version, remote_version)


def rich_force_colors():
    """
    Check if any environment variables are set to force Rich to use coloured output
    """
    if os.getenv("GITHUB_ACTIONS") or os.getenv("FORCE_COLOR") or os.getenv("PY_COLORS"):
        return True
    return None


class Pipeline:
    """Object to hold information about a local pipeline.

    Args:
        path (str): The path to the nf-core pipeline directory.

    Attributes:
        conda_config (dict): The parsed conda configuration file content (``environment.yml``).
        conda_package_info (dict): The conda package(s) information, based on the API requests to Anaconda cloud.
        nf_config (dict): The Nextflow pipeline configuration file content.
        files (list): A list of files found during the linting process.
        git_sha (str): The git sha for the repo commit / current GitHub pull-request (`$GITHUB_PR_COMMIT`)
        minNextflowVersion (str): The minimum required Nextflow version to run the pipeline.
        wf_path (str): Path to the pipeline directory.
        pipeline_name (str): The pipeline name, without the `nf-core` tag, for example `hlatyping`.
        schema_obj (obj): A :class:`PipelineSchema` object
    """

    def __init__(self, wf_path: Path) -> None:
        """Initialise pipeline object"""
        self.conda_config: Dict = {}
        self.conda_package_info: Dict = {}
        self.nf_config: Dict = {}
        self.files: List[Path] = []
        self.git_sha: Optional[str] = None
        self.minNextflowVersion: Optional[str] = None
        self.wf_path = Path(wf_path)
        self.pipeline_name: Optional[str] = None
        self.pipeline_prefix: Optional[str] = None
        self.schema_obj: Optional[PipelineSchema] = None
        self.repo: Optional[git.Repo] = None

        try:
            self.repo = git.Repo(self.wf_path)
            self.git_sha = self.repo.head.object.hexsha
        except Exception as e:
            log.debug(f"Could not find git hash for pipeline: {self.wf_path}. {e}")

        # Overwrite if we have the last commit from the PR - otherwise we get a merge commit hash
        if os.environ.get("GITHUB_PR_COMMIT", "") != "":
            self.git_sha = os.environ["GITHUB_PR_COMMIT"]

    def __repr__(self) -> str:
        return f"<Pipeline '{self.pipeline_name}' at {self.wf_path}>"

    def _load(self) -> bool:
        """Run core load functions"""

        return self.load_pipeline_config() and self._load_conda_environment()

    def _load_conda_environment(self) -> bool:
        """Try to load the pipeline environment.yml file, if it exists"""
        try:
            with open(Path(self.wf_path, "environment.yml")) as fh:
                self.conda_config = yaml.safe_load(fh)
            return True
        except FileNotFoundError:
            log.debug("No conda `environment.yml` file found.")
            return False

    def _fp(self, fn: Union[str, Path]) -> Path:
        """Convenience function to get full path to a file in the pipeline"""
        return Path(self.wf_path, fn)

    def list_files(self) -> List[Path]:
        """Get a list of all files in the pipeline"""
        files = []
        try:
            # First, try to get the list of files using git
            git_ls_files = subprocess.check_output(["git", "ls-files"], cwd=self.wf_path).splitlines()
            for fn in git_ls_files:
                full_fn = Path(self.wf_path) / fn.decode("utf-8")
                if full_fn.is_file():
                    files.append(full_fn)
                else:
                    log.debug(f"`git ls-files` returned '{full_fn}' but could not open it!")
        except subprocess.CalledProcessError:
            # Failed, so probably not initialised as a git repository - just a list of all files
            files = []
            for file_path in self.wf_path.rglob("*"):
                if file_path.is_file():
                    # Append the file path to the list
                    files.append(file_path)
            if len(files) == 0:
                log.debug(f"No files found in pipeline: {self.wf_path}")

        return files

    def load_pipeline_config(self) -> bool:
        """Get the nextflow config for this pipeline

        Once loaded, set a few convenience reference class attributes
        """
        self.nf_config = fetch_wf_config(self.wf_path)

        self.pipeline_prefix, self.pipeline_name = self.nf_config.get("manifest.name", "/").strip("'").split("/")

        nextflow_version_match = re.search(r"[0-9\.]+(-edge)?", self.nf_config.get("manifest.nextflowVersion", ""))
        if nextflow_version_match:
            self.minNextflowVersion = nextflow_version_match.group(0)
            return True
        return False


def is_pipeline_directory(wf_path):
    """
    Checks if the specified directory have the minimum required files
    ('main.nf', 'nextflow.config') for a pipeline directory

    Args:
        wf_path (str): The directory to be inspected

    Raises:
        UserWarning: If one of the files are missing
    """
    for fn in ["main.nf", "nextflow.config"]:
        path = os.path.join(wf_path, fn)
        if not os.path.isfile(path):
            if wf_path == ".":
                warning = f"Current directory is not a pipeline - '{fn}' is missing."
            else:
                warning = f"'{wf_path}' is not a pipeline - '{fn}' is missing."
            raise UserWarning(warning)


def fetch_wf_config(wf_path: Path, cache_config: bool = True) -> dict:
    """Uses Nextflow to retrieve the the configuration variables
    from a Nextflow workflow.

    Args:
        wf_path (str): Nextflow workflow file system path.
        cache_config (bool): cache configuration or not (def. True)

    Returns:
        dict: Workflow configuration settings.
    """

    log.debug(f"Got '{wf_path}' as path")
    wf_path = Path(wf_path)
    config = {}
    cache_fn = None
    cache_basedir = None
    cache_path = None

    # Nextflow home directory - use env var if set, or default to ~/.nextflow
    nxf_home = Path(os.environ.get("NXF_HOME", Path(os.getenv("HOME") or "", ".nextflow")))

    # Build a cache directory if we can
    if nxf_home.is_dir():
        cache_basedir = Path(nxf_home, "nf-core")
        if not cache_basedir.is_dir():
            cache_basedir.mkdir(parents=True, exist_ok=True)

    # If we're given a workflow object with a commit, see if we have a cached copy
    cache_fn = None
    # Make a filename based on file contents
    concat_hash = ""
    for fn in ["nextflow.config", "main.nf"]:
        try:
            with open(wf_path / fn, "rb") as fh:
                concat_hash += hashlib.sha256(fh.read()).hexdigest()
        except FileNotFoundError:
            pass
    # Hash the hash
    if len(concat_hash) > 0:
        bighash = hashlib.sha256(concat_hash.encode("utf-8")).hexdigest()
        cache_fn = f"wf-config-cache-{bighash[:25]}.json"

    if cache_basedir and cache_fn:
        cache_path = Path(cache_basedir, cache_fn)
        if cache_path.is_file() and cache_config is True:
            log.debug(f"Found a config cache, loading: {cache_path}")
            with open(cache_path) as fh:
                try:
                    config = json.load(fh)
                except json.JSONDecodeError as e:
                    raise UserWarning(f"Unable to load JSON file '{cache_path}' due to error {e}")
            return config
    log.debug("No config cache found")

    # Call `nextflow config`
    result = run_cmd("nextflow", f"config -flat {wf_path}")
    if result is not None:
        nfconfig_raw, _ = result
        for line in nfconfig_raw.splitlines():
            ul = line.decode("utf-8")
            try:
                k, v = ul.split(" = ", 1)
                config[k] = v.strip("'\"")
            except ValueError:
                log.debug(f"Couldn't find key=value config pair:\n  {ul}")

    # Scrape main.nf for additional parameter declarations
    # Values in this file are likely to be complex, so don't both trying to capture them. Just get the param name.
    try:
        main_nf = Path(wf_path, "main.nf")
        with open(main_nf, "rb") as fh:
            for line in fh:
                line_str = line.decode("utf-8")
                match = re.match(r"^\s*(params\.[a-zA-Z0-9_]+)\s*=(?!=)", line_str)
                if match:
                    config[match.group(1)] = "null"
    except FileNotFoundError as e:
        log.debug(f"Could not open {main_nf} to look for parameter declarations - {e}")

    # If we can, save a cached copy
    # HINT: during testing phase (in test_download, for example) we don't want
    # to save configuration copy in $HOME, otherwise the tests/pipelines/test_download.py::DownloadTest::test_wf_use_local_configs
    # will fail after the first attempt. It's better to not save temporary data
    # in others folders than tmp when doing tests in general
    if cache_path and cache_config:
        log.debug(f"Saving config cache: {cache_path}")
        with open(cache_path, "w") as fh:
            json.dump(config, fh, indent=4)

    return config


def run_cmd(executable: str, cmd: str) -> Union[Tuple[bytes, bytes], None]:
    """Run a specified command and capture the output. Handle errors nicely."""
    full_cmd = f"{executable} {cmd}"
    log.debug(f"Running command: {full_cmd}")
    try:
        proc = subprocess.run(shlex.split(full_cmd), capture_output=True, check=True)
        return (proc.stdout, proc.stderr)
    except OSError as e:
        if e.errno == errno.ENOENT:
            raise RuntimeError(
                f"It looks like {executable} is not installed. Please ensure it is available in your PATH."
            )
        else:
            return None
    except subprocess.CalledProcessError as e:
        log.debug(f"Command '{full_cmd}' returned non-zero error code '{e.returncode}':\n[red]> {e.stderr.decode()}")
        if executable == "nf-test":
            return (e.stdout, e.stderr)
        else:
            raise RuntimeError(
                f"Command '{full_cmd}' returned non-zero error code '{e.returncode}':\n[red]> {e.stderr.decode()}{e.stdout.decode()}"
            )


def setup_nfcore_dir() -> bool:
    """Creates a directory for files that need to be kept between sessions

    Currently only used for keeping local copies of modules repos
    """
    if not NFCORE_DIR.exists():
        NFCORE_DIR.mkdir(parents=True)
    return True


def setup_requests_cachedir() -> Dict[str, Union[Path, datetime.timedelta, str]]:
    """Sets up local caching for faster remote HTTP requests.

    Caching directory will be set up in the user's home directory under
    a .config/nf-core/cache_* subdir.

    Uses requests_cache monkey patching.
    Also returns the config dict so that we can use the same setup with a Session.
    """
    pyversion: str = ".".join(str(v) for v in sys.version_info[0:3])
    cachedir: Path = setup_nfcore_cachedir(f"cache_{pyversion}")
    config: Dict[str, Union[Path, datetime.timedelta, str]] = {
        "cache_name": Path(cachedir, "github_info"),
        "expire_after": datetime.timedelta(hours=1),
        "backend": "sqlite",
    }

    logging.getLogger("requests_cache").setLevel(logging.WARNING)
    return config


def setup_nfcore_cachedir(cache_fn: Union[str, Path]) -> Path:
    """Sets up local caching for caching files between sessions."""

    cachedir = Path(NFCORE_CACHE_DIR, cache_fn)

    try:
        if not Path(cachedir).exists():
            Path(cachedir).mkdir(parents=True)
    except PermissionError:
        log.warn(f"Could not create cache directory: {cachedir}")

    return cachedir


def wait_cli_function(poll_func: Callable[[], bool], refresh_per_second: int = 20) -> None:
    """
    Display a command-line spinner while calling a function repeatedly.

    Keep waiting until that function returns True

    Arguments:
       poll_func (function): Function to call
       refresh_per_second (int): Refresh this many times per second. Default: 20.

    Returns:
       None. Just sits in an infinite loop until the function returns True.
    """
    try:
        spinner = Spinner("dots2", "Use ctrl+c to stop waiting and force exit.")
        with Live(spinner, refresh_per_second=refresh_per_second):
            while True:
                if poll_func():
                    break
                time.sleep(2)
    except KeyboardInterrupt:
        raise AssertionError("Cancelled!")


def poll_nfcore_web_api(api_url: str, post_data: Optional[Dict] = None) -> Dict:
    """
    Poll the nf-core website API

    Takes argument api_url for URL

    Expects API response to be valid JSON and contain a top-level 'status' key.
    """
    # Run without requests_cache so that we get the updated statuses
    with requests_cache.disabled():
        try:
            if post_data is None:
                response = requests.get(api_url, headers={"Cache-Control": "no-cache"})
            else:
                log.debug(f"requesting {api_url} with {post_data}")
                response = requests.post(url=api_url, data=post_data)
        except requests.exceptions.Timeout:
            raise AssertionError(f"URL timed out: {api_url}")
        except requests.exceptions.ConnectionError:
            raise AssertionError(f"Could not connect to URL: {api_url}")
        else:
            if response.status_code != 200 and response.status_code != 301:
                response_content = response.content
                if isinstance(response_content, bytes):
                    response_content = response_content.decode()
                log.debug(f"Response content:\n{response_content}")
                raise AssertionError(
                    f"Could not access remote API results: {api_url} (HTML {response.status_code} Error)"
                )
            # follow redirects
            if response.status_code == 301:
                return poll_nfcore_web_api(response.headers["Location"], post_data)
            try:
                web_response = json.loads(response.content)
                if "status" not in web_response:
                    raise AssertionError()
            except (json.decoder.JSONDecodeError, AssertionError, TypeError):
                response_content = response.content
                if isinstance(response_content, bytes):
                    response_content = response_content.decode()
                log.debug(f"Response content:\n{response_content}")
                raise AssertionError(
                    f"nf-core website API results response not recognised: {api_url}\n "
                    "See verbose log for full response"
                )
            else:
                return web_response


class GitHubAPISession(requests_cache.CachedSession):
    """
    Class to provide a single session for interacting with the GitHub API for a run.
    Inherits the requests_cache.CachedSession and adds additional functionality,
    such as automatically setting up GitHub authentication if we can.
    """

    def __init__(self) -> None:
        self.auth_mode: Optional[str] = None
        self.return_ok: List[int] = [200, 201]
        self.return_retry: List[int] = [403]
        self.return_unauthorised: List[int] = [401]
        self.has_init: bool = False

    def lazy_init(self) -> None:
        """
        Initialise the object.

        Only do this when it's actually being used (due to global import)
        """
        log.debug("Initialising GitHub API requests session")
        cache_config = setup_requests_cachedir()
        super().__init__(**cache_config)
        self.setup_github_auth()
        self.has_init = True

    def setup_github_auth(self, auth=None):
        """
        Try to automatically set up GitHub authentication
        """
        if auth is not None:
            self.auth = auth
            self.auth_mode = "supplied to function"

        # Class for Bearer token authentication
        # https://stackoverflow.com/a/58055668/713980
        class BearerAuth(requests.auth.AuthBase):
            def __init__(self, token):
                self.token = token

            def __call__(self, r):
                r.headers["authorization"] = f"Bearer {self.token}"
                return r

        # Default auth if we're running and the gh CLI tool is installed
        gh_cli_config_fn = os.path.expanduser("~/.config/gh/hosts.yml")
        if self.auth is None and os.path.exists(gh_cli_config_fn):
            try:
                with open(gh_cli_config_fn) as fh:
                    gh_cli_config = yaml.safe_load(fh)
                    self.auth = requests.auth.HTTPBasicAuth(
                        gh_cli_config["github.com"]["user"],
                        gh_cli_config["github.com"]["oauth_token"],
                    )
                    self.auth_mode = f"gh CLI config: {gh_cli_config['github.com']['user']}"
            except Exception:
                ex_type, ex_value, _ = sys.exc_info()
                if ex_type is not None:
                    output = rich.markup.escape(f"{ex_type.__name__}: {ex_value}")
                    log.debug(f"Couldn't auto-auth with GitHub CLI auth from '{gh_cli_config_fn}': [red]{output}")

        # Default auth if we have a GitHub Token (eg. GitHub Actions CI)
        if os.environ.get("GITHUB_TOKEN") is not None and self.auth is None:
            self.auth_mode = "Bearer token with GITHUB_TOKEN"
            self.auth = BearerAuth(os.environ["GITHUB_TOKEN"])
        else:
            log.warning("Could not find GitHub authentication token. Some API requests may fail.")

        log.debug(f"Using GitHub auth: {self.auth_mode}")

    def log_content_headers(self, request, post_data=None):
        """
        Try to dump everything to the console, useful when things go wrong.
        """
        log.debug(f"Requested URL: {request.url}")
        log.debug(f"From requests cache: {request.from_cache}")
        log.debug(f"Request status code: {request.status_code}")
        log.debug(f"Request reason: {request.reason}")
        if post_data is None:
            post_data = {}
        try:
            log.debug(json.dumps(dict(request.headers), indent=4))
            log.debug(json.dumps(request.json(), indent=4))
            log.debug(json.dumps(post_data, indent=4))
        except Exception as e:
            log.debug(f"Could not parse JSON response from GitHub API! {e}")
            log.debug(request.headers)
            log.debug(request.content)
            log.debug(post_data)

    def safe_get(self, url):
        """
        Run a GET request, raise a nice exception with lots of logging if it fails.
        """
        if not self.has_init:
            self.lazy_init()
        request = self.get(url)
        if request.status_code in self.return_retry:
            stderr = rich.console.Console(stderr=True, force_terminal=rich_force_colors())
            try:
                r = self.request_retry(url)
            except Exception as e:
                stderr.print_exception()
                raise e
            else:
                return r
        elif request.status_code in self.return_unauthorised:
            raise RuntimeError("GitHub API PR failed, probably due to an expired GITHUB_TOKEN.")

        return request

    def get(self, url, **kwargs):
        """
        Initialise the session if we haven't already, then call the superclass get method.
        """
        if not self.has_init:
            self.lazy_init()
        return super().get(url, **kwargs)

    def request_retry(self, url, post_data=None):
        """
        Try to fetch a URL, keep retrying if we get a certain return code.

        Used in nf-core pipelines sync code because we get 403 errors: too many simultaneous requests
        See https://github.com/nf-core/tools/issues/911
        """
        if not self.has_init:
            self.lazy_init()

        # Start the loop for a retry mechanism
        while True:
            # GET request
            if post_data is None:
                log.debug(f"Sending GET request to {url}")
                r = self.get(url=url)
            # POST request
            else:
                log.debug(f"Sending POST request to {url}")
                r = self.post(url=url, json=post_data)

            # Failed but expected - try again
            if r.status_code in self.return_retry:
                self.log_content_headers(r, post_data)
                log.debug(f"GitHub API PR failed - got return code {r.status_code}")
                wait_time = float(re.sub("[^0-9]", "", str(r.headers.get("Retry-After", 0))))
                if wait_time == 0:
                    log.debug("Couldn't find 'Retry-After' header, guessing a length of time to wait")
                    wait_time = random.randrange(10, 60)
                log.warning(f"Got API return code {r.status_code}. Trying again after {wait_time} seconds..")
                time.sleep(wait_time)

            # Unexpected error - raise
            elif r.status_code not in self.return_ok:
                self.log_content_headers(r, post_data)
                raise RuntimeError(f"GitHub API PR failed - got return code {r.status_code} from {url}")

            # Success!
            else:
                return r


# Single session object to use for entire codebase. Not sure if there's a better way to do this?
gh_api = GitHubAPISession()


def anaconda_package(dep, dep_channels=None):
    """Query conda package information.

    Sends a HTTP GET request to the Anaconda remote API.

    Args:
        dep (str): A conda package name.
        dep_channels (list): list of conda channels to use

    Raises:
        A LookupError, if the connection fails or times out or gives an unexpected status code
        A ValueError, if the package name can not be found (404)
    """

    if dep_channels is None:
        dep_channels = ["conda-forge", "bioconda"]

    # Check if each dependency is the latest available version
    if "=" in dep:
        depname, _ = dep.split("=", 1)
    else:
        depname = dep

    # 'defaults' isn't actually a channel name. See https://docs.anaconda.com/anaconda/user-guide/tasks/using-repositories/
    if "defaults" in dep_channels:
        dep_channels.remove("defaults")
        dep_channels.extend(["main", "anaconda", "r", "free", "archive", "anaconda-extras"])
    if "::" in depname:
        dep_channels = [depname.split("::")[0]]
        depname = depname.split("::")[1]

    for ch in dep_channels:
        anaconda_api_url = f"https://api.anaconda.org/package/{ch}/{depname}"
        try:
            response = requests.get(anaconda_api_url, timeout=10)
        except requests.exceptions.Timeout:
            raise LookupError(f"Anaconda API timed out: {anaconda_api_url}")
        except requests.exceptions.ConnectionError:
            raise LookupError("Could not connect to Anaconda API")
        else:
            if response.status_code == 200:
                return response.json()
            if response.status_code != 404:
                raise LookupError(
                    f"Anaconda API returned unexpected response code `{response.status_code}` for: "
                    f"{anaconda_api_url}\n{response}"
                )
            # response.status_code == 404
            log.debug(f"Could not find `{dep}` in conda channel `{ch}`")

    # We have looped through each channel and had a 404 response code on everything
    raise ValueError(f"Could not find Conda dependency using the Anaconda API: '{dep}'")


def parse_anaconda_licence(anaconda_response, version=None):
    """Given a response from the anaconda API using anaconda_package, parse the software licences.

    Returns: Set of licence types
    """
    licences = set()
    # Licence for each version
    for f in anaconda_response["files"]:
        if not version or version == f.get("version"):
            try:
                licences.add(f["attrs"]["license"])
            except KeyError:
                pass
    # Main licence field
    if len(list(licences)) == 0 and isinstance(anaconda_response["license"], str):
        licences.add(anaconda_response["license"])

    # Clean up / standardise licence names
    clean_licences = []
    for license in licences:
        license = re.sub(r"GNU General Public License v\d \(([^\)]+)\)", r"\1", license)
        license = re.sub(r"GNU GENERAL PUBLIC LICENSE", "GPL", license, flags=re.IGNORECASE)
        license = license.replace("GPL-", "GPLv")
        license = re.sub(r"GPL\s*([\d\.]+)", r"GPL v\1", license)  # Add v prefix to GPL version if none found
        license = re.sub(r"GPL\s*v(\d).0", r"GPL v\1", license)  # Remove superfluous .0 from GPL version
        license = re.sub(r"GPL \(([^\)]+)\)", r"GPL \1", license)
        license = re.sub(r"GPL\s*v", "GPL v", license)  # Normalise whitespace to one space between GPL and v
        license = re.sub(r"\s*(>=?)\s*(\d)", r" \1\2", license)  # Normalise whitespace around >= GPL versions
        license = license.replace("Clause", "clause")  # BSD capitalisation
        license = re.sub(r"-only$", "", license)  # Remove superfluous GPL "only" version suffixes
        clean_licences.append(license)
    return clean_licences


def pip_package(dep):
    """Query PyPI package information.

    Sends a HTTP GET request to the PyPI remote API.

    Args:
        dep (str): A PyPI package name.

    Raises:
        A LookupError, if the connection fails or times out
        A ValueError, if the package name can not be found
    """
    pip_depname, _ = dep.split("=", 1)
    pip_api_url = f"https://pypi.python.org/pypi/{pip_depname}/json"
    try:
        response = requests.get(pip_api_url, timeout=10)
    except requests.exceptions.Timeout:
        raise LookupError(f"PyPI API timed out: {pip_api_url}")
    except requests.exceptions.ConnectionError:
        raise LookupError(f"PyPI API Connection error: {pip_api_url}")
    else:
        if response.status_code == 200:
            return response.json()
        raise ValueError(f"Could not find pip dependency using the PyPI API: `{dep}`")


def get_biocontainer_tag(package, version):
    """
    Given a bioconda package and version, looks for Docker and Singularity containers
    using the biocontaineres API, e.g.:
    https://api.biocontainers.pro/ga4gh/trs/v2/tools/{tool}/versions/{tool}-{version}
    Returns the most recent container versions by default.
    Args:
        package (str): A bioconda package name.
        version (str): Version of the bioconda package
    Raises:
        A LookupError, if the connection fails or times out or gives an unexpected status code
        A ValueError, if the package name can not be found (404)
    """

    biocontainers_api_url = f"https://api.biocontainers.pro/ga4gh/trs/v2/tools/{package}/versions/{package}-{version}"

    def get_tag_date(tag_date):
        """
        Format a date given by the biocontainers API
        Given format: '2021-03-25T08:53:00Z'
        """
        return datetime.datetime.strptime(tag_date, "%Y-%m-%dT%H:%M:%SZ")

    try:
        response = requests.get(biocontainers_api_url)
    except requests.exceptions.ConnectionError:
        raise LookupError("Could not connect to biocontainers.pro API")
    else:
        if response.status_code == 200:
            try:
                images = response.json()["images"]
                singularity_image = None
                docker_image = None
                all_docker = {}
                all_singularity = {}
                for img in images:
                    # Get all Docker and Singularity images
                    if img["image_type"] == "Docker":
                        # Obtain version and build
                        match = re.search(r"(?::)+([A-Za-z\d\-_.]+)", img["image_name"])
                        if match is not None:
                            all_docker[match.group(1)] = {
                                "date": get_tag_date(img["updated"]),
                                "image": img,
                            }
                    elif img["image_type"] == "Singularity":
                        # Obtain version and build
                        match = re.search(r"(?::)+([A-Za-z\d\-_.]+)", img["image_name"])
                        if match is not None:
                            all_singularity[match.group(1)] = {
                                "date": get_tag_date(img["updated"]),
                                "image": img,
                            }
                # Obtain common builds from Docker and Singularity images
                common_keys = list(all_docker.keys() & all_singularity.keys())
                current_date = None
                docker_image_name = docker_image["image_name"].lstrip("quay.io/") if docker_image is not None else None
                for k in common_keys:
                    # Get the most recent common image
                    date = max(all_docker[k]["date"], all_docker[k]["date"])
                    if docker_image is None or current_date < date:
                        docker_image = all_docker[k]["image"]
                        singularity_image = all_singularity[k]["image"]
                        current_date = date
                        docker_image_name = docker_image["image_name"].lstrip("quay.io/")
                if singularity_image is None:
                    raise LookupError(f"Could not find singularity container for {package}")
                return docker_image_name, singularity_image["image_name"]
            except TypeError:
                raise LookupError(f"Could not find docker or singularity container for {package}")
        elif response.status_code != 404:
            raise LookupError(f"Unexpected response code `{response.status_code}` for {biocontainers_api_url}")
        elif response.status_code == 404:
            raise ValueError(f"Could not find `{package}` on api.biocontainers.pro")


def custom_yaml_dumper():
    """Overwrite default PyYAML output to make Prettier YAML linting happy"""

    class CustomDumper(yaml.Dumper):
        def represent_dict_preserve_order(self, data):
            """Add custom dumper class to prevent overwriting the global state
            This prevents yaml from changing the output order

            See https://stackoverflow.com/a/52621703/1497385
            """
            return self.represent_dict(data.items())

        def increase_indent(self, flow=False, indentless=False):
            """Indent YAML lists so that YAML validates with Prettier

            See https://github.com/yaml/pyyaml/issues/234#issuecomment-765894586
            """
            return super().increase_indent(flow=flow, indentless=False)

        # HACK: insert blank lines between top-level objects
        # inspired by https://stackoverflow.com/a/44284819/3786245
        # and https://github.com/yaml/pyyaml/issues/127
        def write_line_break(self, data=None):
            super().write_line_break(data)

            if len(self.indents) == 1:
                super().write_line_break()

    CustomDumper.add_representer(dict, CustomDumper.represent_dict_preserve_order)
    return CustomDumper


def is_file_binary(path):
    """Check file path to see if it is a binary file"""
    binary_ftypes = ["image", "application/java-archive", "application/x-java-archive"]
    binary_extensions = [".jpeg", ".jpg", ".png", ".zip", ".gz", ".jar", ".tar"]

    # Check common file extensions
    _, file_extension = os.path.splitext(path)
    if file_extension in binary_extensions:
        return True

    # Try to detect binary files
    (ftype, encoding) = mimetypes.guess_type(path, strict=False)
    if encoding is not None or (ftype is not None and any(ftype.startswith(ft) for ft in binary_ftypes)):
        return True


def prompt_remote_pipeline_name(wfs):
    """Prompt for the pipeline name with questionary

    Args:
        wfs: A nf_core.pipelines.list.Workflows() object, where get_remote_workflows() has been called.

    Returns:
        pipeline (str): GitHub repo - username/repo

    Raises:
        AssertionError, if pipeline cannot be found
    """

    pipeline = questionary.autocomplete(
        "Pipeline name:",
        choices=[wf.name for wf in wfs.remote_workflows],
        style=nfcore_question_style,
    ).unsafe_ask()

    # Check nf-core repos
    for wf in wfs.remote_workflows:
        if wf.full_name == pipeline or wf.name == pipeline:
            return wf.full_name

    # Non nf-core repo on GitHub
    if pipeline.count("/") == 1:
        try:
            gh_api.safe_get(f"https://api.github.com/repos/{pipeline}")
        except Exception:
            # No repo found - pass and raise error at the end
            pass
        else:
            return pipeline

    log.info("Available nf-core pipelines: '{}'".format("', '".join([w.name for w in wfs.remote_workflows])))
    raise AssertionError(f"Not able to find pipeline '{pipeline}'")


def prompt_pipeline_release_branch(
    wf_releases: List[Dict[str, Any]], wf_branches: Dict[str, Any], multiple: bool = False
) -> Tuple[Any, List[str]]:
    """Prompt for pipeline release / branch

    Args:
        wf_releases (array): Array of repo releases as returned by the GitHub API
        wf_branches (array): Array of repo branches, as returned by the GitHub API
        multiple (bool): Allow selection of multiple releases & branches (for Seqera Platform)

    Returns:
        choice (questionary.Choice or bool): Selected release / branch or False if no releases / branches available
    """
    # Prompt user for release tag, tag_set will contain all available.
    choices: List[questionary.Choice] = []
    tag_set: List[str] = []

    # Releases
    if len(wf_releases) > 0:
        for tag in map(lambda release: release.get("tag_name"), wf_releases):
            tag_display = [
                ("fg:ansiblue", f"{tag}  "),
                ("class:choice-default", "[release]"),
            ]
            choices.append(questionary.Choice(title=tag_display, value=tag))
            tag_set.append(str(tag))

    # Branches
    for branch in wf_branches.keys():
        branch_display = [
            ("fg:ansiyellow", f"{branch}  "),
            ("class:choice-default", "[branch]"),
        ]
        choices.append(questionary.Choice(title=branch_display, value=branch))
        tag_set.append(branch)

    if len(choices) == 0:
        return [], []

    if multiple:
        return (
            questionary.checkbox("Select release / branch:", choices=choices, style=nfcore_question_style).unsafe_ask(),
            tag_set,
        )

    else:
        return (
            questionary.select("Select release / branch:", choices=choices, style=nfcore_question_style).unsafe_ask(),
            tag_set,
        )


class SingularityCacheFilePathValidator(questionary.Validator):
    """
    Validator for file path specified as --singularity-cache-index argument in nf-core pipelines download
    """

    def validate(self, value):
        if len(value.text):
            if os.path.isfile(value.text):
                return True
            else:
                raise questionary.ValidationError(
                    message="Invalid remote cache index file",
                    cursor_position=len(value.text),
                )
        else:
            return True


def get_repo_releases_branches(pipeline, wfs):
    """Fetches details of a nf-core workflow to download.

    Args:
        pipeline (str): GitHub repo username/repo
        wfs: A nf_core.pipelines.list.Workflows() object, where get_remote_workflows() has been called.

    Returns:
        wf_releases, wf_branches (tuple): Array of releases, Array of branches

    Raises:
        LockupError, if the pipeline can not be found.
    """

    wf_releases = []
    wf_branches = {}

    # Repo is a nf-core pipeline
    for wf in wfs.remote_workflows:
        if wf.full_name == pipeline or wf.name == pipeline:
            # Set to full name just in case it didn't have the nf-core/ prefix
            pipeline = wf.full_name

            # Store releases and stop loop
            wf_releases = list(
                sorted(
                    wf.releases,
                    key=lambda k: k.get("published_at_timestamp", 0),
                    reverse=True,
                )
            )
            break

    # Arbitrary GitHub repo
    else:
        if pipeline.count("/") == 1:
            # Looks like a GitHub address - try working with this repo
            log.debug(
                f"Pipeline '{pipeline}' not in nf-core, but looks like a GitHub address - fetching releases from API"
            )

            # Get releases from GitHub API
            rel_r = gh_api.safe_get(f"https://api.github.com/repos/{pipeline}/releases")

            # Check that this repo existed
            try:
                if rel_r.json().get("message") == "Not Found":
                    raise AssertionError(f"Not able to find pipeline '{pipeline}'")
            except AttributeError:
                # Success! We have a list, which doesn't work with .get() which is looking for a dict key
                wf_releases = list(
                    sorted(
                        rel_r.json(),
                        key=lambda k: k.get("published_at_timestamp", 0),
                        reverse=True,
                    )
                )

                # Get release tag commit hashes
                if len(wf_releases) > 0:
                    # Get commit hash information for each release
                    tags_r = gh_api.safe_get(f"https://api.github.com/repos/{pipeline}/tags")
                    for tag in tags_r.json():
                        for release in wf_releases:
                            if tag["name"] == release["tag_name"]:
                                release["tag_sha"] = tag["commit"]["sha"]

        else:
            log.info("Available nf-core pipelines: '{}'".format("', '".join([w.name for w in wfs.remote_workflows])))
            raise AssertionError(f"Not able to find pipeline '{pipeline}'")

    # Get branch information from github api - should be no need to check if the repo exists again
    branch_response = gh_api.safe_get(f"https://api.github.com/repos/{pipeline}/branches?per_page=100")
    for branch in branch_response.json():
        if (
            branch["name"] != "TEMPLATE"
            and branch["name"] != "initial_commit"
            and not branch["name"].startswith("nf-core-template-merge")
        ):
            wf_branches[branch["name"]] = branch["commit"]["sha"]

    # Return pipeline again in case we added the nf-core/ prefix
    return pipeline, wf_releases, wf_branches


def get_repo_commit(pipeline, commit_id):
    """Check if the repo contains the requested commit_id, and expand it to long form if necessary.

    Args:
        pipeline (str): GitHub repo username/repo
        commit_id: The requested commit ID (SHA). It can be in standard long/short form, or any length.

    Returns:
        commit_id: String or None
    """

    commit_response = gh_api.get(
        f"https://api.github.com/repos/{pipeline}/commits/{commit_id}", headers={"Accept": "application/vnd.github.sha"}
    )
    if commit_response.status_code == 200:
        return commit_response.text
    else:
        return None


CONFIG_PATHS = [".nf-core.yml", ".nf-core.yaml"]
DEPRECATED_CONFIG_PATHS = [".nf-core-lint.yml", ".nf-core-lint.yaml"]


class NFCoreTemplateConfig(BaseModel):
    """Template configuration schema"""

    org: Optional[str] = None
    """ Organisation name """
    name: Optional[str] = None
    """ Pipeline name """
    description: Optional[str] = None
    """ Pipeline description """
    author: Optional[str] = None
    """ Pipeline author """
    version: Optional[str] = None
    """ Pipeline version """
    force: Optional[bool] = True
    """ Force overwrite of existing files """
    outdir: Optional[Union[str, Path]] = None
    """ Output directory """
    skip_features: Optional[list] = None
    """ Skip features. See https://nf-co.re/docs/nf-core-tools/pipelines/create for a list of features. """
    is_nfcore: Optional[bool] = None
    """ Whether the pipeline is an nf-core pipeline. """

    # convert outdir to str
    @field_validator("outdir")
    @classmethod
    def outdir_to_str(cls, v: Optional[Union[str, Path]]) -> Optional[str]:
        if v is not None:
            v = str(v)
        return v

    def __getitem__(self, item: str) -> Any:
        if self is None:
            return None
        return getattr(self, item)

    def get(self, item: str, default: Any = None) -> Any:
        return getattr(self, item, default)


class NFCoreYamlLintConfig(BaseModel):
    """
    schema for linting config in `.nf-core.yml` should cover:

    .. code-block:: yaml
        files_unchanged:
            - .github/workflows/branch.yml
        modules_config: False
        modules_config:
                - fastqc
        # merge_markers: False
        merge_markers:
                - docs/my_pdf.pdf
        nextflow_config: False
        nextflow_config:
            - manifest.name
            - config_defaults:
                - params.annotation_db
                - params.multiqc_comment_headers
                - params.custom_table_headers
        # multiqc_config: False
        multiqc_config:
            - report_section_order
            - report_comment
        files_exist:
            - .github/CONTRIBUTING.md
            - CITATIONS.md
        template_strings: False
        template_strings:
                - docs/my_pdf.pdf
        nfcore_components: False
    """

    files_unchanged: Optional[Union[bool, List[str]]] = None
    """ List of files that should not be changed """
    modules_config: Optional[Optional[Union[bool, List[str]]]] = None
    """ List of modules that should not be changed """
    merge_markers: Optional[Optional[Union[bool, List[str]]]] = None
    """ List of files that should not contain merge markers """
    nextflow_config: Optional[Optional[Union[bool, List[Union[str, Dict[str, List[str]]]]]]] = None
    """ List of Nextflow config files that should not be changed """
    multiqc_config: Optional[Union[bool, List[str]]] = None
    """ List of MultiQC config options that be changed """
    files_exist: Optional[Union[bool, List[str]]] = None
    """ List of files that can not exist """
    template_strings: Optional[Optional[Union[bool, List[str]]]] = None
    """ List of files that can contain template strings """
    readme: Optional[Union[bool, List[str]]] = None
    """ Lint the README.md file """
    nfcore_components: Optional[bool] = None
    """ Lint all required files to use nf-core modules and subworkflows """
    actions_nf_test: Optional[bool] = None
    """ Lint all required files to use GitHub Actions CI """
    actions_awstest: Optional[bool] = None
    """ Lint all required files to run tests on AWS """
    actions_awsfulltest: Optional[bool] = None
    """ Lint all required files to run full tests on AWS """
    pipeline_todos: Optional[bool] = None
    """ Lint for TODOs statements"""
    pipeline_if_empty_null: Optional[bool] = None
    """ Lint for ifEmpty(null) statements"""
    plugin_includes: Optional[bool] = None
    """ Lint for nextflow plugin """
    pipeline_name_conventions: Optional[bool] = None
    """ Lint for pipeline name conventions """
    schema_lint: Optional[bool] = None
    """ Lint nextflow_schema.json file"""
    schema_params: Optional[bool] = None
    """ Lint schema for all params """
    system_exit: Optional[bool] = None
    """ Lint for System.exit calls in groovy/nextflow code """
    schema_description: Optional[bool] = None
    """ Check that every parameter in the schema has a description. """
    actions_schema_validation: Optional[bool] = None
    """ Lint GitHub Action workflow files with schema"""
    modules_json: Optional[bool] = None
    """ Lint modules.json file """
    modules_structure: Optional[bool] = None
    """ Lint modules structure """
    base_config: Optional[bool] = None
    """ Lint base.config file """
    nfcore_yml: Optional[bool] = None
    """ Lint nf-core.yml """
    version_consistency: Optional[bool] = None
    """ Lint for version consistency """
    included_configs: Optional[bool] = None
    """ Lint for included configs """
    local_component_structure: Optional[bool] = None
    """ Lint local components use correct structure mirroring remote"""

    def __getitem__(self, item: str) -> Any:
        return getattr(self, item)

    def get(self, item: str, default: Any = None) -> Any:
        if getattr(self, item, default) is None:
            return default
        return getattr(self, item, default)

    def __setitem__(self, item: str, value: Any) -> None:
        setattr(self, item, value)


class NFCoreYamlConfig(BaseModel):
    """.nf-core.yml configuration file schema"""

    repository_type: Optional[Literal["pipeline", "modules"]] = None
    """ Type of repository """
    nf_core_version: Optional[str] = None
    """ Version of nf-core/tools used to create/update the pipeline """
    org_path: Optional[str] = None
    """ Path to the organisation's modules repository (used for modules repo_type only) """
    lint: Optional[NFCoreYamlLintConfig] = None
    """ Pipeline linting configuration, see https://nf-co.re/docs/nf-core-tools/pipelines/lint#linting-config for examples and documentation """
    template: Optional[NFCoreTemplateConfig] = None
    """ Pipeline template configuration """
    bump_version: Optional[Dict[str, bool]] = None
    """ Disable bumping of the version for a module/subworkflow (when repository_type is modules). See https://nf-co.re/docs/nf-core-tools/modules/bump-versions for more information. """
    update: Optional[Dict[str, Union[str, bool, Dict[str, Union[str, Dict[str, Union[str, bool]]]]]]] = None
    """ Disable updating specific modules/subworkflows (when repository_type is pipeline). See https://nf-co.re/docs/nf-core-tools/modules/update for more information. """

    def __getitem__(self, item: str) -> Any:
        return getattr(self, item)

    def get(self, item: str, default: Any = None) -> Any:
        return getattr(self, item, default)

    def __setitem__(self, item: str, value: Any) -> None:
        setattr(self, item, value)

    def model_dump(self, **kwargs) -> Dict[str, Any]:
        # Get the initial data
        config = super().model_dump(**kwargs)

        if self.repository_type == "modules":
            # Fields to exclude for modules
            fields_to_exclude = ["template", "update"]
        else:  # pipeline
            # Fields to exclude for pipeline
            fields_to_exclude = ["bump_version", "org_path"]

        # Remove the fields based on repository_type
        for field in fields_to_exclude:
            config.pop(field, None)

        return config


def load_tools_config(directory: Union[str, Path] = ".") -> Tuple[Optional[Path], Optional[NFCoreYamlConfig]]:
    """
    Parse the nf-core.yml configuration file

    Look for a file called either `.nf-core.yml` or `.nf-core.yaml`

    Also looks for the deprecated file `.nf-core-lint.yml/yaml` and issues
    a warning that this file will be deprecated in the future

    Returns the loaded config dict or False, if the file couldn't be loaded
    """
    tools_config = {}

    config_fn = get_first_available_path(directory, CONFIG_PATHS)
    if config_fn is None:
        depr_path = get_first_available_path(directory, DEPRECATED_CONFIG_PATHS)
        if depr_path:
            raise UserWarning(
                f"Deprecated `{depr_path.name}` file found! Please rename the file to `{CONFIG_PATHS[0]}`."
            )
        else:
            log.debug(f"Could not find a config file in the directory '{directory}'")
            return Path(directory, CONFIG_PATHS[0]), None
    if not Path(config_fn).is_file():
        raise FileNotFoundError(f"No `.nf-core.yml` file found in the directory '{directory}'")
    with open(config_fn) as fh:
        tools_config = yaml.safe_load(fh)

    # If the file is empty
    if tools_config is None:
        raise AssertionError(f"Config file '{config_fn}' is empty")
    # Check for required fields
    try:
        nf_core_yaml_config = NFCoreYamlConfig(**tools_config)
    except ValidationError as e:
        error_message = f"Config file '{config_fn}' is invalid"
        for error in e.errors():
            error_message += f"\n{error['loc'][0]}: {error['msg']}\ninput: {error['input']}"
        raise AssertionError(error_message)

    wf_config = fetch_wf_config(Path(directory))
    if nf_core_yaml_config["repository_type"] == "pipeline" and wf_config:
        # Retrieve information if template from config file is empty
        template = tools_config.get("template")
        config_template_keys = template.keys() if template is not None else []
        # Get author names from contributors first, then fallback to author
        if "manifest.contributors" in wf_config:
            contributors = wf_config["manifest.contributors"]
            names = re.findall(r"name:'([^']+)'", contributors)
            author_names = ", ".join(names)
        elif "manifest.author" in wf_config:
            author_names = wf_config["manifest.author"].strip("'\"")
        else:
            author_names = None
        if nf_core_yaml_config.template is None:
            # The .nf-core.yml file did not contain template information
            nf_core_yaml_config.template = NFCoreTemplateConfig(
                org="nf-core",
                name=wf_config["manifest.name"].strip("'\"").split("/")[-1],
                description=wf_config["manifest.description"].strip("'\""),
                author=author_names,
                version=wf_config["manifest.version"].strip("'\""),
                outdir=str(directory),
                is_nfcore=True,
            )
        elif "prefix" in config_template_keys or "skip" in config_template_keys:
            # The .nf-core.yml file contained the old prefix or skip keys
            nf_core_yaml_config.template = NFCoreTemplateConfig(
                org=tools_config["template"].get("prefix", tools_config["template"].get("org", "nf-core")),
                name=tools_config["template"].get("name", wf_config["manifest.name"].strip("'\"").split("/")[-1]),
                description=tools_config["template"].get("description", wf_config["manifest.description"].strip("'\"")),
                author=tools_config["template"].get("author", author_names),
                version=tools_config["template"].get("version", wf_config["manifest.version"].strip("'\"")),
                outdir=tools_config["template"].get("outdir", str(directory)),
                skip_features=tools_config["template"].get("skip", tools_config["template"].get("skip_features")),
                is_nfcore=tools_config["template"].get("prefix", tools_config["template"].get("org")) == "nf-core",
            )

    log.debug("Using config file: %s", config_fn)
    return config_fn, nf_core_yaml_config


def determine_base_dir(directory: Union[Path, str] = ".") -> Path:
    base_dir = start_dir = Path(directory).absolute()
    # Only iterate up the tree if the start dir doesn't have a config
    while not get_first_available_path(base_dir, CONFIG_PATHS) and base_dir != base_dir.parent:
        base_dir = base_dir.parent
        config_fn = get_first_available_path(base_dir, CONFIG_PATHS)
        if config_fn:
            break
    return Path(directory) if (base_dir == start_dir or str(base_dir) == base_dir.root) else base_dir


def get_first_available_path(directory: Union[Path, str], paths: List[str]) -> Union[Path, None]:
    for p in paths:
        if Path(directory, p).is_file():
            return Path(directory, p)
    return None


def sort_dictionary(d: Dict) -> Dict:
    """Sorts a nested dictionary recursively"""
    result = {}
    for k, v in sorted(d.items()):
        if isinstance(v, dict):
            result[k] = sort_dictionary(v)
        else:
            result[k] = v
    return result


def plural_s(list_or_int):
    """Return an s if the input is not one or has not the length of one."""
    length = list_or_int if isinstance(list_or_int, int) else len(list_or_int)
    return "s" * (length != 1)


def plural_y(list_or_int):
    """Return 'ies' if the input is not one or has not the length of one, else 'y'."""
    length = list_or_int if isinstance(list_or_int, int) else len(list_or_int)
    return "ies" if length != 1 else "y"


def plural_es(list_or_int):
    """Return a 'es' if the input is not one or has not the length of one."""
    length = list_or_int if isinstance(list_or_int, int) else len(list_or_int)
    return "es" * (length != 1)


# From Stack Overflow: https://stackoverflow.com/a/14693789/713980
# Placed at top level as to only compile it once
ANSI_ESCAPE_RE = re.compile(r"\x1B(?:[@-Z\\-_]|\[[0-?]*[ -/]*[@-~])")


def strip_ansi_codes(string, replace_with=""):
    """Strip ANSI colouring codes from a string to return plain text.

    From Stack Overflow: https://stackoverflow.com/a/14693789/713980
    """
    return ANSI_ESCAPE_RE.sub(replace_with, string)


def is_relative_to(path1, path2):
    """
    Checks if a path is relative to another.

    Should mimic Path.is_relative_to which not available in Python < 3.9

    path1 (Path | str): The path that could be a subpath
    path2 (Path | str): The path the could be the superpath
    """
    return str(path1).startswith(str(path2) + os.sep)


def file_md5(fname):
    """Calculates the md5sum for a file on the disk.

    Args:
        fname (str): Path to a local file.
    """

    # Calculate the md5 for the file on disk
    hash_md5 = hashlib.md5()
    with open(fname, "rb") as f:
        for chunk in iter(lambda: f.read(io.DEFAULT_BUFFER_SIZE), b""):
            hash_md5.update(chunk)

    return hash_md5.hexdigest()


def validate_file_md5(file_name, expected_md5hex):
    """Validates the md5 checksum of a file on disk.

    Args:
        file_name (str): Path to a local file.
        expected (str): The expected md5sum.

    Raises:
        IOError, if the md5sum does not match the remote sum.
    """
    log.debug(f"Validating image hash: {file_name}")

    # Make sure the expected md5 sum is a hexdigest
    try:
        int(expected_md5hex, 16)
    except ValueError as ex:
        raise ValueError(f"The supplied md5 sum must be a hexdigest but it is {expected_md5hex}") from ex

    file_md5hex = file_md5(file_name)

    if file_md5hex.upper() == expected_md5hex.upper():
        log.debug(f"md5 sum of image matches expected: {expected_md5hex}")
    else:
        raise OSError(f"{file_name} md5 does not match remote: {expected_md5hex} - {file_md5hex}")

    return True


def nested_setitem(d, keys, value):
    """Sets the value in a nested dict using a list of keys to traverse

    Args:
        d (dict): the nested dictionary to traverse
        keys (list[Any]): A list of keys to iteratively traverse
        value (Any): The value to be set for the last key in the chain
    """
    current = d
    for k in keys[:-1]:
        current = current[k]
    current[keys[-1]] = value


def nested_delitem(d, keys):
    """Deletes a key from a nested dictionary

    Args:
        d (dict): the nested dictionary to traverse
        keys (list[Any]): A list of keys to iteratively traverse, deleting the final one
    """
    current = d
    for k in keys[:-1]:
        current = current[k]
    del current[keys[-1]]


@contextmanager
def set_wd(path: Path) -> Generator[None, None, None]:
    """Sets the working directory for this context.

    Arguments
    ---------

    path : Path
        Path to the working directory to be used inside this context.
    """
    start_wd = Path().absolute()
    os.chdir(Path(path).resolve())
    try:
        yield
    finally:
        os.chdir(start_wd)


<<<<<<< HEAD
# General textual-related functions and objects


class HelpText(Markdown):
    """A class to show a text box with help text."""

    def __init__(self, **kwargs) -> None:
        super().__init__(**kwargs)

    def show(self) -> None:
        """Method to show the help text box."""
        self.add_class("displayed")

    def hide(self) -> None:
        """Method to hide the help text box."""
        self.remove_class("displayed")


class LoggingConsole(RichLog):
    file = False
    console: Widget

    def print(self, content):
        self.write(content)


class CustomLogHandler(RichHandler):
    """A Logging handler which extends RichHandler to write to a Widget and handle a Textual App."""

    def emit(self, record: LogRecord) -> None:
        """Invoked by logging."""
        try:
            _app = active_app.get()
        except LookupError:
            pass
        else:
            super().emit(record)


class ShowLogs(Message):
    """Custom message to show the logging messages."""

    pass


# Functions
def add_hide_class(app, widget_id: str) -> None:
    """Add class 'hide' to a widget. Not display widget."""
    app.get_widget_by_id(widget_id).add_class("hide")


def remove_hide_class(app, widget_id: str) -> None:
    """Remove class 'hide' to a widget. Display widget."""
    app.get_widget_by_id(widget_id).remove_class("hide")
=======
def get_wf_files(wf_path: Path):
    """Return a list of all files in a directory (ignores .gitigore files)"""

    wf_files = []

    with open(Path(wf_path, ".gitignore")) as f:
        lines = f.read().splitlines()
    ignore = [line for line in lines if line and not line.startswith("#")]

    for path in Path(wf_path).rglob("*"):
        if any(fnmatch.fnmatch(str(path), pattern) for pattern in ignore):
            continue
        if path.is_file():
            wf_files.append(str(path))

    return wf_files
>>>>>>> 52dfee60
<|MERGE_RESOLUTION|>--- conflicted
+++ resolved
@@ -19,7 +19,6 @@
 import sys
 import time
 from contextlib import contextmanager
-from logging import LogRecord
 from pathlib import Path
 from typing import TYPE_CHECKING, Any, Callable, Dict, Generator, List, Literal, Optional, Tuple, Union
 
@@ -34,9 +33,7 @@
 from packaging.version import Version
 from pydantic import BaseModel, ValidationError, field_validator
 from rich.live import Live
-from rich.logging import RichHandler
 from rich.spinner import Spinner
-from textual._context import active_app
 from textual.message import Message
 from textual.widget import Widget
 from textual.widgets import Markdown, RichLog
@@ -1555,62 +1552,6 @@
         os.chdir(start_wd)
 
 
-<<<<<<< HEAD
-# General textual-related functions and objects
-
-
-class HelpText(Markdown):
-    """A class to show a text box with help text."""
-
-    def __init__(self, **kwargs) -> None:
-        super().__init__(**kwargs)
-
-    def show(self) -> None:
-        """Method to show the help text box."""
-        self.add_class("displayed")
-
-    def hide(self) -> None:
-        """Method to hide the help text box."""
-        self.remove_class("displayed")
-
-
-class LoggingConsole(RichLog):
-    file = False
-    console: Widget
-
-    def print(self, content):
-        self.write(content)
-
-
-class CustomLogHandler(RichHandler):
-    """A Logging handler which extends RichHandler to write to a Widget and handle a Textual App."""
-
-    def emit(self, record: LogRecord) -> None:
-        """Invoked by logging."""
-        try:
-            _app = active_app.get()
-        except LookupError:
-            pass
-        else:
-            super().emit(record)
-
-
-class ShowLogs(Message):
-    """Custom message to show the logging messages."""
-
-    pass
-
-
-# Functions
-def add_hide_class(app, widget_id: str) -> None:
-    """Add class 'hide' to a widget. Not display widget."""
-    app.get_widget_by_id(widget_id).add_class("hide")
-
-
-def remove_hide_class(app, widget_id: str) -> None:
-    """Remove class 'hide' to a widget. Display widget."""
-    app.get_widget_by_id(widget_id).remove_class("hide")
-=======
 def get_wf_files(wf_path: Path):
     """Return a list of all files in a directory (ignores .gitigore files)"""
 
@@ -1627,4 +1568,46 @@
             wf_files.append(str(path))
 
     return wf_files
->>>>>>> 52dfee60
+
+
+# General textual-related functions and objects
+
+
+class HelpText(Markdown):
+    """A class to show a text box with help text."""
+
+    def __init__(self, **kwargs) -> None:
+        super().__init__(**kwargs)
+
+    def show(self) -> None:
+        """Method to show the help text box."""
+        self.add_class("displayed")
+
+    def hide(self) -> None:
+        """Method to hide the help text box."""
+        self.remove_class("displayed")
+
+
+class LoggingConsole(RichLog):
+    file = False
+    console: Widget
+
+    def print(self, content):
+        self.write(content)
+
+
+class ShowLogs(Message):
+    """Custom message to show the logging messages."""
+
+    pass
+
+
+# Functions
+def add_hide_class(app, widget_id: str) -> None:
+    """Add class 'hide' to a widget. Not display widget."""
+    app.get_widget_by_id(widget_id).add_class("hide")
+
+
+def remove_hide_class(app, widget_id: str) -> None:
+    """Remove class 'hide' to a widget. Display widget."""
+    app.get_widget_by_id(widget_id).remove_class("hide")