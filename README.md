# ![nf-core/tools](docs/images/nfcore-tools_logo_light.png#gh-light-mode-only) ![nf-core/tools](docs/images/nfcore-tools_logo_dark.png#gh-dark-mode-only) <!-- omit in toc -->

[![Python tests](https://github.com/nf-core/tools/workflows/Python%20tests/badge.svg?branch=master&event=push)](https://github.com/nf-core/tools/actions?query=workflow%3A%22Python+tests%22+branch%3Amaster)
[![codecov](https://codecov.io/gh/nf-core/tools/branch/master/graph/badge.svg)](https://codecov.io/gh/nf-core/tools)
[![Code style: black](https://img.shields.io/badge/code%20style-black-000000.svg)](https://github.com/psf/black)

[![install with Bioconda](https://img.shields.io/badge/install%20with-bioconda-brightgreen.svg)](https://bioconda.github.io/recipes/nf-core/README.html)
[![install with PyPI](https://img.shields.io/badge/install%20with-PyPI-blue.svg)](https://pypi.org/project/nf-core/)
[![Get help on Slack](http://img.shields.io/badge/slack-nf--core%20%23tools-4A154B?logo=slack)](https://nfcore.slack.com/channels/tools)

A python package with helper tools for the nf-core community.

> **Read this documentation on the nf-core website: [https://nf-co.re/tools](https://nf-co.re/tools)**

## Table of contents <!-- omit in toc -->

- [`nf-core` tools installation](#installation)
- [`nf-core list` - List available pipelines](#listing-pipelines)
- [`nf-core launch` - Run a pipeline with interactive parameter prompts](#launch-a-pipeline)
- [`nf-core download` - Download pipeline for offline use](#downloading-pipelines-for-offline-use)
- [`nf-core licences` - List software licences in a pipeline](#pipeline-software-licences)
- [`nf-core create` - Create a new pipeline with the nf-core template](#creating-a-new-pipeline)
- [`nf-core lint` - Check pipeline code against nf-core guidelines](#linting-a-workflow)
- [`nf-core schema` - Work with pipeline schema files](#pipeline-schema)
- [`nf-core bump-version` - Update nf-core pipeline version number](#bumping-a-pipeline-version-number)
- [`nf-core sync` - Synchronise pipeline TEMPLATE branches](#sync-a-pipeline-with-the-template)
- [`nf-core modules` - commands for dealing with DSL2 modules](#modules)

  - [`modules list` - List available modules](#list-modules)
    - [`modules list remote` - List remote modules](#list-remote-modules)
    - [`modules list local` - List installed modules](#list-installed-modules)
  - [`modules install` - Install modules in a pipeline](#install-modules-in-a-pipeline)
  - [`modules update` - Update modules in a pipeline](#update-modules-in-a-pipeline)
  - [`modules remove` - Remove a module from a pipeline](#remove-a-module-from-a-pipeline)
  - [`modules create` - Create a module from the template](#create-a-new-module)
  - [`modules create-test-yml` - Create the `test.yml` file for a module](#create-a-module-test-config-file)
  - [`modules lint` - Check a module against nf-core guidelines](#check-a-module-against-nf-core-guidelines)
  - [`modules bump-versions` - Bump software versions of modules](#bump-bioconda-and-container-versions-of-modules-in)

- [Citation](#citation)

The nf-core tools package is written in Python and can be imported and used within other packages.
For documentation of the internal Python functions, please refer to the [Tools Python API docs](https://nf-co.re/tools-docs/).

<<<<<<< HEAD
=======
## Installation

### Bioconda

You can install `nf-core/tools` from [bioconda](https://bioconda.github.io/recipes/nf-core/README.html).

First, install conda and configure the channels to use bioconda
(see the [bioconda documentation](https://bioconda.github.io/user/install.html)).
Then, just run the conda installation command:

```bash
conda install nf-core
```

Alternatively, you can create a new environment with both nf-core/tools and nextflow:

```bash
conda create --name nf-core python=3.7 nf-core nextflow
conda activate nf-core
```

### Python Package Index

`nf-core/tools` can also be installed from [PyPI](https://pypi.python.org/pypi/nf-core/) using pip as follows:

```bash
pip install nf-core
```

### Docker image

There is a docker image that you can use to run `nf-core/tools` that has all of the requirements packaged (including Nextflow) and so should work out of the box. It is called [`nfcore/tools`](https://hub.docker.com/r/nfcore/tools) _**(NB: no hyphen!)**_

You can use this container on the command line as follows:

```bash
docker run -itv `pwd`:`pwd` -w `pwd` -u $(id -u):$(id -g) nfcore/tools
```

- `-i` and `-t` are needed for the interactive cli prompts to work (this tells Docker to use a pseudo-tty with stdin attached)
- The `-v` argument tells Docker to bind your current working directory (`pwd`) to the same path inside the container, so that files created there will be saved to your local file system outside of the container.
- `-w` sets the working directory in the container to this path, so that it's the same as your working directory outside of the container.
- `-u` sets your local user account as the user inside the container, so that any files created have the correct ownership permissions

After the above base command, you can use the regular command line flags that you would use with other types of installation.
For example, to launch the `viralrecon` pipeline:

```bash
docker run -itv `pwd`:`pwd` -w `pwd` -u $(id -u):$(id -g) nfcore/tools launch viralrecon -r 1.1.0
```

If you use `$NXF_SINGULARITY_CACHEDIR` for downloads, you'll also need to make this folder and environment variable available to the continer:

```bash
docker run -itv `pwd`:`pwd` -w `pwd` -u $(id -u):$(id -g) -v $NXF_SINGULARITY_CACHEDIR:$NXF_SINGULARITY_CACHEDIR -e NXF_SINGULARITY_CACHEDIR nfcore/tools launch viralrecon -r 1.1.0
```

#### Docker bash alias

The above base command is a bit of a mouthful to type, to say the least.
To make it easier to use, we highly recommend adding the following bash alias to your `~/.bashrc` file:

```bash
alias nf-core="docker run -itv `pwd`:`pwd` -w `pwd` -u $(id -u):$(id -g) nfcore/tools"
```

Once applied (you may need to reload your shell) you can just use the `nf-core` command instead:

```bash
nf-core list
```

#### Docker versions

You can use docker image tags to specify the version you would like to use. For example, `nfcore/tools:dev` for the latest development version of the code, or `nfcore/tools:1.14` for version `1.14` of tools.
If you omit this, it will default to `:latest`, which should be the latest stable release.

If you need a specific version of Nextflow inside the container, you can build an image yourself.
Clone the repo locally and check out whatever version of nf-core/tools that you need.
Then build using the `--build-arg NXF_VER` flag as follows:

```bash
docker build -t nfcore/tools:dev . --build-arg NXF_VER=20.04.0
```

### Development version

If you would like the latest development version of tools, the command is:

```bash
pip install --upgrade --force-reinstall git+https://github.com/nf-core/tools.git@dev
```

If you intend to make edits to the code, first make a fork of the repository and then clone it locally.
Go to the cloned directory and install with pip (also installs development requirements):

```bash
pip install --upgrade -r requirements-dev.txt -e .
```

### Using a specific Python interpreter

If you prefer, you can also run tools with a specific Python interpreter.
The command line usage and flags are then exactly the same as if you ran with the `nf-core` command.
Note that the module is `nf_core` with an underscore, not a hyphen like the console command.

For example:

```bash
python -m nf_core --help
python3 -m nf_core list
~/my_env/bin/python -m nf_core create --name mypipeline --description "This is a new skeleton pipeline"
```

### Using with your own Python scripts

The tools functionality is written in such a way that you can import it into your own scripts.
For example, if you would like to get a list of all available nf-core pipelines:

```python
import nf_core.list
wfs = nf_core.list.Workflows()
wfs.get_remote_workflows()
for wf in wfs.remote_workflows:
    print(wf.full_name)
```

Please see [https://nf-co.re/tools-docs/](https://nf-co.re/tools-docs/) for the function documentation.

### Automatic version check

nf-core/tools automatically checks the web to see if there is a new version of nf-core/tools available.
If you would prefer to skip this check, set the environment variable `NFCORE_NO_VERSION_CHECK`. For example:

```bash
export NFCORE_NO_VERSION_CHECK=1
```

## Listing pipelines

The command `nf-core list` shows all available nf-core pipelines along with their latest version, when that was published and how recently the pipeline code was pulled to your local system (if at all).

An example of the output from the command is as follows:

```console
$ nf-core list

                                          ,--./,-.
          ___     __   __   __   ___     /,-._.--~\
    |\ | |__  __ /  ` /  \ |__) |__         }  {
    | \| |       \__, \__/ |  \ |___     \`-._,-`-,
                                          `._,._,'

    nf-core/tools version 2.2

┏━━━━━━━━━━━━━━━━━━━┳━━━━━━━┳━━━━━━━━━━━━━━━━┳━━━━━━━━━━━━━━━┳━━━━━━━━━━━━━━┳━━━━━━━━━━━━━━━━━━━━━━━┓
┃ Pipeline Name     ┃ Stars ┃ Latest Release ┃      Released ┃  Last Pulled ┃ Have latest release?  ┃
┡━━━━━━━━━━━━━━━━━━━╇━━━━━━━╇━━━━━━━━━━━━━━━━╇━━━━━━━━━━━━━━━╇━━━━━━━━━━━━━━╇━━━━━━━━━━━━━━━━━━━━━━━┩
│ rnafusion         │    45 │          1.2.0 │   2 weeks ago │            - │ -                     │
│ hic               │    17 │          1.2.1 │   3 weeks ago │ 4 months ago │ No (v1.1.0)           │
│ chipseq           │    56 │          1.2.0 │   4 weeks ago │  4 weeks ago │ No (dev - bfe7eb3)    │
│ atacseq           │    40 │          1.2.0 │   4 weeks ago │  6 hours ago │ No (master - 79bc7c2) │
│ viralrecon        │    20 │          1.1.0 │  1 months ago │ 1 months ago │ Yes (v1.1.0)          │
│ sarek             │    59 │          2.6.1 │  1 months ago │            - │ -                     │
[..truncated..]
```

To narrow down the list, supply one or more additional keywords to filter the pipelines based on matches in titles, descriptions and topics:

```console
$ nf-core list rna rna-seq

                                          ,--./,-.
          ___     __   __   __   ___     /,-._.--~\
    |\ | |__  __ /  ` /  \ |__) |__         }  {
    | \| |       \__, \__/ |  \ |___     \`-._,-`-,
                                          `._,._,'

    nf-core/tools version 2.2

┏━━━━━━━━━━━━━━━┳━━━━━━━┳━━━━━━━━━━━━━━━━┳━━━━━━━━━━━━━━┳━━━━━━━━━━━━━┳━━━━━━━━━━━━━━━━━━━━━━┓
┃ Pipeline Name ┃ Stars ┃ Latest Release ┃     Released ┃ Last Pulled ┃ Have latest release? ┃
┡━━━━━━━━━━━━━━━╇━━━━━━━╇━━━━━━━━━━━━━━━━╇━━━━━━━━━━━━━━╇━━━━━━━━━━━━━╇━━━━━━━━━━━━━━━━━━━━━━┩
│ dualrnaseq    │     3 │          1.0.0 │ 1 months ago │           - │ -                    │
│ rnaseq        │   304 │            3.0 │ 3 months ago │ 1 years ago │ No (v1.4.2)          │
│ rnafusion     │    56 │          1.2.0 │ 8 months ago │ 2 years ago │ No (v1.0.1)          │
│ smrnaseq      │    18 │          1.0.0 │  1 years ago │           - │ -                    │
│ circrna       │     1 │            dev │            - │           - │ -                    │
│ lncpipe       │    18 │            dev │            - │           - │ -                    │
│ scflow        │     2 │            dev │            - │           - │ -                    │
└───────────────┴───────┴────────────────┴──────────────┴─────────────┴──────────────────────┘
```

You can sort the results by latest release (`-s release`, default),
when you last pulled a local copy (`-s pulled`),
alphabetically (`-s name`),
or number of GitHub stars (`-s stars`).

```console
$ nf-core list -s stars

                                          ,--./,-.
          ___     __   __   __   ___     /,-._.--~\
    |\ | |__  __ /  ` /  \ |__) |__         }  {
    | \| |       \__, \__/ |  \ |___     \`-._,-`-,
                                          `._,._,'

    nf-core/tools version 2.2

┏━━━━━━━━━━━━━━━━━━━┳━━━━━━━┳━━━━━━━━━━━━━━━━┳━━━━━━━━━━━━━━━┳━━━━━━━━━━━━━━┳━━━━━━━━━━━━━━━━━━━━━━━┓
┃ Pipeline Name     ┃ Stars ┃ Latest Release ┃      Released ┃  Last Pulled ┃ Have latest release?  ┃
┡━━━━━━━━━━━━━━━━━━━╇━━━━━━━╇━━━━━━━━━━━━━━━━╇━━━━━━━━━━━━━━━╇━━━━━━━━━━━━━━╇━━━━━━━━━━━━━━━━━━━━━━━┩
│ rnaseq            │   207 │          1.4.2 │  9 months ago │   5 days ago │ Yes (v1.4.2)          │
│ sarek             │    59 │          2.6.1 │  1 months ago │            - │ -                     │
│ chipseq           │    56 │          1.2.0 │   4 weeks ago │  4 weeks ago │ No (dev - bfe7eb3)    │
│ methylseq         │    47 │            1.5 │  4 months ago │            - │ -                     │
│ rnafusion         │    45 │          1.2.0 │   2 weeks ago │            - │ -                     │
│ ampliseq          │    41 │          1.1.2 │  7 months ago │            - │ -                     │
│ atacseq           │    40 │          1.2.0 │   4 weeks ago │  6 hours ago │ No (master - 79bc7c2) │
[..truncated..]
```

To return results as JSON output for downstream use, use the `--json` flag.

Archived pipelines are not returned by default. To include them, use the `--show_archived` flag.

## Launch a pipeline

Some nextflow pipelines have a considerable number of command line flags that can be used.
To help with this, you can use the `nf-core launch` command
You can choose between a web-based graphical interface or an interactive command-line wizard tool to enter the pipeline parameters for your run.
Both interfaces show documentation alongside each parameter and validate your inputs.

The tool uses the `nextflow_schema.json` file from a pipeline to give parameter descriptions, defaults and grouping.
If no file for the pipeline is found, one will be automatically generated at runtime.

Nextflow `params` variables are saved in to a JSON file called `nf-params.json` and used by nextflow with the `-params-file` flag.
This makes it easier to reuse these in the future.

The command takes one argument - either the name of an nf-core pipeline which will be pulled automatically,
or the path to a directory containing a Nextflow pipeline _(can be any pipeline, doesn't have to be nf-core)_.

```console
$ nf-core launch rnaseq

                                          ,--./,-.
          ___     __   __   __   ___     /,-._.--~\
    |\ | |__  __ /  ` /  \ |__) |__         }  {
    | \| |       \__, \__/ |  \ |___     \`-._,-`-,
                                          `._,._,'

    nf-core/tools version 2.2


INFO     This tool ignores any pipeline parameter defaults overwritten by Nextflow config files or profiles

INFO     Using local workflow: nf-core/rnaseq (v3.0)
INFO     [✓] Default parameters look valid
INFO     [✓] Pipeline schema looks valid (found 85 params)
INFO     Would you like to enter pipeline parameters using a web-based interface or a command-line wizard?
? Choose launch method  Command line


?  Nextflow command-line flags
General Nextflow flags to control how the pipeline runs.
These are not specific to the pipeline and will not be saved in any parameter file. They are just used when building the nextflow run launch command.
(Use arrow keys)

 » Continue >>
   ---------------
   -name
   -profile
   -work-dir  [./work]
   -resume  [False]
```

Once complete, the wizard will ask you if you want to launch the Nextflow run.
If not, you can copy and paste the Nextflow command with the `nf-params.json` file of your inputs.

```console
INFO     [✓] Input parameters look valid
INFO     Nextflow command:
         nextflow run nf-core/rnaseq -params-file "nf-params.json"


Do you want to run this command now?  [y/n]:
```

### Launch tool options

- `-r`, `--revision`
  - Specify a pipeline release (or branch / git commit sha) of the project to run
- `-i`, `--id`
  - You can use the web GUI for nf-core pipelines by clicking _"Launch"_ on the website. Once filled in you will be given an ID to use with this command which is used to retrieve your inputs.
- `-c`, `--command-only`
  - If you prefer not to save your inputs in a JSON file and use `-params-file`, this option will specify all entered params directly in the nextflow command.
- `-p`, `--params-in PATH`
  - To use values entered in a previous pipeline run, you can supply the `nf-params.json` file previously generated.
  - This will overwrite the pipeline schema defaults before the wizard is launched.
- `-o`, `--params-out PATH`
  - Path to save parameters JSON file to. (Default: `nf-params.json`)
- `-a`, `--save-all`
  - Without this option the pipeline will ignore any values that match the pipeline schema defaults.
  - This option saves _all_ parameters found to the JSON file.
- `-h`, `--show-hidden`
  - A pipeline JSON schema can define some parameters as 'hidden' if they are rarely used or for internal pipeline use only.
  - This option forces the wizard to show all parameters, including those labelled as 'hidden'.
- `--url`
  - Change the URL used for the graphical interface, useful for development work on the website.

## Downloading pipelines for offline use

Sometimes you may need to run an nf-core pipeline on a server or HPC system that has no internet connection.
In this case you will need to fetch the pipeline files first, then manually transfer them to your system.

To make this process easier and ensure accurate retrieval of correctly versioned code and software containers, we have written a download helper tool.

The `nf-core download` command will download both the pipeline code and the [institutional nf-core/configs](https://github.com/nf-core/configs) files. It can also optionally download any singularity image files that are required.

If run without any arguments, the download tool will interactively prompt you for the required information.
Each option has a flag, if all are supplied then it will run without any user input needed.

```console
$ nf-core download

                                          ,--./,-.
          ___     __   __   __   ___     /,-._.--~\
    |\ | |__  __ /  ` /  \ |__) |__         }  {
    | \| |       \__, \__/ |  \ |___     \`-._,-`-,
                                          `._,._,'

    nf-core/tools version 2.2


Specify the name of a nf-core pipeline or a GitHub repository name (user/repo).
? Pipeline name: rnaseq
? Select release / branch: 3.0  [release]

In addition to the pipeline code, this tool can download software containers.
? Download software container images: singularity

Nextflow and nf-core can use an environment variable called $NXF_SINGULARITY_CACHEDIR that is a path to a directory where remote Singularity
images are stored. This allows downloaded images to be cached in a central location.
? Define $NXF_SINGULARITY_CACHEDIR for a shared Singularity image download folder? [y/n]: y
? Specify the path: cachedir/

So that $NXF_SINGULARITY_CACHEDIR is always defined, you can add it to your ~/.bashrc file. This will then be autmoatically set every time you open a new terminal. We can add the following line to this file for you:
export NXF_SINGULARITY_CACHEDIR="/path/to/demo/cachedir"
? Add to ~/.bashrc ? [y/n]: n

If transferring the downloaded files to another system, it can be convenient to have everything compressed in a single file.
This is not recommended when downloading Singularity images, as it can take a long time and saves very little space.
? Choose compression type: none
INFO     Saving 'nf-core/rnaseq
          Pipeline release: '3.0'
          Pull containers: 'singularity'
          Using $NXF_SINGULARITY_CACHEDIR': /path/to/demo/cachedir
          Output directory: 'nf-core-rnaseq-3.0'
INFO     Downloading workflow files from GitHub
INFO     Downloading centralised configs from GitHub
INFO     Found 29 containers
Downloading singularity images ━━━━━━━━━━━━━━━━━━━━━━━━━━━━━━━━━━━━━━━━━━━━━━━━━━━━━━━ 100% • 29/29 completed
```

Once downloaded, you will see something like the following file structure for the downloaded pipeline:

```console
$ tree -L 2 nf-core-rnaseq-3.0/

nf-core-rnaseq-3.0
├── configs
│   ├── ..truncated..
│   ├── nextflow.config
│   ├── nfcore_custom.config
│   └── pipeline
├── singularity-images
│   ├── containers.biocontainers.pro-s3-SingImgsRepo-biocontainers-v1.2.0_cv1-biocontainers_v1.2.0_cv1.img.img
│   ├── ..truncated..
│   └── depot.galaxyproject.org-singularity-umi_tools-1.1.1--py38h0213d0e_1.img
└── workflow
    ├── CHANGELOG.md
    ├── ..truncated..
    └── main.nf
```

You can run the pipeline by simply providing the directory path for the `workflow` folder to your `nextflow run` command:

```bash
nextflow run /path/to/download/nf-core-rnaseq-3.0/workflow/ --input mydata.csv   # usual parameters here
```

### Downloaded nf-core configs

The pipeline files are automatically updated (`params.custom_config_base` is set to `../configs`), so that the local copy of institutional configs are available when running the pipeline.
So using `-profile <NAME>` should work if available within [nf-core/configs](https://github.com/nf-core/configs).

### Downloading singularity containers

If you're using Singularity, the `nf-core download` command can also fetch the required Singularity container images for you.
To do this, select `singularity` in the prompt or specify `--container singularity` in the command.
Your archive / target output directory will then include three folders: `workflow`, `configs` and also `singularity-containers`.

The downloaded workflow files are again edited to add the following line to the end of the pipeline's `nextflow.config` file:

```nextflow
singularity.cacheDir = "${projectDir}/../singularity-images/"
```

This tells Nextflow to use the `singularity-containers` directory relative to the workflow for the singularity image cache directory.
All images should be downloaded there, so Nextflow will use them instead of trying to pull from the internet.

#### Singularity cache directory

We highly recommend setting the `$NXF_SINGULARITY_CACHEDIR` environment variable on your system, even if that is a different system to where you will be running Nextflow.

If found, the tool will fetch the Singularity images to this directory first before copying to the target output archive / directory.
Any images previously fetched will be found there and copied directly - this includes images that may be shared with other pipelines or previous pipeline version downloads or download attempts.

If you are running the download on the same system where you will be running the pipeline (eg. a shared filesystem where Nextflow won't have an internet connection at a later date), you can choose to _only_ use the cache via a prompt or cli options `--singularity-cache-only` / `--singularity-cache-copy`.

This instructs `nf-core download` to fetch all Singularity images to the `$NXF_SINGULARITY_CACHEDIR` directory but does _not_ copy them to the workflow archive / directory.
The workflow config file is _not_ edited. This means that when you later run the workflow, Nextflow will just use the cache folder directly.

#### How the Singularity image downloads work

The Singularity image download finds containers using two methods:

1. It runs `nextflow config` on the downloaded workflow to look for a `process.container` statement for the whole pipeline.
   This is the typical method used for DSL1 pipelines.
2. It scrapes any files it finds with a `.nf` file extension in the workflow `modules` directory for lines
   that look like `container = "xxx"`. This is the typical method for DSL2 pipelines, which have one container per process.

Some DSL2 modules have container addresses for docker (eg. `quay.io/biocontainers/fastqc:0.11.9--0`) and also URLs for direct downloads of a Singularity continaer (eg. `https://depot.galaxyproject.org/singularity/fastqc:0.11.9--0`).
Where both are found, the download URL is preferred.

Once a full list of containers is found, they are processed in the following order:

1. If the target image already exists, nothing is done (eg. with `$NXF_SINGULARITY_CACHEDIR` and `--singularity-cache-only` specified)
2. If found in `$NXF_SINGULARITY_CACHEDIR` and `--singularity-cache-only` is _not_ specified, they are copied to the output directory
3. If they start with `http` they are downloaded directly within Python (default 4 at a time, you can customise this with `--parallel-downloads`)
4. If they look like a Docker image name, they are fetched using a `singularity pull` command
   - This requires Singularity to be installed on the system and is substantially slower

Note that compressing many GBs of binary files can be slow, so specifying `--compress none` is recommended when downloading Singularity images.

If the download speeds are much slower than your internet connection is capable of, you can set `--parallel-downloads` to a large number to download loads of images at once.

## Pipeline software licences

Sometimes it's useful to see the software licences of the tools used in a pipeline.
You can use the `licences` subcommand to fetch and print the software licence from each conda / PyPI package used in an nf-core pipeline.

> NB: Currently this command does not work for DSL2 pipelines. This will be addressed [soon](https://github.com/nf-core/tools/issues/1155).

```console
$ nf-core licences rnaseq

                                          ,--./,-.
          ___     __   __   __   ___     /,-._.--~\
    |\ | |__  __ /  ` /  \ |__) |__         }  {
    | \| |       \__, \__/ |  \ |___     \`-._,-`-,
                                          `._,._,'

    nf-core/tools version 2.2

  INFO     Fetching licence information for 25 tools
  INFO     Warning: This tool only prints licence information for the software tools packaged using conda.
  INFO     The pipeline may use other software and dependencies not described here.
┏━━━━━━━━━━━━━━━━━━━━━━━━━━━━━━━━━━━┳━━━━━━━━━┳━━━━━━━━━━━━━━━━━━━━━━┓
┃ Package Name                      ┃ Version ┃ Licence              ┃
┡━━━━━━━━━━━━━━━━━━━━━━━━━━━━━━━━━━━╇━━━━━━━━━╇━━━━━━━━━━━━━━━━━━━━━━┩
│ stringtie                         │ 2.0     │ Artistic License 2.0 │
│ bioconductor-summarizedexperiment │ 1.14.0  │ Artistic-2.0         │
│ preseq                            │ 2.0.3   │ GPL                  │
│ trim-galore                       │ 0.6.4   │ GPL                  │
│ bioconductor-edger                │ 3.26.5  │ GPL >=2              │
│ fastqc                            │ 0.11.8  │ GPL >=3              │
│ bioconductor-tximeta              │ 1.2.2   │ GPLv2                │
│ qualimap                          │ 2.2.2c  │ GPLv2                │
│ r-gplots                          │ 3.0.1.1 │ GPLv2                │
│ r-markdown                        │ 1.1     │ GPLv2                │
│ rseqc                             │ 3.0.1   │ GPLv2                │
│ bioconductor-dupradar             │ 1.14.0  │ GPLv3                │
│ deeptools                         │ 3.3.1   │ GPLv3                │
│ hisat2                            │ 2.1.0   │ GPLv3                │
│ multiqc                           │ 1.7     │ GPLv3                │
│ salmon                            │ 0.14.2  │ GPLv3                │
│ star                              │ 2.6.1d  │ GPLv3                │
│ subread                           │ 1.6.4   │ GPLv3                │
│ r-base                            │ 3.6.1   │ GPLv3.0              │
│ sortmerna                         │ 2.1b    │ LGPL                 │
│ gffread                           │ 0.11.4  │ MIT                  │
│ picard                            │ 2.21.1  │ MIT                  │
│ samtools                          │ 1.9     │ MIT                  │
│ r-data.table                      │ 1.12.4  │ MPL-2.0              │
│ matplotlib                        │ 3.0.3   │ PSF-based            │
└───────────────────────────────────┴─────────┴──────────────────────┘
```

## Creating a new pipeline

The `create` subcommand makes a new pipeline using the nf-core base template.
With a given pipeline name, description and author, it makes a starter pipeline which follows nf-core best practices.

After creating the files, the command initialises the folder as a git repository and makes an initial commit.
This first "vanilla" commit which is identical to the output from the templating tool is important, as it allows us to keep your pipeline in sync with the base template in the future.
See the [nf-core syncing docs](https://nf-co.re/developers/sync) for more information.

```console
$ nf-core create

                                          ,--./,-.
          ___     __   __   __   ___     /,-._.--~\
    |\ | |__  __ /  ` /  \ |__) |__         }  {
    | \| |       \__, \__/ |  \ |___     \`-._,-`-,
                                          `._,._,'

    nf-core/tools version 2.2

Workflow Name: nextbigthing
Description: This pipeline analyses data from the next big 'omics technique
Author: Big Steve
  INFO     Creating new nf-core pipeline: nf-core/nextbigthing
  INFO     Initialising pipeline git repository
  INFO     Done. Remember to add a remote and push to GitHub:
            cd /Users/philewels/GitHub/nf-core/tools/test-create/nf-core-nextbigthing
            git remote add origin git@github.com:USERNAME/REPO_NAME.git
            git push --all origin
  INFO     This will also push your newly created dev branch and the TEMPLATE branch for syncing.
  INFO     !!!!!! IMPORTANT !!!!!!

           If you are interested in adding your pipeline to the nf-core community,
           PLEASE COME AND TALK TO US IN THE NF-CORE SLACK BEFORE WRITING ANY CODE!

           Please read: https://nf-co.re/developers/adding_pipelines#join-the-community
```

Once you have run the command, create a new empty repository on GitHub under your username (not the `nf-core` organisation, yet) and push the commits from your computer using the example commands in the above log.
You can then continue to edit, commit and push normally as you build your pipeline.

Please see the [nf-core documentation](https://nf-co.re/developers/adding_pipelines) for a full walkthrough of how to create a new nf-core workflow.

> As the log output says, remember to come and discuss your idea for a pipeline as early as possible!
> See the [documentation](https://nf-co.re/developers/adding_pipelines#join-the-community) for instructions.

Note that if the required arguments for `nf-core create` are not given, it will interactively prompt for them. If you prefer, you can supply them as command line arguments. See `nf-core create --help` for more information.

## Linting a workflow

The `lint` subcommand checks a given pipeline for all nf-core community guidelines.
This is the same test that is used on the automated continuous integration tests.

For example, the current version looks something like this:

```console
$ nf-core lint

                                          ,--./,-.
          ___     __   __   __   ___     /,-._.--~\
    |\ | |__  __ /  ` /  \ |__) |__         }  {
    | \| |       \__, \__/ |  \ |___     \`-._,-`-,
                                          `._,._,'
    nf-core/tools version 2.2

INFO     Testing pipeline: .
╭─────────────────────────────────────────────────────────────────────────────────────────────────────────────────╮
│ General lint results                                                                                            │
╰─────────────────────────────────────────────────────────────────────────────────────────────────────────────────╯
╭─────────────────────────────────────────────────────────────────────────────────────────────────────────────────╮
│ [!] 1 Test Warnings                                                                                             │
├─────────────────────────────────────────────────────────────────────────────────────────────────────────────────┤
│ pipeline_todos: TODO string in base.config: Check the defaults for all processes                                │
╰─────────────────────────────────────────────────────────────────────────────────────────────────────────────────╯
╭─────────────────────────────────────────────────────────────────────────────────────────────────────────────────╮
│ Module lint results                                                                                             │
╰─────────────────────────────────────────────────────────────────────────────────────────────────────────────────╯
╭─────────────────────────────────────────────────────────────────────────────────────────────────────────────────╮
│ [!] 1 Test Warnings                                                                                             │
╰─────────────────────────────────────────────────────────────────────────────────────────────────────────────────╯
╭──────────────────────────────────────────┬──────────────────────────────────┬───────────────────────────────────╮
│ Module name                              │ File path                        │ Test message                      │
├──────────────────────────────────────────┼──────────────────────────────────┼───────────────────────────────────┤
│ get_software_versions.nf                 │ modules/local/get_software_vers… │ 'options' variable not specified  │
╰──────────────────────────────────────────┴──────────────────────────────────┴───────────────────────────────────╯
╭───────────────────────╮
│ LINT RESULTS SUMMARY  │
├───────────────────────┤
│ [✔] 183 Tests Passed  │
│ [?]   0 Tests Ignored │
│ [!]   2 Test Warnings │
│ [✗]   0 Tests Failed  │
╰───────────────────────╯

```

You can use the `-k` / `--key` flag to run only named tests for faster debugging, eg: `nf-core lint -k files_exist -k files_unchanged`. The `nf-core lint` command lints the current working directory by default, to specify another directory you can use `--dir <directory>`.

### Linting documentation

Each test result name on the left is a terminal hyperlink.
In most terminals you can <kbd>ctrl</kbd> + <kbd>click</kbd> ( <kbd>cmd</kbd> + <kbd>click</kbd>) these
links to open documentation specific to this test in your browser.

Alternatively visit <https://nf-co.re/tools-docs/lint_tests/index.html> and find your test to read more.

### Linting config

It's sometimes desirable to disable certain lint tests, especially if you're using nf-core/tools with your
own pipeline that is outside of nf-core.

To help with this, you can add a tools config file to your pipeline called `.nf-core.yml` in the pipeline root directory (previously: `.nf-core-lint.yml`).
Here you can list the names of any tests that you would like to disable and set them to `False`, for example:

```yaml
lint:
  actions_awsfulltest: False
  pipeline_todos: False
```

Some lint tests allow greater granularity, for example skipping a test only for a specific file.
This is documented in the test-specific docs but generally involves passing a list, for example:

```yaml
lint:
  files_exist:
    - CODE_OF_CONDUCT.md
  files_unchanged:
    - assets/email_template.html
    - CODE_OF_CONDUCT.md
```

Note that you have to list all configurations for the `nf-core lint` command under the `lint:` field in the `.nf-core.yml` file, as this file is also used for configuration of other commands.

### Automatically fix errors

Some lint tests can try to automatically fix any issues they find. To enable this functionality, use the `--fix` flag.
The pipeline must be a `git` repository with no uncommitted changes for this to work.
This is so that any automated changes can then be reviewed and undone (`git checkout .`) if you disagree.

### Lint results output

The output from `nf-core lint` is designed to be viewed on the command line and is deliberately succinct.
You can view all passed tests with `--show-passed` or generate JSON / markdown results with the `--json` and `--markdown` flags.

## Pipeline schema

nf-core pipelines have a `nextflow_schema.json` file in their root which describes the different parameters used by the workflow.
These files allow automated validation of inputs when running the pipeline, are used to generate command line help and can be used to build interfaces to launch pipelines.
Pipeline schema files are built according to the [JSONSchema specification](https://json-schema.org/) (Draft 7).

To help developers working with pipeline schema, nf-core tools has three `schema` sub-commands:

- `nf-core schema validate`
- `nf-core schema build`
- `nf-core schema lint`

### Validate pipeline parameters

Nextflow can take input parameters in a JSON or YAML file when running a pipeline using the `-params-file` option.
This command validates such a file against the pipeline schema.

Usage is `nf-core schema validate <pipeline> <parameter file>`, eg:

```console
$ nf-core schema validate rnaseq nf-params.json

                                          ,--./,-.
          ___     __   __   __   ___     /,-._.--~\
    |\ | |__  __ /  ` /  \ |__) |__         }  {
    | \| |       \__, \__/ |  \ |___     \`-._,-`-,
                                          `._,._,'

    nf-core/tools version 2.2



INFO     Using local workflow: nf-core/rnaseq (v3.0)
INFO     [✓] Default parameters look valid
INFO     [✓] Pipeline schema looks valid (found 85 params)
INFO     [✓] Input parameters look valid
```

The `pipeline` option can be a directory containing a pipeline, a path to a schema file or the name of an nf-core pipeline (which will be downloaded using `nextflow pull`).

### Build a pipeline schema

Manually building JSONSchema documents is not trivial and can be very error prone.
Instead, the `nf-core schema build` command collects your pipeline parameters and gives interactive prompts about any missing or unexpected params.
If no existing schema is found it will create one for you.

Once built, the tool can send the schema to the nf-core website so that you can use a graphical interface to organise and fill in the schema.
The tool checks the status of your schema on the website and once complete, saves your changes locally.

Usage is `nf-core schema build -d <pipeline_directory>`, eg:

```console
$ nf-core schema build nf-core-testpipeline

                                          ,--./,-.
          ___     __   __   __   ___     /,-._.--~\
    |\ | |__  __ /  ` /  \ |__) |__         }  {
    | \| |       \__, \__/ |  \ |___     \`-._,-`-,
                                          `._,._,'

    nf-core/tools version 2.2

  INFO     [✓] Default parameters look valid
  INFO     [✓] Pipeline schema looks valid (found 25 params)
❓ Unrecognised 'params.old_param' found in schema but not pipeline! Remove it? [y/n]: y
❓ Unrecognised 'params.we_removed_this_too' found in schema but not pipeline! Remove it? [y/n]: y
✨ Found 'params.input' in pipeline but not in schema. Add to pipeline schema? [y/n]: y
✨ Found 'params.outdir' in pipeline but not in schema. Add to pipeline schema? [y/n]: y
  INFO     Writing schema with 25 params: 'nf-core-testpipeline/nextflow_schema.json'
🚀 Launch web builder for customisation and editing? [y/n]: y
  INFO: Opening URL: https://nf-co.re/pipeline_schema_builder?id=1234567890_abc123def456
  INFO: Waiting for form to be completed in the browser. Remember to click Finished when you're done.
  INFO: Found saved status from nf-core JSON Schema builder
  INFO: Writing JSON schema with 25 params: nf-core-testpipeline/nextflow_schema.json
```

There are four flags that you can use with this command:

- `--dir <pipeline_dir>`: Specify a pipeline directory other than the current working directory
- `--no-prompts`: Make changes without prompting for confirmation each time. Does not launch web tool.
- `--web-only`: Skips comparison of the schema against the pipeline parameters and only launches the web tool.
- `--url <web_address>`: Supply a custom URL for the online tool. Useful when testing locally.

### Linting a pipeline schema

The pipeline schema is linted as part of the main pipeline `nf-core lint` command,
however sometimes it can be useful to quickly check the syntax of the JSONSchema without running a full lint run.

Usage is `nf-core schema lint <schema>`, eg:

```console
$ nf-core schema lint nextflow_schema.json

                                          ,--./,-.
          ___     __   __   __   ___     /,-._.--~\
    |\ | |__  __ /  ` /  \ |__) |__         }  {
    | \| |       \__, \__/ |  \ |___     \`-._,-`-,
                                          `._,._,'

    nf-core/tools version 2.2

  ERROR    [✗] Pipeline schema does not follow nf-core specs:
            Definition subschema 'input_output_options' not included in schema 'allOf'
```

## Bumping a pipeline version number

When releasing a new version of a nf-core pipeline, version numbers have to be updated in several different places. The helper command `nf-core bump-version` automates this for you to avoid manual errors (and frustration!).

The command uses results from the linting process, so will only work with workflows that pass these tests.

Usage is `nf-core bump-version <new_version>`, eg:

```console
$ cd path/to/my_pipeline
$ nf-core bump-version 1.7
                                          ,--./,-.
          ___     __   __   __   ___     /,-._.--~\
    |\ | |__  __ /  ` /  \ |__) |__         }  {
    | \| |       \__, \__/ |  \ |___     \`-._,-`-,
                                          `._,._,'

    nf-core/tools version 2.2



INFO     Changing version number from '1.6dev' to '1.7'
INFO     Updated version in 'nextflow.config'
           - version = '1.6dev'
           + version = '1.7'
           - process.container = 'nfcore/methylseq:dev'
           + process.container = 'nfcore/methylseq:1.7'


INFO     Updated version in '.github/workflows/ci.yml'
           - run: docker build --no-cache . -t nfcore/methylseq:dev
           + run: docker build --no-cache . -t nfcore/methylseq:1.7
           - docker tag nfcore/methylseq:dev nfcore/methylseq:dev
           + docker tag nfcore/methylseq:dev nfcore/methylseq:1.7


INFO     Updated version in 'environment.yml'
           - name: nf-core-methylseq-1.6dev
           + name: nf-core-methylseq-1.7


INFO     Updated version in 'Dockerfile'
           - ENV PATH /opt/conda/envs/nf-core-methylseq-1.6dev/bin:$PATH
           + ENV PATH /opt/conda/envs/nf-core-methylseq-1.7/bin:$PATH
           - RUN conda env export --name nf-core-methylseq-1.6dev > nf-core-methylseq-1.6dev.yml
           + RUN conda env export --name nf-core-methylseq-1.7 > nf-core-methylseq-1.7.yml
```

You can change the directory from the current working directory by specifying `--dir <pipeline_dir>`. To change the required version of Nextflow instead of the pipeline version number, use the flag `--nextflow`.

## Sync a pipeline with the template

Over time, the main nf-core pipeline template is updated. To keep all nf-core pipelines up to date,
we synchronise these updates automatically when new versions of nf-core/tools are released.
This is done by maintaining a special `TEMPLATE` branch, containing a vanilla copy of the nf-core template
with only the variables used when it first ran (name, description etc.). This branch is updated and a
pull-request can be made with just the updates from the main template code.

Note that pipeline synchronisation happens automatically each time nf-core/tools is released, creating an automated pull-request on each pipeline.
**As such, you do not normally need to run this command yourself!**

This command takes a pipeline directory and attempts to run this synchronisation.
Usage is `nf-core sync`, eg:

```console
$ nf-core sync my_pipeline/
                                          ,--./,-.
          ___     __   __   __   ___     /,-._.--~\
    |\ | |__  __ /  ` /  \ |__) |__         }  {
    | \| |       \__, \__/ |  \ |___     \`-._,-`-,
                                          `._,._,'

    nf-core/tools version 2.2



INFO     Pipeline directory: /path/to/my_pipeline/
INFO     Original pipeline repository branch is 'master'
INFO     Deleting all files in 'TEMPLATE' branch
INFO     Making a new template pipeline using pipeline variables
INFO     Committed changes to 'TEMPLATE' branch
INFO     Checking out original branch: 'master'
INFO     Now try to merge the updates in to your pipeline:
           cd /path/to/my_pipeline/
           git merge TEMPLATE
```

The sync command tries to check out the `TEMPLATE` branch from the `origin` remote or an existing local branch called `TEMPLATE`.
It will fail if it cannot do either of these things.
The `nf-core create` command should make this template automatically when you first start your pipeline.
Please see the [nf-core website sync documentation](https://nf-co.re/developers/sync) if you have difficulties.

To specify a directory to sync other than the current working directory, use the `--dir <pipline_dir>`.

By default, the tool will collect workflow variables from the current branch in your pipeline directory.
You can supply the `--from-branch` flag to specific a different branch.

Finally, if you give the `--pull-request` flag, the command will push any changes to the remote and attempt to create a pull request using the GitHub API.
The GitHub username and repository name will be fetched from the remote url (see `git remote -v | grep origin`), or can be supplied with `--username` and `--github-repository`.

To create the pull request, a personal access token is required for API authentication.
These can be created at [https://github.com/settings/tokens](https://github.com/settings/tokens).
Supply this using the `--auth-token` flag.

## Modules

With the advent of [Nextflow DSL2](https://www.nextflow.io/docs/latest/dsl2.html), we are creating a centralised repository of modules.
These are software tool process definitions that can be imported into any pipeline.
This allows multiple pipelines to use the same code for share tools and gives a greater degree of granulairy and unit testing.

The nf-core DSL2 modules repository is at <https://github.com/nf-core/modules>

### Custom remote modules

The modules supercommand comes with two flags for specifying a custom remote:

- `--github-repository <github repo>`: Specify the repository from which the modules should be fetched. Defaults to `nf-core/modules`.
- `--branch <branch name>`: Specify the branch from which the modules shoudl be fetched. Defaults to `master`.

Note that a custom remote must follow a similar directory structure to that of `nf-core/moduleś` for the `nf-core modules` commands to work properly.

### Private remote modules

In order to get access to your private modules repo, you need to create
the `~/.config/gh/hosts.yml` file, which is the same file required by
[GitHub CLI](https://cli.github.com/) to deal with private repositories.
Such file is structured as follow:

```conf
github.com:
    oauth_token: <your github access token>
    user: <your github user>
    git_protocol: <ssh or https are valid choices>
```

The easiest way to create this configuration file is through _GitHub CLI_: follow
its [installation instructions](https://cli.github.com/manual/installation)
and then call:

```bash
gh auth login
```

After that, you will be able to list and install your private modules without
providing your github credentials through command line, by using `--github-repository`
and `--branch` options properly.
See the documentation on [gh auth login](https://cli.github.com/manual/gh_auth_login>)
to get more information.

### List modules

The `nf-core modules list` command provides the subcommands `remote` and `local` for listing modules installed in a remote repository and in the local pipeline respectively. Both subcommands come with the `--key <keywords>` option for filtering the modules by keywords.

#### List remote modules

To list all modules available on [nf-core/modules](https://github.com/nf-core/modules), you can use
`nf-core modules list remote`, which will print all available modules to the terminal.

```console
$ nf-core modules list remote
                                          ,--./,-.
          ___     __   __   __   ___     /,-._.--~\
    |\ | |__  __ /  ` /  \ |__) |__         }  {
    | \| |       \__, \__/ |  \ |___     \`-._,-`-,
                                          `._,._,'

    nf-core/tools version 2.2


INFO     Modules available from nf-core/modules (master)

┏━━━━━━━━━━━━━━━━━━━━━━━━━━━━━━━━┓
┃ Module Name                    ┃
┡━━━━━━━━━━━━━━━━━━━━━━━━━━━━━━━━┩
│ bandage/image                  │
│ bcftools/consensus             │
│ bcftools/filter                │
│ bcftools/isec                  │
│ bcftools/merge                 │
│ bcftools/mpileup               │
│ bcftools/stats                 │
│ ..truncated..                  │
└────────────────────────────────┘
```

#### List installed modules

To list modules installed in a local pipeline directory you can use `nf-core modules list local`. This will list the modules install in the current working directory by default. If you want to specify another directory, use the `--dir <pipeline_dir>` flag.

```console
$ nf-core modules list local
                                          ,--./,-.
          ___     __   __   __   ___     /,-._.--~\
    |\ | |__  __ /  ` /  \ |__) |__         }  {
    | \| |       \__, \__/ |  \ |___     \`-._,-`-,
                                          `._,._,'

    nf-core/tools version 2.2


INFO     Modules installed in '.':

┏━━━━━━━━━━━━━┳━━━━━━━━━━━━━━━━━┳━━━━━━━━━━━━━┳━━━━━━━━━━━━━━━━━━━━━━━━━━━━━━━━━━━━━━━━━━━━━━━━━━━━━━━━┳━━━━━━━━━━━━┓
┃ Module Name ┃ Repository      ┃ Version SHA ┃ Message                                                ┃ Date       ┃
┡━━━━━━━━━━━━━╇━━━━━━━━━━━━━━━━━╇━━━━━━━━━━━━━╇━━━━━━━━━━━━━━━━━━━━━━━━━━━━━━━━━━━━━━━━━━━━━━━━━━━━━━━━╇━━━━━━━━━━━━┩
│ fastqc      │ nf-core/modules │ e937c79...  │ Rename software/ directory to modules/ ...truncated... │ 2021-07-07 │
│ multiqc     │ nf-core/modules │ e937c79...  │ Rename software/ directory to modules/ ...truncated... │ 2021-07-07 │
└─────────────┴─────────────────┴─────────────┴────────────────────────────────────────────────────────┴────────────┘
```

## Show information about a module

For quick help about how a module works, use `nf-core modules info <tool>`.
This shows documentation about the module on the command line, similar to what's available on the
[nf-core website](https://nf-co.re/modules).

```console
$ nf-core modules info fastqc

                                          ,--./,-.
          ___     __   __   __   ___     /,-._.--~\
    |\ | |__  __ /  ` /  \ |__) |__         }  {
    | \| |       \__, \__/ |  \ |___     \`-._,-`-,
                                          `._,._,'

    nf-core/tools version 2.3.dev0 - https://nf-co.re


╭─ Module: fastqc  ───────────────────────────────────────────────────────────────────────────────────────╮
│ 🌐 Repository: nf-core/modules                                                                          │
│ 🔧 Tools: fastqc                                                                                        │
│ 📖 Description: Run FastQC on sequenced reads                                                           │
╰─────────────────────────────────────────────────────────────────────────────────────────────────────────╯
               ╷                                                                                  ╷
 📥 Inputs     │Description                                                                       │Pattern
╺━━━━━━━━━━━━━━┿━━━━━━━━━━━━━━━━━━━━━━━━━━━━━━━━━━━━━━━━━━━━━━━━━━━━━━━━━━━━━━━━━━━━━━━━━━━━━━━━━━┿━━━━━━━╸
  meta  (map)  │Groovy Map containing sample information e.g. [ id:'test', single_end:false ]     │
╶──────────────┼──────────────────────────────────────────────────────────────────────────────────┼───────╴
  reads  (file)│List of input FastQ files of size 1 and 2 for single-end and paired-end data,     │
               │respectively.                                                                     │
               ╵                                                                                  ╵
                  ╷                                                                       ╷
 📤 Outputs       │Description                                                            │        Pattern
╺━━━━━━━━━━━━━━━━━┿━━━━━━━━━━━━━━━━━━━━━━━━━━━━━━━━━━━━━━━━━━━━━━━━━━━━━━━━━━━━━━━━━━━━━━━┿━━━━━━━━━━━━━━━╸
  meta  (map)     │Groovy Map containing sample information e.g. [ id:'test',             │
                  │single_end:false ]                                                     │
╶─────────────────┼───────────────────────────────────────────────────────────────────────┼───────────────╴
  html  (file)    │FastQC report                                                          │*_{fastqc.html}
╶─────────────────┼───────────────────────────────────────────────────────────────────────┼───────────────╴
  zip  (file)     │FastQC report archive                                                  │ *_{fastqc.zip}
╶─────────────────┼───────────────────────────────────────────────────────────────────────┼───────────────╴
  versions  (file)│File containing software versions                                      │   versions.yml
                  ╵                                                                       ╵

 💻  Installation command: nf-core modules install fastqc

```

### Install modules in a pipeline

You can install modules from [nf-core/modules](https://github.com/nf-core/modules) in your pipeline using `nf-core modules install`.
A module installed this way will be installed to the `./modules/nf-core/modules` directory.

```console
$ nf-core modules install
                                          ,--./,-.
          ___     __   __   __   ___     /,-._.--~\
    |\ | |__  __ /  ` /  \ |__) |__         }  {
    | \| |       \__, \__/ |  \ |___     \`-._,-`-,
                                          `._,._,'

    nf-core/tools version 2.2

? Tool name: cat/fastq
INFO     Installing cat/fastq
INFO     Downloaded 3 files to ./modules/nf-core/modules/cat/fastq
```

You can pass the module name as an optional argument to `nf-core modules install` instead of using the cli prompt, eg: `nf-core modules install fastqc`. You can specify a pipeline directory other than the current working directory by using the `--dir <pipeline dir>`.

There are three additional flags that you can use when installing a module:

- `--force`: Overwrite a previously installed version of the module.
- `--prompt`: Select the module version using a cli prompt.
- `--sha <commit_sha>`: Install the module at a specific commit from the `nf-core/modules` repository.

### Update modules in a pipeline

You can update modules installed from a remote repository in your pipeline using `nf-core modules update`.

```console
$ nf-core modules update
                                          ,--./,-.
          ___     __   __   __   ___     /,-._.--~\
    |\ | |__  __ /  ` /  \ |__) |__         }  {
    | \| |       \__, \__/ |  \ |___     \`-._,-`-,
                                          `._,._,'

    nf-core/tools version 2.2

? Tool name: fastqc
INFO     Updating 'nf-core/modules/fastqc'
INFO     Downloaded 3 files to ./modules/nf-core/modules/fastqc
```

You can pass the module name as an optional argument to `nf-core modules update` instead of using the cli prompt, eg: `nf-core modules update fastqc`. You can specify a pipeline directory other than the current working directory by using the `--dir <pipeline dir>`.

There are five additional flags that you can use with this command:

- `--force`: Reinstall module even if it appears to be up to date
- `--prompt`: Select the module version using a cli prompt.
- `--sha <commit_sha>`: Install the module at a specific commit from the `nf-core/modules` repository.
- `--diff`: Show the diff between the installed files and the new version before installing.
- `--diff-file <filename>`: Specify where the diffs between the local and remote versions of a module should be written
- `--all`: Use this flag to run the command on all modules in the pipeline.

If you don't want to update certain modules or want to update them to specific versions, you can make use of the `.nf-core.yml` configuration file. For example, you can prevent the `star/align` module installed from `nf-core/modules` from being updated by adding the following to the `.nf-core.yml` file:

```yaml
update:
  nf-core/modules:
    star/align: False
```

If you want this module to be updated only to a specific version (or downgraded), you could instead specifiy the version:

```yaml
update:
  nf-core/modules:
    star/align: "e937c7950af70930d1f34bb961403d9d2aa81c7"
```

This also works at the repository level. For example, if you want to exclude all modules installed from `nf-core/modules` from being updated you could add:

```yaml
update:
  nf-core/modules: False
```

or if you want all modules in `nf-core/modules` at a specific version:

```yaml
update:
  nf-core/modules: "e937c7950af70930d1f34bb961403d9d2aa81c7"
```

Note that the module versions specified in the `.nf-core.yml` file has higher precedence than versions specified with the command line flags, thus aiding you in writing reproducible pipelines.

### Remove a module from a pipeline

To delete a module from your pipeline, run `nf-core modules remove`.

```console
$ nf-core modules remove

                                          ,--./,-.
          ___     __   __   __   ___     /,-._.--~\
    |\ | |__  __ /  ` /  \ |__) |__         }  {
    | \| |       \__, \__/ |  \ |___     \`-._,-`-,
                                          `._,._,'

    nf-core/tools version 2.2

? Tool name: star/align
INFO     Removing star/align
```

You can pass the module name as an optional argument to `nf-core modules remove` instead of using the cli prompt, eg: `nf-core modules remove fastqc`. To specify the pipeline directory, use `--dir <pipeline_dir>`.

### Create a new module

This command creates a new nf-core module from the nf-core module template.
This ensures that your module follows the nf-core guidelines.
The template contains extensive `TODO` messages to walk you through the changes you need to make to the template.

You can create a new module using `nf-core modules create`.

This command can be used both when writing a module for the shared [nf-core/modules](https://github.com/nf-core/modules) repository,
and also when creating local modules for a pipeline.

Which type of repository you are working in is detected by the `repository_type` flag in a `.nf-core.yml` file in the root directory,
set to either `pipeline` or `modules`.
The command will automatically look through parent directories for this file to set the root path, so that you can run the command in a subdirectory.
It will start in the current working directory, or whatever is specified with `--dir <directory>`.

The `nf-core modules create` command will prompt you with the relevant questions in order to create all of the necessary module files.

```console
$ nf-core modules create

                                          ,--./,-.
          ___     __   __   __   ___     /,-._.--~\
    |\ | |__  __ /  ` /  \ |__) |__         }  {
    | \| |       \__, \__/ |  \ |___     \`-._,-`-,
                                          `._,._,'

    nf-core/tools version 2.2


INFO     Press enter to use default values (shown in brackets) or type your own responses. ctrl+click underlined text to open links.
Name of tool/subtool: star/align
INFO     Using Bioconda package: 'bioconda::star=2.6.1d'
INFO     Using Docker / Singularity container with tag: 'star:2.6.1d--0'
GitHub Username: (@ewels):
INFO     Provide an appropriate resource label for the process, taken from the nf-core pipeline template.
         For example: process_low, process_medium, process_high, process_long
? Process resource label: process_high
INFO     Where applicable all sample-specific information e.g. 'id', 'single_end', 'read_group' MUST be provided as an input via a
         Groovy Map called 'meta'. This information may not be required in some instances, for example indexing reference genome files.
Will the module require a meta map of sample information? [y/n] (y): y
INFO     Created / edited following files:
           ./software/star/align/main.nf
           ./software/star/align/meta.yml
           ./tests/software/star/align/main.nf
           ./tests/software/star/align/test.yml
           ./tests/config/pytest_modules.yml
```

### Create a module test config file

All modules on [nf-core/modules](https://github.com/nf-core/modules) have a strict requirement of being unit tested using minimal test data.
To help developers build new modules, the `nf-core modules create-test-yml` command automates the creation of the yaml file required to document the output file `md5sum` and other information generated by the testing.
After you have written a minimal Nextflow script to test your module `modules/tests/software/<tool>/<subtool>/main.nf`, this command will run the tests for you and create the `modules/tests/software/<tool>/<subtool>/test.yml` file.

```console
$ nf-core modules create-test-yml

                                          ,--./,-.
          ___     __   __   __   ___     /,-._.--~\
    |\ | |__  __ /  ` /  \ |__) |__         }  {
    | \| |       \__, \__/ |  \ |___     \`-._,-`-,
                                          `._,._,'

    nf-core/tools version 2.2


INFO     Press enter to use default values (shown in brackets) or type your own responses
? Tool name: star/align
Test YAML output path (- for stdout) (tests/software/star/align/test.yml):
File exists! 'tests/software/star/align/test.yml' Overwrite? [y/n]: y
INFO     Looking for test workflow entry points: 'tests/software/star/align/main.nf'
──────────────────────────────────────────────────────────────────────────────────────────────────────────────────────────────────────────────────────
INFO     Building test meta for entry point 'test_star_alignment_single_end'
Test name (star align test_star_alignment_single_end):
Test command (nextflow run tests/software/star/align -entry test_star_alignment_single_end -c tests/config/nextflow.config):
Test tags (comma separated) (star_alignment_single_end,star_align,star):
Test output folder with results (leave blank to run test):
? Choose software profile  Docker
INFO     Running 'star/align' test with command:
         nextflow run tests/software/star/align -entry test_star_alignment_single_end -c tests/config/nextflow.config --outdir
         /var/folders/bq/451scswn2dn4npxhf_28lyt40000gn/T/tmp_p22f8bg
INFO     Test workflow finished!
──────────────────────────────────────────────────────────────────────────────────────────────────────────────────────────────────────────────────────
INFO     Building test meta for entry point 'test_star_alignment_paired_end'
Test name (star align test_star_alignment_paired_end):
Test command (nextflow run tests/software/star/align -entry test_star_alignment_paired_end -c tests/config/nextflow.config):
Test tags (comma separated) (star_align,star_alignment_paired_end,star):
Test output folder with results (leave blank to run test):
INFO     Running 'star/align' test with command:
         nextflow run tests/software/star/align -entry test_star_alignment_paired_end -c tests/config/nextflow.config --outdir
         /var/folders/bq/451scswn2dn4npxhf_28lyt40000gn/T/tmp5qc3kfie
INFO     Test workflow finished!
INFO     Writing to 'tests/software/star/align/test.yml'
```

### Check a module against nf-core guidelines

Run the `nf-core modules lint` command to check modules in the current working directory (pipeline or nf-core/modules clone) against nf-core guidelines.

Use the `--all` flag to run linting on all modules found. Use `--dir <pipeline_dir>` to specify another directory than the current working directory.

```console
$ nf-core modules lint
                                          ,--./,-.
          ___     __   __   __   ___     /,-._.--~\
    |\ | |__  __ /  ` /  \ |__) |__         }  {
    | \| |       \__, \__/ |  \ |___     \`-._,-`-,
                                          `._,._,'

    nf-core/tools version 2.2

? Lint all modules or a single named module? Named module
? Tool name: star/align
INFO     Linting pipeline: .
INFO     Linting module: star/align
╭────────────────────────────────────────────────────────────────────────────────────────────────────────────────────╮
│ Module lint results                                                                                                │
╰────────────────────────────────────────────────────────────────────────────────────────────────────────────────────╯
╭────────────────────────────────────────────────────────────────────────────────────────────────────────────────────╮
│ [!] 1 Test Warning                                                                                                 │
╰────────────────────────────────────────────────────────────────────────────────────────────────────────────────────╯
╭───────────────────┬────────────────────────────────────────────┬───────────────────────────────────────────────────╮
│ Module name       │ File path                                  │ Test message                                      │
├───────────────────┼────────────────────────────────────────────┼───────────────────────────────────────────────────┤
│ star/align        │ modules/nf-core/modules/star/align/main.nf │ Conda update: bioconda::star 2.6.1d -> 2.7.9a     │
╰───────────────────┴────────────────────────────────────────────┴───────────────────────────────────────────────────╯
╭──────────────────────╮
│ LINT RESULTS SUMMARY │
├──────────────────────┤
│ [✔]  21 Tests Passed │
│ [!]   1 Test Warning │
│ [✗]   0 Test Failed  │
╰──────────────────────╯
```

### Bump bioconda and container versions of modules in

If you are contributing to the `nf-core/modules` repository and want to bump bioconda and container versions of certain modules, you can use the `nf-core modules bump-versions` helper tool. This will bump the bioconda version of a single or all modules to the latest version and also fetch the correct Docker and Singularity container tags.

```console
$ nf-core modules bump-versions -d modules

                                          ,--./,-.
          ___     __   __   __   ___     /,-._.--~\
    |\ | |__  __ /  ` /  \ |__) |__         }  {
    | \| |       \__, \__/ |  \ |___     \`-._,-`-,
                                          `._,._,'

    nf-core/tools version 2.2



? Bump versions for all modules or a single named module?  Named module
? Tool name: bcftools/consensus
╭───────────────────────────╮
│ [!] 1  Module updated     │
╰───────────────────────────╯
╭─────────────────────────────────────────────────────────────╮
│ Module name               │ Update message                  │
├───────────────────────────┤─────────────────────────────────┤
│ bcftools/consensus        │ Module updated:  1.11 --> 1.12  │
╰─────────────────────────────────────────────────────────────╯
```

If you don't want to update certain modules or want to update them to specific versions, you can make use of the `.nf-core.yml` configuration file. For example, you can prevent the `star/align` module from being updated by adding the following to the `.nf-core.yml` file:

```yaml
bump-versions:
  star/align: False
```

If you want this module to be updated only to a specific version (or downgraded), you could instead specifiy the version:

```yaml
bump-versions:
  star/align: "2.6.1d"
```

>>>>>>> 3abb7ef4
## Citation

If you use `nf-core tools` in your work, please cite the `nf-core` publication as follows:

> **The nf-core framework for community-curated bioinformatics pipelines.**
>
> Philip Ewels, Alexander Peltzer, Sven Fillinger, Harshil Patel, Johannes Alneberg, Andreas Wilm, Maxime Ulysse Garcia, Paolo Di Tommaso & Sven Nahnsen.
>
> _Nat Biotechnol._ 2020 Feb 13. doi: [10.1038/s41587-020-0439-x](https://dx.doi.org/10.1038/s41587-020-0439-x).<|MERGE_RESOLUTION|>--- conflicted
+++ resolved
@@ -42,1306 +42,6 @@
 The nf-core tools package is written in Python and can be imported and used within other packages.
 For documentation of the internal Python functions, please refer to the [Tools Python API docs](https://nf-co.re/tools-docs/).
 
-<<<<<<< HEAD
-=======
-## Installation
-
-### Bioconda
-
-You can install `nf-core/tools` from [bioconda](https://bioconda.github.io/recipes/nf-core/README.html).
-
-First, install conda and configure the channels to use bioconda
-(see the [bioconda documentation](https://bioconda.github.io/user/install.html)).
-Then, just run the conda installation command:
-
-```bash
-conda install nf-core
-```
-
-Alternatively, you can create a new environment with both nf-core/tools and nextflow:
-
-```bash
-conda create --name nf-core python=3.7 nf-core nextflow
-conda activate nf-core
-```
-
-### Python Package Index
-
-`nf-core/tools` can also be installed from [PyPI](https://pypi.python.org/pypi/nf-core/) using pip as follows:
-
-```bash
-pip install nf-core
-```
-
-### Docker image
-
-There is a docker image that you can use to run `nf-core/tools` that has all of the requirements packaged (including Nextflow) and so should work out of the box. It is called [`nfcore/tools`](https://hub.docker.com/r/nfcore/tools) _**(NB: no hyphen!)**_
-
-You can use this container on the command line as follows:
-
-```bash
-docker run -itv `pwd`:`pwd` -w `pwd` -u $(id -u):$(id -g) nfcore/tools
-```
-
-- `-i` and `-t` are needed for the interactive cli prompts to work (this tells Docker to use a pseudo-tty with stdin attached)
-- The `-v` argument tells Docker to bind your current working directory (`pwd`) to the same path inside the container, so that files created there will be saved to your local file system outside of the container.
-- `-w` sets the working directory in the container to this path, so that it's the same as your working directory outside of the container.
-- `-u` sets your local user account as the user inside the container, so that any files created have the correct ownership permissions
-
-After the above base command, you can use the regular command line flags that you would use with other types of installation.
-For example, to launch the `viralrecon` pipeline:
-
-```bash
-docker run -itv `pwd`:`pwd` -w `pwd` -u $(id -u):$(id -g) nfcore/tools launch viralrecon -r 1.1.0
-```
-
-If you use `$NXF_SINGULARITY_CACHEDIR` for downloads, you'll also need to make this folder and environment variable available to the continer:
-
-```bash
-docker run -itv `pwd`:`pwd` -w `pwd` -u $(id -u):$(id -g) -v $NXF_SINGULARITY_CACHEDIR:$NXF_SINGULARITY_CACHEDIR -e NXF_SINGULARITY_CACHEDIR nfcore/tools launch viralrecon -r 1.1.0
-```
-
-#### Docker bash alias
-
-The above base command is a bit of a mouthful to type, to say the least.
-To make it easier to use, we highly recommend adding the following bash alias to your `~/.bashrc` file:
-
-```bash
-alias nf-core="docker run -itv `pwd`:`pwd` -w `pwd` -u $(id -u):$(id -g) nfcore/tools"
-```
-
-Once applied (you may need to reload your shell) you can just use the `nf-core` command instead:
-
-```bash
-nf-core list
-```
-
-#### Docker versions
-
-You can use docker image tags to specify the version you would like to use. For example, `nfcore/tools:dev` for the latest development version of the code, or `nfcore/tools:1.14` for version `1.14` of tools.
-If you omit this, it will default to `:latest`, which should be the latest stable release.
-
-If you need a specific version of Nextflow inside the container, you can build an image yourself.
-Clone the repo locally and check out whatever version of nf-core/tools that you need.
-Then build using the `--build-arg NXF_VER` flag as follows:
-
-```bash
-docker build -t nfcore/tools:dev . --build-arg NXF_VER=20.04.0
-```
-
-### Development version
-
-If you would like the latest development version of tools, the command is:
-
-```bash
-pip install --upgrade --force-reinstall git+https://github.com/nf-core/tools.git@dev
-```
-
-If you intend to make edits to the code, first make a fork of the repository and then clone it locally.
-Go to the cloned directory and install with pip (also installs development requirements):
-
-```bash
-pip install --upgrade -r requirements-dev.txt -e .
-```
-
-### Using a specific Python interpreter
-
-If you prefer, you can also run tools with a specific Python interpreter.
-The command line usage and flags are then exactly the same as if you ran with the `nf-core` command.
-Note that the module is `nf_core` with an underscore, not a hyphen like the console command.
-
-For example:
-
-```bash
-python -m nf_core --help
-python3 -m nf_core list
-~/my_env/bin/python -m nf_core create --name mypipeline --description "This is a new skeleton pipeline"
-```
-
-### Using with your own Python scripts
-
-The tools functionality is written in such a way that you can import it into your own scripts.
-For example, if you would like to get a list of all available nf-core pipelines:
-
-```python
-import nf_core.list
-wfs = nf_core.list.Workflows()
-wfs.get_remote_workflows()
-for wf in wfs.remote_workflows:
-    print(wf.full_name)
-```
-
-Please see [https://nf-co.re/tools-docs/](https://nf-co.re/tools-docs/) for the function documentation.
-
-### Automatic version check
-
-nf-core/tools automatically checks the web to see if there is a new version of nf-core/tools available.
-If you would prefer to skip this check, set the environment variable `NFCORE_NO_VERSION_CHECK`. For example:
-
-```bash
-export NFCORE_NO_VERSION_CHECK=1
-```
-
-## Listing pipelines
-
-The command `nf-core list` shows all available nf-core pipelines along with their latest version, when that was published and how recently the pipeline code was pulled to your local system (if at all).
-
-An example of the output from the command is as follows:
-
-```console
-$ nf-core list
-
-                                          ,--./,-.
-          ___     __   __   __   ___     /,-._.--~\
-    |\ | |__  __ /  ` /  \ |__) |__         }  {
-    | \| |       \__, \__/ |  \ |___     \`-._,-`-,
-                                          `._,._,'
-
-    nf-core/tools version 2.2
-
-┏━━━━━━━━━━━━━━━━━━━┳━━━━━━━┳━━━━━━━━━━━━━━━━┳━━━━━━━━━━━━━━━┳━━━━━━━━━━━━━━┳━━━━━━━━━━━━━━━━━━━━━━━┓
-┃ Pipeline Name     ┃ Stars ┃ Latest Release ┃      Released ┃  Last Pulled ┃ Have latest release?  ┃
-┡━━━━━━━━━━━━━━━━━━━╇━━━━━━━╇━━━━━━━━━━━━━━━━╇━━━━━━━━━━━━━━━╇━━━━━━━━━━━━━━╇━━━━━━━━━━━━━━━━━━━━━━━┩
-│ rnafusion         │    45 │          1.2.0 │   2 weeks ago │            - │ -                     │
-│ hic               │    17 │          1.2.1 │   3 weeks ago │ 4 months ago │ No (v1.1.0)           │
-│ chipseq           │    56 │          1.2.0 │   4 weeks ago │  4 weeks ago │ No (dev - bfe7eb3)    │
-│ atacseq           │    40 │          1.2.0 │   4 weeks ago │  6 hours ago │ No (master - 79bc7c2) │
-│ viralrecon        │    20 │          1.1.0 │  1 months ago │ 1 months ago │ Yes (v1.1.0)          │
-│ sarek             │    59 │          2.6.1 │  1 months ago │            - │ -                     │
-[..truncated..]
-```
-
-To narrow down the list, supply one or more additional keywords to filter the pipelines based on matches in titles, descriptions and topics:
-
-```console
-$ nf-core list rna rna-seq
-
-                                          ,--./,-.
-          ___     __   __   __   ___     /,-._.--~\
-    |\ | |__  __ /  ` /  \ |__) |__         }  {
-    | \| |       \__, \__/ |  \ |___     \`-._,-`-,
-                                          `._,._,'
-
-    nf-core/tools version 2.2
-
-┏━━━━━━━━━━━━━━━┳━━━━━━━┳━━━━━━━━━━━━━━━━┳━━━━━━━━━━━━━━┳━━━━━━━━━━━━━┳━━━━━━━━━━━━━━━━━━━━━━┓
-┃ Pipeline Name ┃ Stars ┃ Latest Release ┃     Released ┃ Last Pulled ┃ Have latest release? ┃
-┡━━━━━━━━━━━━━━━╇━━━━━━━╇━━━━━━━━━━━━━━━━╇━━━━━━━━━━━━━━╇━━━━━━━━━━━━━╇━━━━━━━━━━━━━━━━━━━━━━┩
-│ dualrnaseq    │     3 │          1.0.0 │ 1 months ago │           - │ -                    │
-│ rnaseq        │   304 │            3.0 │ 3 months ago │ 1 years ago │ No (v1.4.2)          │
-│ rnafusion     │    56 │          1.2.0 │ 8 months ago │ 2 years ago │ No (v1.0.1)          │
-│ smrnaseq      │    18 │          1.0.0 │  1 years ago │           - │ -                    │
-│ circrna       │     1 │            dev │            - │           - │ -                    │
-│ lncpipe       │    18 │            dev │            - │           - │ -                    │
-│ scflow        │     2 │            dev │            - │           - │ -                    │
-└───────────────┴───────┴────────────────┴──────────────┴─────────────┴──────────────────────┘
-```
-
-You can sort the results by latest release (`-s release`, default),
-when you last pulled a local copy (`-s pulled`),
-alphabetically (`-s name`),
-or number of GitHub stars (`-s stars`).
-
-```console
-$ nf-core list -s stars
-
-                                          ,--./,-.
-          ___     __   __   __   ___     /,-._.--~\
-    |\ | |__  __ /  ` /  \ |__) |__         }  {
-    | \| |       \__, \__/ |  \ |___     \`-._,-`-,
-                                          `._,._,'
-
-    nf-core/tools version 2.2
-
-┏━━━━━━━━━━━━━━━━━━━┳━━━━━━━┳━━━━━━━━━━━━━━━━┳━━━━━━━━━━━━━━━┳━━━━━━━━━━━━━━┳━━━━━━━━━━━━━━━━━━━━━━━┓
-┃ Pipeline Name     ┃ Stars ┃ Latest Release ┃      Released ┃  Last Pulled ┃ Have latest release?  ┃
-┡━━━━━━━━━━━━━━━━━━━╇━━━━━━━╇━━━━━━━━━━━━━━━━╇━━━━━━━━━━━━━━━╇━━━━━━━━━━━━━━╇━━━━━━━━━━━━━━━━━━━━━━━┩
-│ rnaseq            │   207 │          1.4.2 │  9 months ago │   5 days ago │ Yes (v1.4.2)          │
-│ sarek             │    59 │          2.6.1 │  1 months ago │            - │ -                     │
-│ chipseq           │    56 │          1.2.0 │   4 weeks ago │  4 weeks ago │ No (dev - bfe7eb3)    │
-│ methylseq         │    47 │            1.5 │  4 months ago │            - │ -                     │
-│ rnafusion         │    45 │          1.2.0 │   2 weeks ago │            - │ -                     │
-│ ampliseq          │    41 │          1.1.2 │  7 months ago │            - │ -                     │
-│ atacseq           │    40 │          1.2.0 │   4 weeks ago │  6 hours ago │ No (master - 79bc7c2) │
-[..truncated..]
-```
-
-To return results as JSON output for downstream use, use the `--json` flag.
-
-Archived pipelines are not returned by default. To include them, use the `--show_archived` flag.
-
-## Launch a pipeline
-
-Some nextflow pipelines have a considerable number of command line flags that can be used.
-To help with this, you can use the `nf-core launch` command
-You can choose between a web-based graphical interface or an interactive command-line wizard tool to enter the pipeline parameters for your run.
-Both interfaces show documentation alongside each parameter and validate your inputs.
-
-The tool uses the `nextflow_schema.json` file from a pipeline to give parameter descriptions, defaults and grouping.
-If no file for the pipeline is found, one will be automatically generated at runtime.
-
-Nextflow `params` variables are saved in to a JSON file called `nf-params.json` and used by nextflow with the `-params-file` flag.
-This makes it easier to reuse these in the future.
-
-The command takes one argument - either the name of an nf-core pipeline which will be pulled automatically,
-or the path to a directory containing a Nextflow pipeline _(can be any pipeline, doesn't have to be nf-core)_.
-
-```console
-$ nf-core launch rnaseq
-
-                                          ,--./,-.
-          ___     __   __   __   ___     /,-._.--~\
-    |\ | |__  __ /  ` /  \ |__) |__         }  {
-    | \| |       \__, \__/ |  \ |___     \`-._,-`-,
-                                          `._,._,'
-
-    nf-core/tools version 2.2
-
-
-INFO     This tool ignores any pipeline parameter defaults overwritten by Nextflow config files or profiles
-
-INFO     Using local workflow: nf-core/rnaseq (v3.0)
-INFO     [✓] Default parameters look valid
-INFO     [✓] Pipeline schema looks valid (found 85 params)
-INFO     Would you like to enter pipeline parameters using a web-based interface or a command-line wizard?
-? Choose launch method  Command line
-
-
-?  Nextflow command-line flags
-General Nextflow flags to control how the pipeline runs.
-These are not specific to the pipeline and will not be saved in any parameter file. They are just used when building the nextflow run launch command.
-(Use arrow keys)
-
- » Continue >>
-   ---------------
-   -name
-   -profile
-   -work-dir  [./work]
-   -resume  [False]
-```
-
-Once complete, the wizard will ask you if you want to launch the Nextflow run.
-If not, you can copy and paste the Nextflow command with the `nf-params.json` file of your inputs.
-
-```console
-INFO     [✓] Input parameters look valid
-INFO     Nextflow command:
-         nextflow run nf-core/rnaseq -params-file "nf-params.json"
-
-
-Do you want to run this command now?  [y/n]:
-```
-
-### Launch tool options
-
-- `-r`, `--revision`
-  - Specify a pipeline release (or branch / git commit sha) of the project to run
-- `-i`, `--id`
-  - You can use the web GUI for nf-core pipelines by clicking _"Launch"_ on the website. Once filled in you will be given an ID to use with this command which is used to retrieve your inputs.
-- `-c`, `--command-only`
-  - If you prefer not to save your inputs in a JSON file and use `-params-file`, this option will specify all entered params directly in the nextflow command.
-- `-p`, `--params-in PATH`
-  - To use values entered in a previous pipeline run, you can supply the `nf-params.json` file previously generated.
-  - This will overwrite the pipeline schema defaults before the wizard is launched.
-- `-o`, `--params-out PATH`
-  - Path to save parameters JSON file to. (Default: `nf-params.json`)
-- `-a`, `--save-all`
-  - Without this option the pipeline will ignore any values that match the pipeline schema defaults.
-  - This option saves _all_ parameters found to the JSON file.
-- `-h`, `--show-hidden`
-  - A pipeline JSON schema can define some parameters as 'hidden' if they are rarely used or for internal pipeline use only.
-  - This option forces the wizard to show all parameters, including those labelled as 'hidden'.
-- `--url`
-  - Change the URL used for the graphical interface, useful for development work on the website.
-
-## Downloading pipelines for offline use
-
-Sometimes you may need to run an nf-core pipeline on a server or HPC system that has no internet connection.
-In this case you will need to fetch the pipeline files first, then manually transfer them to your system.
-
-To make this process easier and ensure accurate retrieval of correctly versioned code and software containers, we have written a download helper tool.
-
-The `nf-core download` command will download both the pipeline code and the [institutional nf-core/configs](https://github.com/nf-core/configs) files. It can also optionally download any singularity image files that are required.
-
-If run without any arguments, the download tool will interactively prompt you for the required information.
-Each option has a flag, if all are supplied then it will run without any user input needed.
-
-```console
-$ nf-core download
-
-                                          ,--./,-.
-          ___     __   __   __   ___     /,-._.--~\
-    |\ | |__  __ /  ` /  \ |__) |__         }  {
-    | \| |       \__, \__/ |  \ |___     \`-._,-`-,
-                                          `._,._,'
-
-    nf-core/tools version 2.2
-
-
-Specify the name of a nf-core pipeline or a GitHub repository name (user/repo).
-? Pipeline name: rnaseq
-? Select release / branch: 3.0  [release]
-
-In addition to the pipeline code, this tool can download software containers.
-? Download software container images: singularity
-
-Nextflow and nf-core can use an environment variable called $NXF_SINGULARITY_CACHEDIR that is a path to a directory where remote Singularity
-images are stored. This allows downloaded images to be cached in a central location.
-? Define $NXF_SINGULARITY_CACHEDIR for a shared Singularity image download folder? [y/n]: y
-? Specify the path: cachedir/
-
-So that $NXF_SINGULARITY_CACHEDIR is always defined, you can add it to your ~/.bashrc file. This will then be autmoatically set every time you open a new terminal. We can add the following line to this file for you:
-export NXF_SINGULARITY_CACHEDIR="/path/to/demo/cachedir"
-? Add to ~/.bashrc ? [y/n]: n
-
-If transferring the downloaded files to another system, it can be convenient to have everything compressed in a single file.
-This is not recommended when downloading Singularity images, as it can take a long time and saves very little space.
-? Choose compression type: none
-INFO     Saving 'nf-core/rnaseq
-          Pipeline release: '3.0'
-          Pull containers: 'singularity'
-          Using $NXF_SINGULARITY_CACHEDIR': /path/to/demo/cachedir
-          Output directory: 'nf-core-rnaseq-3.0'
-INFO     Downloading workflow files from GitHub
-INFO     Downloading centralised configs from GitHub
-INFO     Found 29 containers
-Downloading singularity images ━━━━━━━━━━━━━━━━━━━━━━━━━━━━━━━━━━━━━━━━━━━━━━━━━━━━━━━ 100% • 29/29 completed
-```
-
-Once downloaded, you will see something like the following file structure for the downloaded pipeline:
-
-```console
-$ tree -L 2 nf-core-rnaseq-3.0/
-
-nf-core-rnaseq-3.0
-├── configs
-│   ├── ..truncated..
-│   ├── nextflow.config
-│   ├── nfcore_custom.config
-│   └── pipeline
-├── singularity-images
-│   ├── containers.biocontainers.pro-s3-SingImgsRepo-biocontainers-v1.2.0_cv1-biocontainers_v1.2.0_cv1.img.img
-│   ├── ..truncated..
-│   └── depot.galaxyproject.org-singularity-umi_tools-1.1.1--py38h0213d0e_1.img
-└── workflow
-    ├── CHANGELOG.md
-    ├── ..truncated..
-    └── main.nf
-```
-
-You can run the pipeline by simply providing the directory path for the `workflow` folder to your `nextflow run` command:
-
-```bash
-nextflow run /path/to/download/nf-core-rnaseq-3.0/workflow/ --input mydata.csv   # usual parameters here
-```
-
-### Downloaded nf-core configs
-
-The pipeline files are automatically updated (`params.custom_config_base` is set to `../configs`), so that the local copy of institutional configs are available when running the pipeline.
-So using `-profile <NAME>` should work if available within [nf-core/configs](https://github.com/nf-core/configs).
-
-### Downloading singularity containers
-
-If you're using Singularity, the `nf-core download` command can also fetch the required Singularity container images for you.
-To do this, select `singularity` in the prompt or specify `--container singularity` in the command.
-Your archive / target output directory will then include three folders: `workflow`, `configs` and also `singularity-containers`.
-
-The downloaded workflow files are again edited to add the following line to the end of the pipeline's `nextflow.config` file:
-
-```nextflow
-singularity.cacheDir = "${projectDir}/../singularity-images/"
-```
-
-This tells Nextflow to use the `singularity-containers` directory relative to the workflow for the singularity image cache directory.
-All images should be downloaded there, so Nextflow will use them instead of trying to pull from the internet.
-
-#### Singularity cache directory
-
-We highly recommend setting the `$NXF_SINGULARITY_CACHEDIR` environment variable on your system, even if that is a different system to where you will be running Nextflow.
-
-If found, the tool will fetch the Singularity images to this directory first before copying to the target output archive / directory.
-Any images previously fetched will be found there and copied directly - this includes images that may be shared with other pipelines or previous pipeline version downloads or download attempts.
-
-If you are running the download on the same system where you will be running the pipeline (eg. a shared filesystem where Nextflow won't have an internet connection at a later date), you can choose to _only_ use the cache via a prompt or cli options `--singularity-cache-only` / `--singularity-cache-copy`.
-
-This instructs `nf-core download` to fetch all Singularity images to the `$NXF_SINGULARITY_CACHEDIR` directory but does _not_ copy them to the workflow archive / directory.
-The workflow config file is _not_ edited. This means that when you later run the workflow, Nextflow will just use the cache folder directly.
-
-#### How the Singularity image downloads work
-
-The Singularity image download finds containers using two methods:
-
-1. It runs `nextflow config` on the downloaded workflow to look for a `process.container` statement for the whole pipeline.
-   This is the typical method used for DSL1 pipelines.
-2. It scrapes any files it finds with a `.nf` file extension in the workflow `modules` directory for lines
-   that look like `container = "xxx"`. This is the typical method for DSL2 pipelines, which have one container per process.
-
-Some DSL2 modules have container addresses for docker (eg. `quay.io/biocontainers/fastqc:0.11.9--0`) and also URLs for direct downloads of a Singularity continaer (eg. `https://depot.galaxyproject.org/singularity/fastqc:0.11.9--0`).
-Where both are found, the download URL is preferred.
-
-Once a full list of containers is found, they are processed in the following order:
-
-1. If the target image already exists, nothing is done (eg. with `$NXF_SINGULARITY_CACHEDIR` and `--singularity-cache-only` specified)
-2. If found in `$NXF_SINGULARITY_CACHEDIR` and `--singularity-cache-only` is _not_ specified, they are copied to the output directory
-3. If they start with `http` they are downloaded directly within Python (default 4 at a time, you can customise this with `--parallel-downloads`)
-4. If they look like a Docker image name, they are fetched using a `singularity pull` command
-   - This requires Singularity to be installed on the system and is substantially slower
-
-Note that compressing many GBs of binary files can be slow, so specifying `--compress none` is recommended when downloading Singularity images.
-
-If the download speeds are much slower than your internet connection is capable of, you can set `--parallel-downloads` to a large number to download loads of images at once.
-
-## Pipeline software licences
-
-Sometimes it's useful to see the software licences of the tools used in a pipeline.
-You can use the `licences` subcommand to fetch and print the software licence from each conda / PyPI package used in an nf-core pipeline.
-
-> NB: Currently this command does not work for DSL2 pipelines. This will be addressed [soon](https://github.com/nf-core/tools/issues/1155).
-
-```console
-$ nf-core licences rnaseq
-
-                                          ,--./,-.
-          ___     __   __   __   ___     /,-._.--~\
-    |\ | |__  __ /  ` /  \ |__) |__         }  {
-    | \| |       \__, \__/ |  \ |___     \`-._,-`-,
-                                          `._,._,'
-
-    nf-core/tools version 2.2
-
-  INFO     Fetching licence information for 25 tools
-  INFO     Warning: This tool only prints licence information for the software tools packaged using conda.
-  INFO     The pipeline may use other software and dependencies not described here.
-┏━━━━━━━━━━━━━━━━━━━━━━━━━━━━━━━━━━━┳━━━━━━━━━┳━━━━━━━━━━━━━━━━━━━━━━┓
-┃ Package Name                      ┃ Version ┃ Licence              ┃
-┡━━━━━━━━━━━━━━━━━━━━━━━━━━━━━━━━━━━╇━━━━━━━━━╇━━━━━━━━━━━━━━━━━━━━━━┩
-│ stringtie                         │ 2.0     │ Artistic License 2.0 │
-│ bioconductor-summarizedexperiment │ 1.14.0  │ Artistic-2.0         │
-│ preseq                            │ 2.0.3   │ GPL                  │
-│ trim-galore                       │ 0.6.4   │ GPL                  │
-│ bioconductor-edger                │ 3.26.5  │ GPL >=2              │
-│ fastqc                            │ 0.11.8  │ GPL >=3              │
-│ bioconductor-tximeta              │ 1.2.2   │ GPLv2                │
-│ qualimap                          │ 2.2.2c  │ GPLv2                │
-│ r-gplots                          │ 3.0.1.1 │ GPLv2                │
-│ r-markdown                        │ 1.1     │ GPLv2                │
-│ rseqc                             │ 3.0.1   │ GPLv2                │
-│ bioconductor-dupradar             │ 1.14.0  │ GPLv3                │
-│ deeptools                         │ 3.3.1   │ GPLv3                │
-│ hisat2                            │ 2.1.0   │ GPLv3                │
-│ multiqc                           │ 1.7     │ GPLv3                │
-│ salmon                            │ 0.14.2  │ GPLv3                │
-│ star                              │ 2.6.1d  │ GPLv3                │
-│ subread                           │ 1.6.4   │ GPLv3                │
-│ r-base                            │ 3.6.1   │ GPLv3.0              │
-│ sortmerna                         │ 2.1b    │ LGPL                 │
-│ gffread                           │ 0.11.4  │ MIT                  │
-│ picard                            │ 2.21.1  │ MIT                  │
-│ samtools                          │ 1.9     │ MIT                  │
-│ r-data.table                      │ 1.12.4  │ MPL-2.0              │
-│ matplotlib                        │ 3.0.3   │ PSF-based            │
-└───────────────────────────────────┴─────────┴──────────────────────┘
-```
-
-## Creating a new pipeline
-
-The `create` subcommand makes a new pipeline using the nf-core base template.
-With a given pipeline name, description and author, it makes a starter pipeline which follows nf-core best practices.
-
-After creating the files, the command initialises the folder as a git repository and makes an initial commit.
-This first "vanilla" commit which is identical to the output from the templating tool is important, as it allows us to keep your pipeline in sync with the base template in the future.
-See the [nf-core syncing docs](https://nf-co.re/developers/sync) for more information.
-
-```console
-$ nf-core create
-
-                                          ,--./,-.
-          ___     __   __   __   ___     /,-._.--~\
-    |\ | |__  __ /  ` /  \ |__) |__         }  {
-    | \| |       \__, \__/ |  \ |___     \`-._,-`-,
-                                          `._,._,'
-
-    nf-core/tools version 2.2
-
-Workflow Name: nextbigthing
-Description: This pipeline analyses data from the next big 'omics technique
-Author: Big Steve
-  INFO     Creating new nf-core pipeline: nf-core/nextbigthing
-  INFO     Initialising pipeline git repository
-  INFO     Done. Remember to add a remote and push to GitHub:
-            cd /Users/philewels/GitHub/nf-core/tools/test-create/nf-core-nextbigthing
-            git remote add origin git@github.com:USERNAME/REPO_NAME.git
-            git push --all origin
-  INFO     This will also push your newly created dev branch and the TEMPLATE branch for syncing.
-  INFO     !!!!!! IMPORTANT !!!!!!
-
-           If you are interested in adding your pipeline to the nf-core community,
-           PLEASE COME AND TALK TO US IN THE NF-CORE SLACK BEFORE WRITING ANY CODE!
-
-           Please read: https://nf-co.re/developers/adding_pipelines#join-the-community
-```
-
-Once you have run the command, create a new empty repository on GitHub under your username (not the `nf-core` organisation, yet) and push the commits from your computer using the example commands in the above log.
-You can then continue to edit, commit and push normally as you build your pipeline.
-
-Please see the [nf-core documentation](https://nf-co.re/developers/adding_pipelines) for a full walkthrough of how to create a new nf-core workflow.
-
-> As the log output says, remember to come and discuss your idea for a pipeline as early as possible!
-> See the [documentation](https://nf-co.re/developers/adding_pipelines#join-the-community) for instructions.
-
-Note that if the required arguments for `nf-core create` are not given, it will interactively prompt for them. If you prefer, you can supply them as command line arguments. See `nf-core create --help` for more information.
-
-## Linting a workflow
-
-The `lint` subcommand checks a given pipeline for all nf-core community guidelines.
-This is the same test that is used on the automated continuous integration tests.
-
-For example, the current version looks something like this:
-
-```console
-$ nf-core lint
-
-                                          ,--./,-.
-          ___     __   __   __   ___     /,-._.--~\
-    |\ | |__  __ /  ` /  \ |__) |__         }  {
-    | \| |       \__, \__/ |  \ |___     \`-._,-`-,
-                                          `._,._,'
-    nf-core/tools version 2.2
-
-INFO     Testing pipeline: .
-╭─────────────────────────────────────────────────────────────────────────────────────────────────────────────────╮
-│ General lint results                                                                                            │
-╰─────────────────────────────────────────────────────────────────────────────────────────────────────────────────╯
-╭─────────────────────────────────────────────────────────────────────────────────────────────────────────────────╮
-│ [!] 1 Test Warnings                                                                                             │
-├─────────────────────────────────────────────────────────────────────────────────────────────────────────────────┤
-│ pipeline_todos: TODO string in base.config: Check the defaults for all processes                                │
-╰─────────────────────────────────────────────────────────────────────────────────────────────────────────────────╯
-╭─────────────────────────────────────────────────────────────────────────────────────────────────────────────────╮
-│ Module lint results                                                                                             │
-╰─────────────────────────────────────────────────────────────────────────────────────────────────────────────────╯
-╭─────────────────────────────────────────────────────────────────────────────────────────────────────────────────╮
-│ [!] 1 Test Warnings                                                                                             │
-╰─────────────────────────────────────────────────────────────────────────────────────────────────────────────────╯
-╭──────────────────────────────────────────┬──────────────────────────────────┬───────────────────────────────────╮
-│ Module name                              │ File path                        │ Test message                      │
-├──────────────────────────────────────────┼──────────────────────────────────┼───────────────────────────────────┤
-│ get_software_versions.nf                 │ modules/local/get_software_vers… │ 'options' variable not specified  │
-╰──────────────────────────────────────────┴──────────────────────────────────┴───────────────────────────────────╯
-╭───────────────────────╮
-│ LINT RESULTS SUMMARY  │
-├───────────────────────┤
-│ [✔] 183 Tests Passed  │
-│ [?]   0 Tests Ignored │
-│ [!]   2 Test Warnings │
-│ [✗]   0 Tests Failed  │
-╰───────────────────────╯
-
-```
-
-You can use the `-k` / `--key` flag to run only named tests for faster debugging, eg: `nf-core lint -k files_exist -k files_unchanged`. The `nf-core lint` command lints the current working directory by default, to specify another directory you can use `--dir <directory>`.
-
-### Linting documentation
-
-Each test result name on the left is a terminal hyperlink.
-In most terminals you can <kbd>ctrl</kbd> + <kbd>click</kbd> ( <kbd>cmd</kbd> + <kbd>click</kbd>) these
-links to open documentation specific to this test in your browser.
-
-Alternatively visit <https://nf-co.re/tools-docs/lint_tests/index.html> and find your test to read more.
-
-### Linting config
-
-It's sometimes desirable to disable certain lint tests, especially if you're using nf-core/tools with your
-own pipeline that is outside of nf-core.
-
-To help with this, you can add a tools config file to your pipeline called `.nf-core.yml` in the pipeline root directory (previously: `.nf-core-lint.yml`).
-Here you can list the names of any tests that you would like to disable and set them to `False`, for example:
-
-```yaml
-lint:
-  actions_awsfulltest: False
-  pipeline_todos: False
-```
-
-Some lint tests allow greater granularity, for example skipping a test only for a specific file.
-This is documented in the test-specific docs but generally involves passing a list, for example:
-
-```yaml
-lint:
-  files_exist:
-    - CODE_OF_CONDUCT.md
-  files_unchanged:
-    - assets/email_template.html
-    - CODE_OF_CONDUCT.md
-```
-
-Note that you have to list all configurations for the `nf-core lint` command under the `lint:` field in the `.nf-core.yml` file, as this file is also used for configuration of other commands.
-
-### Automatically fix errors
-
-Some lint tests can try to automatically fix any issues they find. To enable this functionality, use the `--fix` flag.
-The pipeline must be a `git` repository with no uncommitted changes for this to work.
-This is so that any automated changes can then be reviewed and undone (`git checkout .`) if you disagree.
-
-### Lint results output
-
-The output from `nf-core lint` is designed to be viewed on the command line and is deliberately succinct.
-You can view all passed tests with `--show-passed` or generate JSON / markdown results with the `--json` and `--markdown` flags.
-
-## Pipeline schema
-
-nf-core pipelines have a `nextflow_schema.json` file in their root which describes the different parameters used by the workflow.
-These files allow automated validation of inputs when running the pipeline, are used to generate command line help and can be used to build interfaces to launch pipelines.
-Pipeline schema files are built according to the [JSONSchema specification](https://json-schema.org/) (Draft 7).
-
-To help developers working with pipeline schema, nf-core tools has three `schema` sub-commands:
-
-- `nf-core schema validate`
-- `nf-core schema build`
-- `nf-core schema lint`
-
-### Validate pipeline parameters
-
-Nextflow can take input parameters in a JSON or YAML file when running a pipeline using the `-params-file` option.
-This command validates such a file against the pipeline schema.
-
-Usage is `nf-core schema validate <pipeline> <parameter file>`, eg:
-
-```console
-$ nf-core schema validate rnaseq nf-params.json
-
-                                          ,--./,-.
-          ___     __   __   __   ___     /,-._.--~\
-    |\ | |__  __ /  ` /  \ |__) |__         }  {
-    | \| |       \__, \__/ |  \ |___     \`-._,-`-,
-                                          `._,._,'
-
-    nf-core/tools version 2.2
-
-
-
-INFO     Using local workflow: nf-core/rnaseq (v3.0)
-INFO     [✓] Default parameters look valid
-INFO     [✓] Pipeline schema looks valid (found 85 params)
-INFO     [✓] Input parameters look valid
-```
-
-The `pipeline` option can be a directory containing a pipeline, a path to a schema file or the name of an nf-core pipeline (which will be downloaded using `nextflow pull`).
-
-### Build a pipeline schema
-
-Manually building JSONSchema documents is not trivial and can be very error prone.
-Instead, the `nf-core schema build` command collects your pipeline parameters and gives interactive prompts about any missing or unexpected params.
-If no existing schema is found it will create one for you.
-
-Once built, the tool can send the schema to the nf-core website so that you can use a graphical interface to organise and fill in the schema.
-The tool checks the status of your schema on the website and once complete, saves your changes locally.
-
-Usage is `nf-core schema build -d <pipeline_directory>`, eg:
-
-```console
-$ nf-core schema build nf-core-testpipeline
-
-                                          ,--./,-.
-          ___     __   __   __   ___     /,-._.--~\
-    |\ | |__  __ /  ` /  \ |__) |__         }  {
-    | \| |       \__, \__/ |  \ |___     \`-._,-`-,
-                                          `._,._,'
-
-    nf-core/tools version 2.2
-
-  INFO     [✓] Default parameters look valid
-  INFO     [✓] Pipeline schema looks valid (found 25 params)
-❓ Unrecognised 'params.old_param' found in schema but not pipeline! Remove it? [y/n]: y
-❓ Unrecognised 'params.we_removed_this_too' found in schema but not pipeline! Remove it? [y/n]: y
-✨ Found 'params.input' in pipeline but not in schema. Add to pipeline schema? [y/n]: y
-✨ Found 'params.outdir' in pipeline but not in schema. Add to pipeline schema? [y/n]: y
-  INFO     Writing schema with 25 params: 'nf-core-testpipeline/nextflow_schema.json'
-🚀 Launch web builder for customisation and editing? [y/n]: y
-  INFO: Opening URL: https://nf-co.re/pipeline_schema_builder?id=1234567890_abc123def456
-  INFO: Waiting for form to be completed in the browser. Remember to click Finished when you're done.
-  INFO: Found saved status from nf-core JSON Schema builder
-  INFO: Writing JSON schema with 25 params: nf-core-testpipeline/nextflow_schema.json
-```
-
-There are four flags that you can use with this command:
-
-- `--dir <pipeline_dir>`: Specify a pipeline directory other than the current working directory
-- `--no-prompts`: Make changes without prompting for confirmation each time. Does not launch web tool.
-- `--web-only`: Skips comparison of the schema against the pipeline parameters and only launches the web tool.
-- `--url <web_address>`: Supply a custom URL for the online tool. Useful when testing locally.
-
-### Linting a pipeline schema
-
-The pipeline schema is linted as part of the main pipeline `nf-core lint` command,
-however sometimes it can be useful to quickly check the syntax of the JSONSchema without running a full lint run.
-
-Usage is `nf-core schema lint <schema>`, eg:
-
-```console
-$ nf-core schema lint nextflow_schema.json
-
-                                          ,--./,-.
-          ___     __   __   __   ___     /,-._.--~\
-    |\ | |__  __ /  ` /  \ |__) |__         }  {
-    | \| |       \__, \__/ |  \ |___     \`-._,-`-,
-                                          `._,._,'
-
-    nf-core/tools version 2.2
-
-  ERROR    [✗] Pipeline schema does not follow nf-core specs:
-            Definition subschema 'input_output_options' not included in schema 'allOf'
-```
-
-## Bumping a pipeline version number
-
-When releasing a new version of a nf-core pipeline, version numbers have to be updated in several different places. The helper command `nf-core bump-version` automates this for you to avoid manual errors (and frustration!).
-
-The command uses results from the linting process, so will only work with workflows that pass these tests.
-
-Usage is `nf-core bump-version <new_version>`, eg:
-
-```console
-$ cd path/to/my_pipeline
-$ nf-core bump-version 1.7
-                                          ,--./,-.
-          ___     __   __   __   ___     /,-._.--~\
-    |\ | |__  __ /  ` /  \ |__) |__         }  {
-    | \| |       \__, \__/ |  \ |___     \`-._,-`-,
-                                          `._,._,'
-
-    nf-core/tools version 2.2
-
-
-
-INFO     Changing version number from '1.6dev' to '1.7'
-INFO     Updated version in 'nextflow.config'
-           - version = '1.6dev'
-           + version = '1.7'
-           - process.container = 'nfcore/methylseq:dev'
-           + process.container = 'nfcore/methylseq:1.7'
-
-
-INFO     Updated version in '.github/workflows/ci.yml'
-           - run: docker build --no-cache . -t nfcore/methylseq:dev
-           + run: docker build --no-cache . -t nfcore/methylseq:1.7
-           - docker tag nfcore/methylseq:dev nfcore/methylseq:dev
-           + docker tag nfcore/methylseq:dev nfcore/methylseq:1.7
-
-
-INFO     Updated version in 'environment.yml'
-           - name: nf-core-methylseq-1.6dev
-           + name: nf-core-methylseq-1.7
-
-
-INFO     Updated version in 'Dockerfile'
-           - ENV PATH /opt/conda/envs/nf-core-methylseq-1.6dev/bin:$PATH
-           + ENV PATH /opt/conda/envs/nf-core-methylseq-1.7/bin:$PATH
-           - RUN conda env export --name nf-core-methylseq-1.6dev > nf-core-methylseq-1.6dev.yml
-           + RUN conda env export --name nf-core-methylseq-1.7 > nf-core-methylseq-1.7.yml
-```
-
-You can change the directory from the current working directory by specifying `--dir <pipeline_dir>`. To change the required version of Nextflow instead of the pipeline version number, use the flag `--nextflow`.
-
-## Sync a pipeline with the template
-
-Over time, the main nf-core pipeline template is updated. To keep all nf-core pipelines up to date,
-we synchronise these updates automatically when new versions of nf-core/tools are released.
-This is done by maintaining a special `TEMPLATE` branch, containing a vanilla copy of the nf-core template
-with only the variables used when it first ran (name, description etc.). This branch is updated and a
-pull-request can be made with just the updates from the main template code.
-
-Note that pipeline synchronisation happens automatically each time nf-core/tools is released, creating an automated pull-request on each pipeline.
-**As such, you do not normally need to run this command yourself!**
-
-This command takes a pipeline directory and attempts to run this synchronisation.
-Usage is `nf-core sync`, eg:
-
-```console
-$ nf-core sync my_pipeline/
-                                          ,--./,-.
-          ___     __   __   __   ___     /,-._.--~\
-    |\ | |__  __ /  ` /  \ |__) |__         }  {
-    | \| |       \__, \__/ |  \ |___     \`-._,-`-,
-                                          `._,._,'
-
-    nf-core/tools version 2.2
-
-
-
-INFO     Pipeline directory: /path/to/my_pipeline/
-INFO     Original pipeline repository branch is 'master'
-INFO     Deleting all files in 'TEMPLATE' branch
-INFO     Making a new template pipeline using pipeline variables
-INFO     Committed changes to 'TEMPLATE' branch
-INFO     Checking out original branch: 'master'
-INFO     Now try to merge the updates in to your pipeline:
-           cd /path/to/my_pipeline/
-           git merge TEMPLATE
-```
-
-The sync command tries to check out the `TEMPLATE` branch from the `origin` remote or an existing local branch called `TEMPLATE`.
-It will fail if it cannot do either of these things.
-The `nf-core create` command should make this template automatically when you first start your pipeline.
-Please see the [nf-core website sync documentation](https://nf-co.re/developers/sync) if you have difficulties.
-
-To specify a directory to sync other than the current working directory, use the `--dir <pipline_dir>`.
-
-By default, the tool will collect workflow variables from the current branch in your pipeline directory.
-You can supply the `--from-branch` flag to specific a different branch.
-
-Finally, if you give the `--pull-request` flag, the command will push any changes to the remote and attempt to create a pull request using the GitHub API.
-The GitHub username and repository name will be fetched from the remote url (see `git remote -v | grep origin`), or can be supplied with `--username` and `--github-repository`.
-
-To create the pull request, a personal access token is required for API authentication.
-These can be created at [https://github.com/settings/tokens](https://github.com/settings/tokens).
-Supply this using the `--auth-token` flag.
-
-## Modules
-
-With the advent of [Nextflow DSL2](https://www.nextflow.io/docs/latest/dsl2.html), we are creating a centralised repository of modules.
-These are software tool process definitions that can be imported into any pipeline.
-This allows multiple pipelines to use the same code for share tools and gives a greater degree of granulairy and unit testing.
-
-The nf-core DSL2 modules repository is at <https://github.com/nf-core/modules>
-
-### Custom remote modules
-
-The modules supercommand comes with two flags for specifying a custom remote:
-
-- `--github-repository <github repo>`: Specify the repository from which the modules should be fetched. Defaults to `nf-core/modules`.
-- `--branch <branch name>`: Specify the branch from which the modules shoudl be fetched. Defaults to `master`.
-
-Note that a custom remote must follow a similar directory structure to that of `nf-core/moduleś` for the `nf-core modules` commands to work properly.
-
-### Private remote modules
-
-In order to get access to your private modules repo, you need to create
-the `~/.config/gh/hosts.yml` file, which is the same file required by
-[GitHub CLI](https://cli.github.com/) to deal with private repositories.
-Such file is structured as follow:
-
-```conf
-github.com:
-    oauth_token: <your github access token>
-    user: <your github user>
-    git_protocol: <ssh or https are valid choices>
-```
-
-The easiest way to create this configuration file is through _GitHub CLI_: follow
-its [installation instructions](https://cli.github.com/manual/installation)
-and then call:
-
-```bash
-gh auth login
-```
-
-After that, you will be able to list and install your private modules without
-providing your github credentials through command line, by using `--github-repository`
-and `--branch` options properly.
-See the documentation on [gh auth login](https://cli.github.com/manual/gh_auth_login>)
-to get more information.
-
-### List modules
-
-The `nf-core modules list` command provides the subcommands `remote` and `local` for listing modules installed in a remote repository and in the local pipeline respectively. Both subcommands come with the `--key <keywords>` option for filtering the modules by keywords.
-
-#### List remote modules
-
-To list all modules available on [nf-core/modules](https://github.com/nf-core/modules), you can use
-`nf-core modules list remote`, which will print all available modules to the terminal.
-
-```console
-$ nf-core modules list remote
-                                          ,--./,-.
-          ___     __   __   __   ___     /,-._.--~\
-    |\ | |__  __ /  ` /  \ |__) |__         }  {
-    | \| |       \__, \__/ |  \ |___     \`-._,-`-,
-                                          `._,._,'
-
-    nf-core/tools version 2.2
-
-
-INFO     Modules available from nf-core/modules (master)
-
-┏━━━━━━━━━━━━━━━━━━━━━━━━━━━━━━━━┓
-┃ Module Name                    ┃
-┡━━━━━━━━━━━━━━━━━━━━━━━━━━━━━━━━┩
-│ bandage/image                  │
-│ bcftools/consensus             │
-│ bcftools/filter                │
-│ bcftools/isec                  │
-│ bcftools/merge                 │
-│ bcftools/mpileup               │
-│ bcftools/stats                 │
-│ ..truncated..                  │
-└────────────────────────────────┘
-```
-
-#### List installed modules
-
-To list modules installed in a local pipeline directory you can use `nf-core modules list local`. This will list the modules install in the current working directory by default. If you want to specify another directory, use the `--dir <pipeline_dir>` flag.
-
-```console
-$ nf-core modules list local
-                                          ,--./,-.
-          ___     __   __   __   ___     /,-._.--~\
-    |\ | |__  __ /  ` /  \ |__) |__         }  {
-    | \| |       \__, \__/ |  \ |___     \`-._,-`-,
-                                          `._,._,'
-
-    nf-core/tools version 2.2
-
-
-INFO     Modules installed in '.':
-
-┏━━━━━━━━━━━━━┳━━━━━━━━━━━━━━━━━┳━━━━━━━━━━━━━┳━━━━━━━━━━━━━━━━━━━━━━━━━━━━━━━━━━━━━━━━━━━━━━━━━━━━━━━━┳━━━━━━━━━━━━┓
-┃ Module Name ┃ Repository      ┃ Version SHA ┃ Message                                                ┃ Date       ┃
-┡━━━━━━━━━━━━━╇━━━━━━━━━━━━━━━━━╇━━━━━━━━━━━━━╇━━━━━━━━━━━━━━━━━━━━━━━━━━━━━━━━━━━━━━━━━━━━━━━━━━━━━━━━╇━━━━━━━━━━━━┩
-│ fastqc      │ nf-core/modules │ e937c79...  │ Rename software/ directory to modules/ ...truncated... │ 2021-07-07 │
-│ multiqc     │ nf-core/modules │ e937c79...  │ Rename software/ directory to modules/ ...truncated... │ 2021-07-07 │
-└─────────────┴─────────────────┴─────────────┴────────────────────────────────────────────────────────┴────────────┘
-```
-
-## Show information about a module
-
-For quick help about how a module works, use `nf-core modules info <tool>`.
-This shows documentation about the module on the command line, similar to what's available on the
-[nf-core website](https://nf-co.re/modules).
-
-```console
-$ nf-core modules info fastqc
-
-                                          ,--./,-.
-          ___     __   __   __   ___     /,-._.--~\
-    |\ | |__  __ /  ` /  \ |__) |__         }  {
-    | \| |       \__, \__/ |  \ |___     \`-._,-`-,
-                                          `._,._,'
-
-    nf-core/tools version 2.3.dev0 - https://nf-co.re
-
-
-╭─ Module: fastqc  ───────────────────────────────────────────────────────────────────────────────────────╮
-│ 🌐 Repository: nf-core/modules                                                                          │
-│ 🔧 Tools: fastqc                                                                                        │
-│ 📖 Description: Run FastQC on sequenced reads                                                           │
-╰─────────────────────────────────────────────────────────────────────────────────────────────────────────╯
-               ╷                                                                                  ╷
- 📥 Inputs     │Description                                                                       │Pattern
-╺━━━━━━━━━━━━━━┿━━━━━━━━━━━━━━━━━━━━━━━━━━━━━━━━━━━━━━━━━━━━━━━━━━━━━━━━━━━━━━━━━━━━━━━━━━━━━━━━━━┿━━━━━━━╸
-  meta  (map)  │Groovy Map containing sample information e.g. [ id:'test', single_end:false ]     │
-╶──────────────┼──────────────────────────────────────────────────────────────────────────────────┼───────╴
-  reads  (file)│List of input FastQ files of size 1 and 2 for single-end and paired-end data,     │
-               │respectively.                                                                     │
-               ╵                                                                                  ╵
-                  ╷                                                                       ╷
- 📤 Outputs       │Description                                                            │        Pattern
-╺━━━━━━━━━━━━━━━━━┿━━━━━━━━━━━━━━━━━━━━━━━━━━━━━━━━━━━━━━━━━━━━━━━━━━━━━━━━━━━━━━━━━━━━━━━┿━━━━━━━━━━━━━━━╸
-  meta  (map)     │Groovy Map containing sample information e.g. [ id:'test',             │
-                  │single_end:false ]                                                     │
-╶─────────────────┼───────────────────────────────────────────────────────────────────────┼───────────────╴
-  html  (file)    │FastQC report                                                          │*_{fastqc.html}
-╶─────────────────┼───────────────────────────────────────────────────────────────────────┼───────────────╴
-  zip  (file)     │FastQC report archive                                                  │ *_{fastqc.zip}
-╶─────────────────┼───────────────────────────────────────────────────────────────────────┼───────────────╴
-  versions  (file)│File containing software versions                                      │   versions.yml
-                  ╵                                                                       ╵
-
- 💻  Installation command: nf-core modules install fastqc
-
-```
-
-### Install modules in a pipeline
-
-You can install modules from [nf-core/modules](https://github.com/nf-core/modules) in your pipeline using `nf-core modules install`.
-A module installed this way will be installed to the `./modules/nf-core/modules` directory.
-
-```console
-$ nf-core modules install
-                                          ,--./,-.
-          ___     __   __   __   ___     /,-._.--~\
-    |\ | |__  __ /  ` /  \ |__) |__         }  {
-    | \| |       \__, \__/ |  \ |___     \`-._,-`-,
-                                          `._,._,'
-
-    nf-core/tools version 2.2
-
-? Tool name: cat/fastq
-INFO     Installing cat/fastq
-INFO     Downloaded 3 files to ./modules/nf-core/modules/cat/fastq
-```
-
-You can pass the module name as an optional argument to `nf-core modules install` instead of using the cli prompt, eg: `nf-core modules install fastqc`. You can specify a pipeline directory other than the current working directory by using the `--dir <pipeline dir>`.
-
-There are three additional flags that you can use when installing a module:
-
-- `--force`: Overwrite a previously installed version of the module.
-- `--prompt`: Select the module version using a cli prompt.
-- `--sha <commit_sha>`: Install the module at a specific commit from the `nf-core/modules` repository.
-
-### Update modules in a pipeline
-
-You can update modules installed from a remote repository in your pipeline using `nf-core modules update`.
-
-```console
-$ nf-core modules update
-                                          ,--./,-.
-          ___     __   __   __   ___     /,-._.--~\
-    |\ | |__  __ /  ` /  \ |__) |__         }  {
-    | \| |       \__, \__/ |  \ |___     \`-._,-`-,
-                                          `._,._,'
-
-    nf-core/tools version 2.2
-
-? Tool name: fastqc
-INFO     Updating 'nf-core/modules/fastqc'
-INFO     Downloaded 3 files to ./modules/nf-core/modules/fastqc
-```
-
-You can pass the module name as an optional argument to `nf-core modules update` instead of using the cli prompt, eg: `nf-core modules update fastqc`. You can specify a pipeline directory other than the current working directory by using the `--dir <pipeline dir>`.
-
-There are five additional flags that you can use with this command:
-
-- `--force`: Reinstall module even if it appears to be up to date
-- `--prompt`: Select the module version using a cli prompt.
-- `--sha <commit_sha>`: Install the module at a specific commit from the `nf-core/modules` repository.
-- `--diff`: Show the diff between the installed files and the new version before installing.
-- `--diff-file <filename>`: Specify where the diffs between the local and remote versions of a module should be written
-- `--all`: Use this flag to run the command on all modules in the pipeline.
-
-If you don't want to update certain modules or want to update them to specific versions, you can make use of the `.nf-core.yml` configuration file. For example, you can prevent the `star/align` module installed from `nf-core/modules` from being updated by adding the following to the `.nf-core.yml` file:
-
-```yaml
-update:
-  nf-core/modules:
-    star/align: False
-```
-
-If you want this module to be updated only to a specific version (or downgraded), you could instead specifiy the version:
-
-```yaml
-update:
-  nf-core/modules:
-    star/align: "e937c7950af70930d1f34bb961403d9d2aa81c7"
-```
-
-This also works at the repository level. For example, if you want to exclude all modules installed from `nf-core/modules` from being updated you could add:
-
-```yaml
-update:
-  nf-core/modules: False
-```
-
-or if you want all modules in `nf-core/modules` at a specific version:
-
-```yaml
-update:
-  nf-core/modules: "e937c7950af70930d1f34bb961403d9d2aa81c7"
-```
-
-Note that the module versions specified in the `.nf-core.yml` file has higher precedence than versions specified with the command line flags, thus aiding you in writing reproducible pipelines.
-
-### Remove a module from a pipeline
-
-To delete a module from your pipeline, run `nf-core modules remove`.
-
-```console
-$ nf-core modules remove
-
-                                          ,--./,-.
-          ___     __   __   __   ___     /,-._.--~\
-    |\ | |__  __ /  ` /  \ |__) |__         }  {
-    | \| |       \__, \__/ |  \ |___     \`-._,-`-,
-                                          `._,._,'
-
-    nf-core/tools version 2.2
-
-? Tool name: star/align
-INFO     Removing star/align
-```
-
-You can pass the module name as an optional argument to `nf-core modules remove` instead of using the cli prompt, eg: `nf-core modules remove fastqc`. To specify the pipeline directory, use `--dir <pipeline_dir>`.
-
-### Create a new module
-
-This command creates a new nf-core module from the nf-core module template.
-This ensures that your module follows the nf-core guidelines.
-The template contains extensive `TODO` messages to walk you through the changes you need to make to the template.
-
-You can create a new module using `nf-core modules create`.
-
-This command can be used both when writing a module for the shared [nf-core/modules](https://github.com/nf-core/modules) repository,
-and also when creating local modules for a pipeline.
-
-Which type of repository you are working in is detected by the `repository_type` flag in a `.nf-core.yml` file in the root directory,
-set to either `pipeline` or `modules`.
-The command will automatically look through parent directories for this file to set the root path, so that you can run the command in a subdirectory.
-It will start in the current working directory, or whatever is specified with `--dir <directory>`.
-
-The `nf-core modules create` command will prompt you with the relevant questions in order to create all of the necessary module files.
-
-```console
-$ nf-core modules create
-
-                                          ,--./,-.
-          ___     __   __   __   ___     /,-._.--~\
-    |\ | |__  __ /  ` /  \ |__) |__         }  {
-    | \| |       \__, \__/ |  \ |___     \`-._,-`-,
-                                          `._,._,'
-
-    nf-core/tools version 2.2
-
-
-INFO     Press enter to use default values (shown in brackets) or type your own responses. ctrl+click underlined text to open links.
-Name of tool/subtool: star/align
-INFO     Using Bioconda package: 'bioconda::star=2.6.1d'
-INFO     Using Docker / Singularity container with tag: 'star:2.6.1d--0'
-GitHub Username: (@ewels):
-INFO     Provide an appropriate resource label for the process, taken from the nf-core pipeline template.
-         For example: process_low, process_medium, process_high, process_long
-? Process resource label: process_high
-INFO     Where applicable all sample-specific information e.g. 'id', 'single_end', 'read_group' MUST be provided as an input via a
-         Groovy Map called 'meta'. This information may not be required in some instances, for example indexing reference genome files.
-Will the module require a meta map of sample information? [y/n] (y): y
-INFO     Created / edited following files:
-           ./software/star/align/main.nf
-           ./software/star/align/meta.yml
-           ./tests/software/star/align/main.nf
-           ./tests/software/star/align/test.yml
-           ./tests/config/pytest_modules.yml
-```
-
-### Create a module test config file
-
-All modules on [nf-core/modules](https://github.com/nf-core/modules) have a strict requirement of being unit tested using minimal test data.
-To help developers build new modules, the `nf-core modules create-test-yml` command automates the creation of the yaml file required to document the output file `md5sum` and other information generated by the testing.
-After you have written a minimal Nextflow script to test your module `modules/tests/software/<tool>/<subtool>/main.nf`, this command will run the tests for you and create the `modules/tests/software/<tool>/<subtool>/test.yml` file.
-
-```console
-$ nf-core modules create-test-yml
-
-                                          ,--./,-.
-          ___     __   __   __   ___     /,-._.--~\
-    |\ | |__  __ /  ` /  \ |__) |__         }  {
-    | \| |       \__, \__/ |  \ |___     \`-._,-`-,
-                                          `._,._,'
-
-    nf-core/tools version 2.2
-
-
-INFO     Press enter to use default values (shown in brackets) or type your own responses
-? Tool name: star/align
-Test YAML output path (- for stdout) (tests/software/star/align/test.yml):
-File exists! 'tests/software/star/align/test.yml' Overwrite? [y/n]: y
-INFO     Looking for test workflow entry points: 'tests/software/star/align/main.nf'
-──────────────────────────────────────────────────────────────────────────────────────────────────────────────────────────────────────────────────────
-INFO     Building test meta for entry point 'test_star_alignment_single_end'
-Test name (star align test_star_alignment_single_end):
-Test command (nextflow run tests/software/star/align -entry test_star_alignment_single_end -c tests/config/nextflow.config):
-Test tags (comma separated) (star_alignment_single_end,star_align,star):
-Test output folder with results (leave blank to run test):
-? Choose software profile  Docker
-INFO     Running 'star/align' test with command:
-         nextflow run tests/software/star/align -entry test_star_alignment_single_end -c tests/config/nextflow.config --outdir
-         /var/folders/bq/451scswn2dn4npxhf_28lyt40000gn/T/tmp_p22f8bg
-INFO     Test workflow finished!
-──────────────────────────────────────────────────────────────────────────────────────────────────────────────────────────────────────────────────────
-INFO     Building test meta for entry point 'test_star_alignment_paired_end'
-Test name (star align test_star_alignment_paired_end):
-Test command (nextflow run tests/software/star/align -entry test_star_alignment_paired_end -c tests/config/nextflow.config):
-Test tags (comma separated) (star_align,star_alignment_paired_end,star):
-Test output folder with results (leave blank to run test):
-INFO     Running 'star/align' test with command:
-         nextflow run tests/software/star/align -entry test_star_alignment_paired_end -c tests/config/nextflow.config --outdir
-         /var/folders/bq/451scswn2dn4npxhf_28lyt40000gn/T/tmp5qc3kfie
-INFO     Test workflow finished!
-INFO     Writing to 'tests/software/star/align/test.yml'
-```
-
-### Check a module against nf-core guidelines
-
-Run the `nf-core modules lint` command to check modules in the current working directory (pipeline or nf-core/modules clone) against nf-core guidelines.
-
-Use the `--all` flag to run linting on all modules found. Use `--dir <pipeline_dir>` to specify another directory than the current working directory.
-
-```console
-$ nf-core modules lint
-                                          ,--./,-.
-          ___     __   __   __   ___     /,-._.--~\
-    |\ | |__  __ /  ` /  \ |__) |__         }  {
-    | \| |       \__, \__/ |  \ |___     \`-._,-`-,
-                                          `._,._,'
-
-    nf-core/tools version 2.2
-
-? Lint all modules or a single named module? Named module
-? Tool name: star/align
-INFO     Linting pipeline: .
-INFO     Linting module: star/align
-╭────────────────────────────────────────────────────────────────────────────────────────────────────────────────────╮
-│ Module lint results                                                                                                │
-╰────────────────────────────────────────────────────────────────────────────────────────────────────────────────────╯
-╭────────────────────────────────────────────────────────────────────────────────────────────────────────────────────╮
-│ [!] 1 Test Warning                                                                                                 │
-╰────────────────────────────────────────────────────────────────────────────────────────────────────────────────────╯
-╭───────────────────┬────────────────────────────────────────────┬───────────────────────────────────────────────────╮
-│ Module name       │ File path                                  │ Test message                                      │
-├───────────────────┼────────────────────────────────────────────┼───────────────────────────────────────────────────┤
-│ star/align        │ modules/nf-core/modules/star/align/main.nf │ Conda update: bioconda::star 2.6.1d -> 2.7.9a     │
-╰───────────────────┴────────────────────────────────────────────┴───────────────────────────────────────────────────╯
-╭──────────────────────╮
-│ LINT RESULTS SUMMARY │
-├──────────────────────┤
-│ [✔]  21 Tests Passed │
-│ [!]   1 Test Warning │
-│ [✗]   0 Test Failed  │
-╰──────────────────────╯
-```
-
-### Bump bioconda and container versions of modules in
-
-If you are contributing to the `nf-core/modules` repository and want to bump bioconda and container versions of certain modules, you can use the `nf-core modules bump-versions` helper tool. This will bump the bioconda version of a single or all modules to the latest version and also fetch the correct Docker and Singularity container tags.
-
-```console
-$ nf-core modules bump-versions -d modules
-
-                                          ,--./,-.
-          ___     __   __   __   ___     /,-._.--~\
-    |\ | |__  __ /  ` /  \ |__) |__         }  {
-    | \| |       \__, \__/ |  \ |___     \`-._,-`-,
-                                          `._,._,'
-
-    nf-core/tools version 2.2
-
-
-
-? Bump versions for all modules or a single named module?  Named module
-? Tool name: bcftools/consensus
-╭───────────────────────────╮
-│ [!] 1  Module updated     │
-╰───────────────────────────╯
-╭─────────────────────────────────────────────────────────────╮
-│ Module name               │ Update message                  │
-├───────────────────────────┤─────────────────────────────────┤
-│ bcftools/consensus        │ Module updated:  1.11 --> 1.12  │
-╰─────────────────────────────────────────────────────────────╯
-```
-
-If you don't want to update certain modules or want to update them to specific versions, you can make use of the `.nf-core.yml` configuration file. For example, you can prevent the `star/align` module from being updated by adding the following to the `.nf-core.yml` file:
-
-```yaml
-bump-versions:
-  star/align: False
-```
-
-If you want this module to be updated only to a specific version (or downgraded), you could instead specifiy the version:
-
-```yaml
-bump-versions:
-  star/align: "2.6.1d"
-```
-
->>>>>>> 3abb7ef4
 ## Citation
 
 If you use `nf-core tools` in your work, please cite the `nf-core` publication as follows:
