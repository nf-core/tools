--- conflicted
+++ resolved
@@ -151,12 +151,8 @@
         uses: actions/upload-artifact@v3
         with:
           name: nf-core-log-file
-<<<<<<< HEAD
-          path: log.txt
+          path: create-lint-wf/log.txt
 
       - name: Cleanup work directory
         run: rm -rf work || true
-        if: always()
-=======
-          path: create-lint-wf/log.txt
->>>>>>> e33989aa
+        if: always()