name: Create a pipeline from a template and test it
on:
  push:
    branches:
      - dev
    paths:
      - nf_core/pipeline-template/**
  pull_request:
  release:
    types: [published]

# Cancel if a newer run is started
concurrency:
  group: ${{ github.workflow }}-${{ github.event.pull_request.number || github.ref }}
  cancel-in-progress: true

env:
  NXF_ANSI_LOG: false
  GITHUB_TOKEN: ${{ secrets.GITHUB_TOKEN }}

jobs:
  RunTestWorkflow:
    runs-on: self-hosted
    env:
      NXF_ANSI_LOG: false
    strategy:
      matrix:
        TEMPLATE:
          # - "template_skip_all.yml"
          - "template_skip_github_badges.yml"
          - "template_skip_igenomes.yml"
          - "template_skip_ci.yml"
          # - "template_skip_nf_core_configs.yml"

    steps:
      - name: go to working directory
        run: |
          mkdir -p create-lint-wf-template
          cd create-lint-wf-template
          export NXF_WORK=$(pwd)

      - uses: actions/checkout@v4
        name: Check out source-code repository

      - name: Set up Python 3.11
        uses: actions/setup-python@v4
        with:
          python-version: 3.11

      - name: Install python dependencies
        run: |
          python -m pip install --upgrade pip
          pip install .

      - name: Install Nextflow
        uses: nf-core/setup-nextflow@v1
        with:
          version: latest-everything

      # Install the Prettier linting tools
      - uses: actions/setup-node@v4
        with:
          node-version: "20"

      - name: Install Prettier
        run: npm install -g prettier

      # Install the editorconfig linting tools
      - name: Install editorconfig-checker
        run: npm install -g editorconfig-checker

      # Create template files
      - name: Create template skip all (except github)
        run: |
          mkdir create-test-lint-wf
          export NXF_WORK=$(pwd)
          printf "prefix: my-prefix\nskip: ['ci', 'github_badges', 'igenomes', 'nf_core_configs']" > create-test-lint-wf/template_skip_all.yml

      - name: Create template skip github_badges
        run: |
          printf "prefix: my-prefix\nskip: github_badges" > create-test-lint-wf/template_skip_github_badges.yml

      - name: Create template skip igenomes
        run: |
          printf "prefix: my-prefix\nskip: igenomes" > create-test-lint-wf/template_skip_igenomes.yml

      - name: Create template skip ci
        run: |
          printf "prefix: my-prefix\nskip: ci" > create-test-lint-wf/template_skip_ci.yml

      - name: Create template skip nf_core_configs
        run: |
          printf "prefix: my-prefix\nskip: nf_core_configs" > create-test-lint-wf/template_skip_nf_core_configs.yml

      # Create a pipeline from the template
      - name: create a pipeline from the template ${{ matrix.TEMPLATE }}
        run: |
          cd create-test-lint-wf
          nf-core --log-file log.txt create -n testpipeline -d "This pipeline is for testing" -a "Testing McTestface" --template-yaml ${{ matrix.TEMPLATE }}

      - name: print configs
        run: |
          echo "Configs: $(nextflow config -flat -profile test,self_hosted_runner my-prefix-testpipeline)"

      - name: run the pipeline
        run: |
<<<<<<< HEAD
          nextflow run my-prefix-testpipeline -profile test,self_hosted_runner --outdir ./results
=======
          cd create-test-lint-wf
          nextflow run my-prefix-testpipeline -profile test,docker --outdir ./results
>>>>>>> e33989aa

      # Remove results folder before linting
      - name: remove results folder
        run: |
          rm -rf create-test-lint-wf/results

      # Try syncing it before we change anything
      - name: nf-core sync
        run: nf-core --log-file log.txt sync --dir create-test-lint-wf/my-prefix-testpipeline/

      # Run code style linting
      - name: Run Prettier --check
        run: prettier --check create-test-lint-wf/my-prefix-testpipeline

      - name: Run ECLint check
        run: editorconfig-checker -exclude README.md $(find my-prefix-testpipeline/.* -type f | grep -v '.git\|.py\|md\|json\|yml\|yaml\|html\|css\|work\|.nextflow\|build\|nf_core.egg-info\|log.txt\|Makefile')
        working-directory: create-test-lint-wf

      # Remove TODO statements
      - name: remove TODO
        run: find my-prefix-testpipeline -type f -exec sed -i '/TODO nf-core:/d' {} \;
        working-directory: create-test-lint-wf

      # Replace zenodo.XXXXXX to pass readme linting
      - name: replace zenodo.XXXXXX
        run: find my-prefix-testpipeline -type f -exec sed -i 's/zenodo.XXXXXX/zenodo.123456/g' {} \;
        working-directory: create-test-lint-wf

      # Run nf-core linting
      - name: nf-core lint
        run: nf-core --log-file log.txt --hide-progress lint --dir my-prefix-testpipeline --fail-warned
        working-directory: create-test-lint-wf

      # Run bump-version
      - name: nf-core bump-version
        run: nf-core --log-file log.txt bump-version --dir my-prefix-testpipeline/ 1.1
        working-directory: create-test-lint-wf

      # Run nf-core linting in release mode
      - name: nf-core lint in release mode
        run: nf-core --log-file log.txt --hide-progress lint --dir my-prefix-testpipeline --fail-warned --release
        working-directory: create-test-lint-wf

      - name: Tar files
        run: tar -cvf artifact_files.tar log.txt template_skip*.yml
        working-directory: create-test-lint-wf

      - name: Upload log file artifact
        if: ${{ always() }}
        uses: actions/upload-artifact@v3
        with:
          name: nf-core-log-file
<<<<<<< HEAD
          path: artifact_files.tar

      - name: Cleanup work directory
        run: rm -rf work || true
        if: always()
=======
          path: create-test-lint-wf/artifact_files.tar
>>>>>>> e33989aa
<|MERGE_RESOLUTION|>--- conflicted
+++ resolved
@@ -98,18 +98,10 @@
           cd create-test-lint-wf
           nf-core --log-file log.txt create -n testpipeline -d "This pipeline is for testing" -a "Testing McTestface" --template-yaml ${{ matrix.TEMPLATE }}
 
-      - name: print configs
-        run: |
-          echo "Configs: $(nextflow config -flat -profile test,self_hosted_runner my-prefix-testpipeline)"
-
       - name: run the pipeline
         run: |
-<<<<<<< HEAD
+          cd create-test-lint-wf
           nextflow run my-prefix-testpipeline -profile test,self_hosted_runner --outdir ./results
-=======
-          cd create-test-lint-wf
-          nextflow run my-prefix-testpipeline -profile test,docker --outdir ./results
->>>>>>> e33989aa
 
       # Remove results folder before linting
       - name: remove results folder
@@ -162,12 +154,8 @@
         uses: actions/upload-artifact@v3
         with:
           name: nf-core-log-file
-<<<<<<< HEAD
-          path: artifact_files.tar
+          path: create-test-lint-wf/artifact_files.tar
 
       - name: Cleanup work directory
         run: rm -rf work || true
-        if: always()
-=======
-          path: create-test-lint-wf/artifact_files.tar
->>>>>>> e33989aa
+        if: always()